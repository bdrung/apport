--- conflicted
+++ resolved
@@ -46,13 +46,10 @@
     # check package origin
     if 'Package' not in report or \
         not apport.packaging.is_distro_package(report['Package'].split()[0]):
-<<<<<<< HEAD
-        if not apport.fileutils.get_config('main', 'thirdparty', False, bool=True):
-=======
-        if "APPORT_REPORT_THIRDPARTY" in os.environ:
-            report['ThirdParty'] = "True"
-        else :
->>>>>>> 75b69eed
+        if 'APPORT_REPORT_THIRDPARTY' in os.environ or \
+            apport.fileutils.get_config('main', 'thirdparty', False, bool=True):
+            report['ThirdParty'] = 'True'
+        else:
             #TRANS: %s is the name of the operating system
             report['UnreportableReason'] = _('This is not a genuine %s package') % \
                 report['DistroRelease'].split()[0]
