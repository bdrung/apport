This file summarizes the major and interesting changes for each release. For a
detailled list of changes, please see ChangeLog.

2.9.3 (UNRELEASED):
-------------------
Bug fixes:
 * hookutils.attach_conffiles(): Fix IOError crash on inaccessible conffiles;
   mark them as '[inaccessible: <reason>]' instead. (LP: #1154536)
 * hookutils.in_session_of_problem(): Fix crash when the current locale is
   invalid. (LP: #1154896) 
 * data/gcc_ice_hook: Fix crash with source files that have non-UTF8 data.
   (LP: #1045283)
<<<<<<< HEAD
 * Support retracing foreign powerpc reports, thanks Steve Langasek.
=======
 * apport/report.py: Handle the case where the user has been removed from the
   system, but one of its still-running binaries crashes (LP: #1163453).
>>>>>>> c1703442

2.9.2 (2013-03-19):
-------------------
Improvements:
 * report.py, add_package_info(): Add "[origin: unknown]" tag to
   Package/Dependencies fields for non-distro package whose origin cannot be
   determined. (LP: #1148116)
 * Adjust kernel_crashdump to the format kdump-tools produces. Thanks Louis
   Bouchard.

Bug fixes:
 * Write core dumps on SIGQUIT if ulimit allows. Thanks Graeme Hewson.
   (LP: #1153662)

2.9.1 (2013-03-07):
-------------------
Improvements:
 * launchpad.py: Add support for filing bugs as private. Document this in
   doc/crashdb-conf.txt. (LP: #1144647)

Bug fixes:
 * test_signal_crashes.py: Fix test_crash_apport() when being run under
   LD_PRELOAD.
 * Fix crash in error() and warning() if there is no sys.stderr. (LP: #1012445)
 * Fix Turkish translation to add missing keyboard accelerator. (LP: #648750)
 * fileutils.py, find_package_desktopfile(): Restrict to autostart and
   application .desktop files. (LP: #1147528)
 * apt/dpkg get_modified_files(): Fix crash when encountering non-ASCII file
   names in an ASCII locale. (LP: #1044014)

2.9 (2013-03-01):
-----------------
Improvements:
 * fileutils.py, shared_libraries(): Return a "name → path" dict instead of
   just a set of names. Thanks Kyle Nitzsche.
 * sandboxutils.py: Support unpackaged executables, i. e. reports which do not
   have "Package" and "Dependencies" fields. For those, get required libraries
   from "ProcMaps". Thanks Kyle Nitzsche.

Bug fixes:
 * Add "com.ubuntu.apport.apport-gtk-root" polkit action for running apport-gtk
   through pkexec to access system crash reports. Thanks Brian Murray.
 * ui.py: Check $PKEXEC_UID in addition to $SUDO_UID for opening a browser.
 * apport/report.py: report if LD_PRELOAD and LD_LIBRARY_PATH are set. Thanks
   James Hunt.
 * apport-valgrind: Cleanly exit on keyboard interrupts. Thanks Kyle Nitzsche.
 * debian.py: Fix "string payload expected" crash when building the report.
   Thanks Dmitry Shachnev. (Debian #698010)
 * Move shared_libraries() and links_with_shared_library() from hookutils into
   fileutils, so that we can use it from apport-valgrind. Thanks to Kyle
   Nitzsche for the initial patch.
 * fileutils.shared_libraries(): Filter out virtual "linux-vdso" from result.
   Thanks Kyle Nitzsche.
 * apport-valgrind: Fix path to debug symbols in the sandbox.
 * ui.py, get_desktop_entry(): Fix for Python 2.

2.8 (2013-01-08):
-----------------
Improvements:
 * Factor out sandbox management functions from apport-retrace into
   apport/sandboxutils.py, so that other programs can re-use the API easily.
   Thanks to Kyle Nitzsche for the initial work on this.
 * Generate a crash signature for kernel OOPSes.
 * Add "apport-valgrind" tool to produce valgrind reports in a temporary
   sandbox with debug symbols (similar to apport-retrace). Thanks Alex Chiang
   and Kyle Nitzsche!

Bug fixes:
 * Fix StacktraceAddressSignature generation on ARM. (LP: #1089778)
 * debian.py: Fix TypeError crash in payload generation. Thanks Ritesh Raj
   Sarraf.
 * apport_python_hook.py: Update "ExecutableTimestamp" field when mangling
   "ExecutablePath". (LP: #1077253)

2.7 (2012-12-10):
-----------------
Improvements:
 * packaging.py, get_file_package(): Add optional "release" and "arch"
   arguments for getting a file's package for a foreign release or
   architecture. Implement this for apt/dpkg backend.
 * packaging.py, install_packages(): Add optional "architecture" argument for
   creating a sandbox for a foreign architecture. Implement this for apt/dpkg
   backend.
 * When a report's architecture does not match the system architecture, try to
   use gdb-multiarch (if available, as packaged on Debian/Ubuntu), and set
   architecture and gnutarget accordingly in gdb. This supports x86, x86_64,
   and ARM for now, so that reports from all these architectures can be
   retraced on an x86_84 machine. (LP: #1044437)
 * launchpad.py: Add "architecture" option to process reports for a foreign
   architecture.
 * Add exceptions from package hooks to new HookError_<filename> report field,
   to make them more visible. Until now they were only written to stderr.
   (LP: #1086309)

Bug fixes:
 * Fix test_find_package_desktopfile test to not consider packages with only
   one "NoDisplay=true" .desktop file for the "has one desktop file" test.
 * report.py, mark_ignore(): Use home directory of actual effective user, not
   of $HOME. Fixes ignore file when using through sudo.
 * apport-cli: Fix showing of prompt. Thanks Dmitry Shachnev!
 * fileutils.py, mark_report_upload(): Do not try to remove the .uploaded file,
   as this is not owned by the user.
 * backends/packaging-apt-dpkg.py, install_packages(): Set mirror to the one in
   the sandbox config.
 * apportcheckresume: Fix crash if state file does not exist.

2.6.3 (2012-11-30):
-------------------
 * test_signal_crashes.py: Fix incompatibility with Python 3.3.
 * test_signal_crashes.py: Allow XDG_RUNTIME_DIR environment variable, as it
   only shows whether or not it is set. (Test regression from 2.6)
 * debian.py: Only reject reports with useless stack traces if the report
   actually has a stack trace at all.
 * debian.py: Fix UTF-8 string handling. Thanks Ritesh Raj Sarraf.
 * debian.py: Fix crash on broken "Package" fields, as generated by current
   Debian/Ubuntu dkms package.
 * data/apport: Call fsync when writing upstart crash reports.
 * report.py, add_gdb_info(): Handle libnih's assertion messages.
   (LP: #997359)
 * apport-gtk, apport-kde: Don't provide an option to restart a crashed
   application when the crash occurred in a thread (LP: #1033902).
 * apport-retrace: Disallow option -C without option -S. Thanks Kyle Nitzsche.
 * fileutils.py, mark_report_upload(): Refresh the .upload stamps if a previous
   version of the report was already uploaded, but another instance of the
   problem happened since then. Thanks Brian Murray. (LP: #1084296)
 * Ignore implausibly low addresses when computing StacktraceAddressSignature.
   These are usually artifacts from gdb when not having debug symbols, and
   having too many of them prevents proper client-side duplicate detection and
   proper bucketing in daisy. (LP: #1084996)
 * fileutils.py: Ignore .desktop files with NoDisplay=true. (LP: #1048524)

2.6.2 (2012-11-06):
-------------------
 * problem_report.py: Fix UnicodeDecodeError crash under Python 2 when the
   report has an unicode field with an unprintable ASCII character < 20.
 * debian.py: Fix calling of parent accepts() method and return value. Thanks
   Ritesh Raj Sarraf.
 * bin/apport-retrace: Fix crash when not using --sandbox mode.
 * report.py, add_proc_info(): Throw correct exception if the executable path
   does not exist, to provide a more appropriate error message. (LP: #1065129)
 * report.py, add_gdb_info(): Check __glib_assert_msg for assertion messages,
   too.
 * REThread.py: Fix for Python 3.3.

2.6.1 (2012-10-01):
-------------------
 * setup.py: Specify "-source 1.5" javac option as well, to avoid build failure
   with OpenJDK 7.

2.6 (2012-10-01):
-----------------
 * setup.py: Build java module with "-target 1.5" option, so that you can run
   it with OpenJDK 6 even if you build with OpenJDK 7.
 * report.py, add_proc_info(): Show if $XDG_RUNTIME_DIR is set.
 * Add apport/crashdb_impl/debian.py: Initial crash database implementation for
   the Debian BTS. Add configuration for it to etc/apport/crashdb.conf. Thanks
   Ritesh Raj Sarraf!
 * test_python_crashes.py: Robustify "$PYTHONPATH in ProcEnviron" check.

2.5.3 (2012-09-28):
-------------------
 * data/apportcheckresume: Open report file in binary mode. (LP: #1040353)
 * packaging-apt-dpkg.py: When throwing ValueErrors, show the non-existing
   package name. This makes it easier to debug such crashes.
 * launchpad.py: Replace characters from tags which are not allowed by
   Launchpad with '.' (LP: #1029479)
 * launchpad.py: Temporarily disable filing private bugs in the test suite, to
   work around the SSLHandshakeError error when downloading private attachments
   from staging.
 * hookutils.py, attach_root_command_outputs(): Ignore IOError crash about
   nonexisting files, which can happen if the user dismisses authorization.
   (LP: #1051222)
 * report.py, search_bug_patterns(): Fix bug patterns containing non-ASCII
   characters. Thanks Brian Murray.
 * apport_python_hook.py: Capture $PYTHONPATH and $PYTHONHOME environment
   variables for Python crashes. Thanks Brian Murray.

2.5.2 (2012-09-17):
-------------------
 * test/run: Ignore root_info_wrapper with pyflakes.
 * packaging-apt-dpkg.py: Add recommended packages to "Dependencies:" field.
   (LP: #1014428)
 * test_hookutils.py, test_in_session_of_problem(): Use year 2038 for a future
   date instead of 2211, as current Python 3.2 now crashes with an
   OverflowError on 32 bit machines with later years.
 * Fix crash on broken .desktop files. (LP: #1039889)
 * apport-gtk: For console program crashes, say "stopped" instead of "closed".
   Add a subtitle label with a hint about hanging programs. Thanks Matt Price
   and Matthew Paul Thomas!
 * report.py: Fix crash on determination of Python module path when examining a
   crash of "python -m ...".
 * apport-kde: Fix crash with undefined QString under Python 3. Thanks Jonathan
   Riddell! (LP: #1028984)
 * launchpad.py: Add missing "Pre-release Freeze" status. Thanks Brian Murray!
 * report.py, _check_bug_pattern(): Fix bug pattern matching against binary
   values. Thanks Brian Murray for the original patch. (LP: #1016380)

2.5.1 (2012-08-22):
-------------------
 * data/root_info_wrapper: Turn into a real file, a symlink can cause some
   packaging problems.

2.5 (2012-08-22):
-------------------
Bug fixes:
 * test_recoverable_problem.py: Fix test for calling test runner with absolute
   path.
 * packaging-apt-dpkg.py: Fix crash on writing virtual_mapping.db when running
   with --sandbox-dir and -S system or giving no --cache.
 * REThread.py: Fix re-raising of exceptions in Python 3. Thanks Martin
   Packman! (LP: #1024836)
 * apport-retrace: Keep compressed CoreDump from .crash files instead of
   uncompressing them into memory. This dramatically reduces memory usage.
   (LP: #981155)

Improvements:
 * Add an apport.memdbg() function which prints out current memory usage if
   APPORT_MEMDEBUG is set. Annotate apport-retrace with it.
 * hookutils.py: Allow specifying a list of profile names when using
   attach_mac_events(). Thanks Marc Deslauriers.
 * hookutils.py, attach_root_command_outputs() and root_command_output(): Drop
   usage of sudo, kdesudo, and gksu, and replace with pkexec. For
   attach_root_command_outputs(), use a wrapper and proper .policy file which
   explains the action and works under every environment; thus
   attach_root_command_outputs() is preferred over root_command_output() now,
   as it provides a better user experience.
 * Package hooks which want to send the report to a different crash database
   than "default" can now also give the database specification itself in the
   "CrashDB" field, not just the DB name. With this, packages do not need to
   ship a separate /etc/apport/crashdb.conf.d/ file. Please see
   doc/package-hooks.txt for details. (LP: #551330)
 * report.py, add_hooks_info(): If reporting against a package/program in /opt,
   also search for package hooks in the corresponding /opt directory. This
   allows such hooks to define a custom crash database and thus report bugs
   against their own project instead of against the distribution.
   (LP: #1020503)

2.4 (2012-07-18):
-----------------
Improvements:
 * apport_python_hook.py: For org.freedesktop.DBus.Error.ServiceUnknown
   exceptions, add a 'DbusErrorAnalysis' field to the report which points out
   whether any .service file provides the service it tried to talk to, and
   whether the processes for those are running. This helps to determine the
   root cause for such errors (missing dependencies, broken .service files,
   talking to the wrong bus, etc.) (LP: #1020572)
 * hookutils.py, attach_alsa(): Use alsa-info.sh when available. Thanks David
   Henningson.
 * Add new "RecoverableProblem" report type for problems which the application
   can handle, but still wishes to notify the user and send a problem report
   about. As an example, the application may wish to notify the user because
   handling the error resulted in degraded functionality. The user interface
   may fail to load items, or the action just performed may not return any
   data. Applications call /usr/share/apport/recoverable_problem with a
   string of arbitrary NUL-separated key/value pairs that are added to the
   report. Thanks Evan Dandrea!

Bug fixes:
 * ui tests, test_wait_for_pid(): Fix eternal hang when running as root.
 * testsuite: Fix ResourceWarnings when running with Python 3.
 * test_python_crashes.py: Fix race condition in timeout test.
 * launchpad.py: Fix setting of 'Medium' importance on duplicate checking.
 * apport-retrace: Fix StacktraceSource generation for relative --cache paths.
 * crashdb.py, check_duplicate(): Do not try to mark a bug as duplicate of
   itself. This can happen when re-processing a previously retraced bug.
 * apport-retrace: Fix UnicodeDecodeError when encountering a non-ASCII source
   code file and running under a non-UTF-8 locale.

2.3 (2012-07-09):
-----------------
Improvements:
 * launchpad.py: Rework test suite to not use Launchpad's +storeblob facility
   at all any more. It almost never works on staging and is horribly slow. Fake
   the bug creation from a blob by manually creating the comment and
   attachments ourselves, and just assume that storeblob works on production.
   Also change the structure to allow running every test individually.
 * crash-digger: Add --crash-db option to specify a non-default crash databae
   name. (LP: #1003506)
 * apport-gtk: Add --hanging option to specify the process ID of a hanging
   application. If the user chooses to report this error, apport will terminate
   the pid with SIGABRT, otherwise it will send SIGKILL. The normal core pipe
   handler will be used to process the resulting report file, with a .hanging
   file in /var/crash to separate these from regular crashes.

Bug fixes:
 * apport: Also treat a binary as modified if the /proc/pid/exe symlink does
   not point to an existing file any more. (LP: #984944)
 * Fix PEP-8 violations picked up by latest pep8 checker.
 * ui.py: Do not ignore certain exceptions during upload which are not likely
   to be a network error.
 * launchpad.py: Recongize Launchpad projects for bug query and marking
   operations. (LP: #1003506)
 * packaging-apt-dpkg.py: Fix get_source_tree() to work with apt sandboxes.
 * apport-retrace: Turn StacktraceSource generation back on, now that it works
   with the current sandboxing.
 * launchpad.py: Ensure that upload chunk size does not underrun. (LP: #1013334)
 * apport_python_hook: Fix UnicodeEncodeError crash with Python 2 for
   exceptions with non-ASCII characters. (LP: #972436)
 * test_ui_kde.py: Fix occasional test failure in test_1_crash_details if the
   application ends before the "is progress bar visible" check is done.

2.2.5 (2012-06-21):
-------------------
 * launchpad.py: Fix str vs. bytes crash for already known bugs, take 2. (LP: #1015788)
 * apport/ui.py, get_desktop_entry(): Disable interpolation, to correctly read
   desktop files with % signs. (LP: #1014341)
 * apport/ui.py: Fix rare crash if a report is already being updated in the
   background when the UI tries to update a previous version. (LP: #949196)
 * GTK and KDE UI tests: Avoid eternal hangs due to "this is not a distro
   package" error messages.

2.2.4 (2012-06-21):
--------------------
Bug fixes:
 * test_apport_unpack.py: Fix test_unpack_python() test when running the
   system-installed tests.
 * data/java_uncaught_exception: Fix for Python 3.
 * test_signal_crashes.py: Show crash reports in /var/crash/.
 * test_crash_digger.py: Do not write crash reports of crash-digger into system
   /var/crash, use a temporary directory.
 * test/run: Wait for a previous xvfb server to finish before trying to start
   one. This fixes a race condition in the KDE UI tests which often failed to
   start up xvfb.
 * apport-cli: Unbreak "keep" option. (LP: #1007826)
 * launchpad.py: Fix str vs. bytes crash for already known bugs. (LP: #1015788)

2.2.3 (2012-06-15):
-------------------
Bug fixes:
 * test/run: Do not run pep8 and pyflakes when running against the sytem
   installed Apport.
 * test_backend_apt_dpkg.py: For the "are we online" check, verify that we can
   download from http://ddebs.ubuntu.com/, not just whether we have a default
   route. The latter is not sufficient for e. g. buildd environments which are
   online, but are restricted by proxies or firewalls.
 * test_report.py: Call "sync" after test script write core dumps, to ensure
   that subsequent operations have a complete one.
 * test_signal_crashes.py: Drop the broken and obsolete test_local_python()
   test. Instead, add two tests which check proper logging.
 * launchpad.py: Fix urlopen() for Python3. Thanks Steve Langasek.
 * test/run: Run the tests under LC_MESSAGES=C, to avoid failing tests on
   translated strings.

2.2.2 (2012-06-13):
-------------------
Improvements:
 * testsuite: Run with Python 3 by default. To test with Python 2, run
   "PYTHON=python2 test/run".

Bug fixes:
 * apport: Redefine sys.std{out,err} when redirecting output, as they are None
   in Python 3 when being called from the kernel.
 * test/test_signal_crashes.py: Clean up unexpected core dumps on failed test
   cases.
 * apport-gtk: Fix crash when closing the crash dialog while the information is
   being collected.
 * hookutils.py, xsession_errors(): Fix crash when running under a non-UTF8 locale.
 * data/apport: Do not use sys.stdin.fileno(), it is invalid when being called
   from the kernel with Python 3.
 * data/apport: When core dumps are enabled, read them from the written report
   instead of directly from stdin (and then reading the written core file into
   the .crash report). If the core file size is limited, we otherwise stop
   reading the core dump from the kernel in the middle and have no (or a
   broken) core dump to be put into the report.
 * data/apport: Properly close the written crash report before changing its
   permissions to be readable. This prevents having crash reporting UI from
   looking at incomplete .crash files.

2.2.1 (2012-06-11)
------------------
Bug fixes:
 * apport-cli: Port to work with Python 3.
 * setup.py: When fixing hashbang lines of installed scripts, only include the
   major Python version.
 * hookutils.py, read_file, attach_file(), attach_file_if_exists(): Convert
   file contents to unicode if the contents is UTF-8, or the newly added
   force_unicode argument is True.
 * hooktuils, command_output(): Convert output to unicode by default, and add
   a "decode_utf8" parameter to disable this.
 * hookutils.py, recent_logfile(): Fix fd leak.
 * data/apport: Do not assume that sys.stdout and sys.stderr always have a
   name; they can be None in Python 3.
 * data/dump_acpi_tables.py: Fix for Python 3.

2.2 (2012-06-11)
----------------
Improvements:
 * Clean up module imports.
 * test/run: Run pyflakes, if available.
 * package_hook: Add --tags option. Thanks to Brian Murray.
 * launchpad.py: Drop the external multipartpost_handler.py (which is not
   portable to Python 3) and replace it with using the standard email module.
 * launchpad.py: Also work with Python 3. Deal gracefully with a missing
   "launchpadlib" module; this is not yet available for Python 3, but not
   required for client-side reporting.
 * apport-kde: Port to work with Python 3.

Bug fixes:
 * apport-retrace: Fix crash when using the --procmaps option.
 * setup.py: Update hashbang lines of installed scripts in data directory to
   the python executable setup.py was run with, similar to what already happens
   to scripts installed to ../bin/.

2.1.1 (2012-05-30)
------------------
Improvements:
 * launchpad.py: When closing a bug as a duplicate, copy some well-known tags
   to the master bug. Thanks Brian Murray.
 * launchpad.py: Set importance of Python crash reports to "Medium" by default,
   similar to signal crashes. Thanks Brian Murray.
 * hookutils.py: Add attach_default_grub() convenience function from the grub2
   package hook so it can be used by other packages. Thanks Brian Murray.
 * launchpad.py: Make Launchpad bug subscription user/team configurable: The
   initial subscriber after filing a bug can be set with the
   "initial_subscriber" crashdb option, and the team which gets subscribed
   after retracing with "triaging_team". (LP: #980726)

Bug fixes:
 * report.py: Do not change the SourcePackage: field if the binary package is
   not installed and does not exist. This fixes source package hooks to
   actually work in some cases where source and binary package names overlap.
   (part of LP: #993810)
 * apport-gtk, apport-kde: Avoid collecting information twice in "bug update"
   mode. This caused a crash in cases where the source package in a bug report
   does not correspond to an installed binary package. (LP: #993810)

2.1 (2012-05-18)
----------------
Improvements:
 * packaging.py, install_packages(): Add permanent_rootdir flag and if set,
   only unpack newly downloaded packages. Implement it for the apt/dpkg
   backend. Thanks Evan Dandrea.
 * apport-retrace: Add --sandbox-dir option for keeping a permanent sandbox
   (unpacked packages). This provides a considerable speedup. Thanks Evan
   Dandrea.
 * crash-digger: Add --sandbox-dir option and pass it to apport-retrace.
 * Fix the whole code to be PEP-8 compatible, and enforce this in test/run by
   running the "pep8" tool.
 * GTK UI tests: Ensure that there are no GLib/GTK warnings or criticals.
 * Support Python 3. Everything except the launchpad crashdb backend now works
   with both Python 2 and 3. An important change is that the load(),
   write(), and write_mime() methods of a ProblemReport and apport.Report
   object now require the file stream to be opened in binary mode.
 * data/apport: Ignore a crash if the executable was modified after the process
   started. This often happens if the package is upgraded and a long-running
   process is not stopped before. (LP: #984944)
 * Add test cases for apport-unpack.
 * apport-retrace: Add information about outdated packages to the
   "RetraceOutdatedPackages" field.
 * ui.py: Drop python-xdg dependency, use ConfigParser to read the .desktop
   files.

Bug fixes:
 * apport-gtk: Work around GTK crash when trying to set pixmap on an already
   destroyed parent window. (LP: #938090)
 * data/dump_acpi_tables.py: Fix crash on undefined variable with non-standard
   tables. (LP: #982267)
 * backends/packaging-apt-dpkg.py: Fix crash if a package is installed, but has
   no candidates in apt. (LP: #980094)
 * data/general-hooks/generic.py: Bump minimum free space requirement from 10
   to 50 MB. 10 is not nearly enough particularly for /tmp. (LP: #979928)
 * hookutils.py, recent_logfile(): Use a default limit of 10000 lines and call
   "tail" instead of reading the whole file. This protects against using up all
   memory when there are massive repeated log messages. (LP: #984256)
 * apport-gtk: Do not assume that an icon requested for size 42 actually
   delivers size 42; some themes do not have this available and deliver a
   smaller one instead, causing overflows. Also, copy the image as
   gtk_icon_theme_load_icon() returns a readonly result which we must not
   modify. (LP: #937249)
 * ui.py: Don't show the duplicate warning when the crash database does not
   accept the problem type, and they are just being sent to whoopsie. Thanks
   Evan Dandrea. (LP: #989779)
 * report.py: Correctly escape the file path passed to gdb.
 * apport-gtk, apport-kde: Do not show the information collection progress
   dialog if the crash database does not accept this kind of report. In that
   case whoopsie will upload it in the background and the dialog is not
   necessary.  (LP: #989698)

2.0.1 (2012-04-10)
------------------
Bug fixes:
 * test_ui_gtk.py: Disable package hooks for the tests, as they might ask for
   sudo passwords and other interactive bits, and thus make the tests hang.
 * test_backend_apt_dpkg.py: Fix checks for the installation of -dbgsym
   packages. This should always happen, as the sandboxes have a ddeb apt
   source. Only make it conditional on the system apt sources in the "use
   system config" test.
 * test_report.py: Sleep a bit after calling our test crash script, to ensure
   the kernel has time to finish writing the core file.
 * generic package hook: Also check /tmp for enough space. Thanks Brian Murray.
   (LP: #972933)
 * problem_report.py, write_mime(): Fix regression from version 1.95: Add a
   value as attachment if it is bigger than 1000 bytes, not if it is bigger
   than 100. (LP: #977882)

Improvements:
 * packaging-apt-dpkg.py: Avoid constructing and updating the apt.Cache()
   objects multiple times, to speed up retracing. Thanks Evan Dandrea.
   (LP: #973494)

2.0 (2012-03-30)
----------------
This is the final 2.0 release, featuring the overhauled and simplified GUI,
support for whoopsie-daemon, and client-side duplicate checking.

Bug fixes:
 - report.py, anonymize(): Only replace whole words, not substrings.
   (LP: #966562)
 - apport_python_hook.py: Fix filtering of org.freedesktop.DBus.Error.NoReply
   exceptions. (LP: #958575)
 - crashdb.py: When publishing the crash database, cut hash file names after
   quoting, to avoid that the quoting causes them to become too long.
   (LP: #968070) This also uncovered that known() did not actually find any
   signature which contained an URL-quoted character, therefore breaking
   client-side duplicate checking in a lot of cases. Double-quote the file name
   now, as urlopen() unquotes it.
 - Add a new crash database option "problem_types" and a CrashDatabase method
   "accepts(report)". This can be used to stop uploading particular problem
   report types to that database. E. g. a distribution might decide to not get
   "Crash" reports any more after release.  Document the new option in
   doc/crashdb-conf.txt.
 - ui.py: Do not upload a report if the crash database does not accept the
   report's type. This behaviour is not really correct, but necessary as long
   as we only support a single crashdb and have whoopsie hardcoded.  Once we
   have multiple crash dbs, we need to not even present the data if none of the
   DBs wants the report. See LP #957177 for details. (LP: #968121)
 - ui.py: Do not short-circuit information collection if report already has a
   "DistroRelease" field, as the GUIs add that in some cases. Check for
   "Dependencies" instead. This fixes information collection for kernel
   problems (which now has a full GTK GUI test case). (LP: #968488)

1.95 (2012-03-22)
-----------------
Bug fixes:
 - ui.py: Ensure that the report file is readable by the crash reporting daemon
   after running through collect_info(). Thanks Evan Dandrea.
 - apport-gtk, apport-kde: Set the window title to the distribution name, as
   per http://wiki.ubuntu.com/ErrorTracker#error . Thanks Evan Dandrea.
   (LP: #948015)
 - test/run: Ignore obsolete packages on the system, to avoid breaking the GUI
   tests due to them.
 - apport-gtk, apport-kde: When reporting a "system crash", don't say "... of
   this program version", but "...of this type", as we don't show a program
   version in the initial dialog (https://wiki.ubuntu.com/ErrorTracker#error)
   (LP: #961065)
 - problem_report.py, write_mime(): Do not put a key inline if it is bigger
   than 1 kB, to guard against very long lines. (LP: #957326)
 - etc/cron.daily/apport: Do not remove whoopsie's *.upload* stamps every day,
   only if they are older than a week. whoopsie comes with its own cron job
   which deals with them. Thanks Steve Langasek. (LP: #957102)
 - report.py, mark_ignore(): Fix crash if executable went away underneath us.
   (LP: #961410)
 - apport-gtk: Do not compare current continue button label against a
   translated string.  Instead just remember whether or not we can restart the
   application. (LP: #960439)
 - hookutils.py, command_output(): Add option to keep the locale instead of
   disabling it.
 - hookutils.py, command_output(): Actually make the "input" parameter work,
   instead of causing an eternal hang. Add tests for all possible modes of
   operation.
 - hooktuils.py: Change root_command_output() and attach_root_command_outputs()
   to disable translated messages (LC_MESSAGES=C) only as part of the command
   to be run, not already for the root prefix command. This will keep the
   latter (gksu, kdesudo, etc.) translated. (LP: #961659)
 - apport-gtk: Cut off text values after 4000 characters, as Gtk's TreeView
   does not get along well with huge values. KDE's copes fine, so continue to
   display the complete value there. (LP: #957062)
 - apport-gtk: Make details window resizable in bug reporting mode.
 - crashdb.py, known(): Check the address signature duplicate database if the
   symbolic signature exists, but did not find any result. (LP: #103083)
 - ui.py: Run anonymization after checking for duplicates, to prevent host or
   user names which look like hex numbers to corrupt the stack trace.
   (LP: #953104)
 - apport-gtk: Require an application to both have TERM and SHELL in its
   environment to consider it a command line application that was started by
   the user. (LP: #962130)
 - backends/packaging-apt-dpkg.py, _check_files_md5(): Fix double encoding,
   which caused UnicodeDecodeErrors on non-ASCII characters in an md5sum file.
   (LP: #953682)
 - apport-kde, apport-gtk: Only show "Relaunch" if the report has a
   ProcCmdline, otherwise we cannot restart it. (LP: #956173)

Improvements:
 - hookutils.py, attach_alsa(): Add the full "pacmd list" output instead of
   just sinks and sources. Thanks David Henningsson.
 - apport-gtk, apport-kde: Show the ExecutablePath while we're collecting data
   for the crash report. Thanks Evan Dandrea. (LP: #938707).

1.94.1 (2012-03-07)
-------------------
Bug fixes:
 - test_ui_kde.py: Re-enable inadvertently disabled "bug report for uninstalled
   package" test.
 - ui.py, collect_info(): Do not assume that reports have a "ProblemType"
   field. This is not the case when updating a bug. (LP: #947519)
 - apport-cli: Consistently handle unicode vs. byte arrays. (LP: #946207)
 - report.py, anonymize(): Fix crash when the hostname or user name contain
   non-ASCII characters. (LP: #945230)
 - packaging-apt-dpkg.py: Fix UnicodeDecodeError on unexpected md5sum output.
   (LP: #921037)
 - apport-gtk: Fix handling of non-ASCII strings in message dialogs.
   (LP: #865394)

1.94 (2012-03-02)
-----------------
Bug fixes:
 - apport: Set the group of written reports to "whoopsie" if that group exists.
 - Fix tests to run properly against the system-installed modules and binaries.
 - test/run: Run under LC_MESSAGES=C to avoid test failures due to translated
   strings.
 - general-hooks/generic.py: Also attach xsession-errors for programs that link
   to libgtk-3.
 - launchpad.py: Properly handle "Expired" status, to avoid marking new bugs as
   duplicates of expired ones. (LP: #941854)
 - apport: Fix crash if the "whoopsie" group does not exist. (LP: #942326)
 - report.py, crash_signature(): Do not put "<module>" frames into Python crash
   signatures that happen outside of function/method calls. Fall back to the
   file/line number as a frame description instead. This will do a much better
   job at disambiguating e. g. different ImportError crashes. (LP: #920403)
 - Make "binary changed since the time of the crash" error message more
   comprehensible, thanks Paolo Rotolo. (LP: #942830)
 - crashdb.py, check_duplicate(): It can happen that a bug gets identified as
   being a duplicate of bug S by symbolic signatures and a duplicate of bug A
   by address signatures. Empirical evidence shows that this is due to the
   unavoidable jitter in stack traces (A and S not being identified as
   duplicates as their signatures differ slightly) and not a logic error. So
   instead of erroring out, duplicate all three bugs and keep the lowest number
   as the master ID. (LP: #943117)
 - Revert the usage of multiple nested threads during data collection, and
   switch back to only using one UI thread. The UI implementations can, and now
   do, decide between showing a spinner and showing a progress dialog in the
   ui_*_info_collection_progress() methods. This fixes libX11 crashes when
   multiple UI threads do changes concurrently (LP: #901675), and also avoids
   multi-thread induced crashes in Pango (LP: #943661). The removal of the
   collect() method also fixes the new crashes in it. (LP: #942098, #939803)
 - ui.py, get_desktop_entry(): Fix crash on uninstalled package. (LP: #940984)
 - data/unkillable_shutdown: Fix crash on race condition when PID goes away
   while the report is created. (LP: #546369)
 - apport/hookutils.py, pci_devices(): Fix crash on unexpected lines from
   lspci. (LP: #904489)
 - Drop hardcoded "Ubuntu" words again which crept in with the whoopsie support
   merge. Use the DistroRelease: field.
 - apport-kde: Fix Home page URL in KApplication metadata.
 - apport-gtk: Fix resizability and size after hiding details. (LP: #405418)

Improvements:
 - test/run: Drop "local" argument. This now tests against the source tree when
   run in the source tree root, and against the system libraries/programs when
   run from anywhere else.
 - test/run: Consider command line arguments as test names and only run those
   when given. Also support just running a single test.
 - testsuite: Force the skipping of online tests when $SKIP_ONLINE_TESTS is
   set.
 - hookutils.py, xsession_errors(): Add a reasonable default pattern which
   matches glib-style warnings, errors, criticals etc. and X window errors.
   In data/general-hooks/generic.py, call it with that default instead of the
   rather incomplete custom pattern. (LP: #932660)
 - packaging.py: Add get_package_origin() method, and implement it for
   apt-dpkg.
 - report.py, add_package_info(): Add "[origin: ...]" tag to "Package" and
   "Dependencies" fields for any package which is not native to the
   distribution. If any such package is present, tag the report with
   "third-party-packages" in data/general-hooks/generic.py. (LP: #927912)
 - apport/packaging.py: Add get_uninstalled_package() method as a helper method
   for the test suite. Use it instead of a hardcoded Debian/Ubuntu specific
   name in test/test_hooks.py.
 - test/test_ui_{gtk,kde}.py: Add test cases for complete UI workflow runs for
   reporting a bug against an installed/uninstalled package, and reporting a
   crash with and without showing details. This reproduces the recent crashes
   like LP #901675 or LP #943661.
 - test_ui.py: Add a test case for reporting a complete report on uninstalled
   package. This happens when reporting a problem from a different machine
   through copying a .crash file.
 - test/run: Add a test that there are no hardcoded "Ubuntu" words in the
   source. The code should use the DistroRelease: field or lsb_release.

1.93 (2012-02-23):
------------------
Bug fixes:
 - apport-gtk: Fix crash on nonexisting icon. Thanks Evan Dandrea.
   (LP: #937354)
 - ui.py, open_url(): Revert back to calling sudo instead of dropping
   privileges ourselves; with the latter, calling firefox as the sudo'ing user
   fails. (LP: #916810, #938128)
 - ui.py: Fix aborting with "AssertionError" if the report is already known,
   but without an URL. (LP: #938778)
 - launchpad.py: If a bug is already known, but the report is private, do not
   send the report. There is little sense piling up lots of duplicates.
   (LP: #938700)
 - test/crash: Fix regression of test_crash_apport(), consider $TERM a
   non-sensitive variable.
 - ui.py: Fix test failures for data collection progress, they are not expected
   to happen for "ProblemType: Crash" any more (happens in the background
   during sending, or if user clicks on "Show Details").
 - test/hooks: Use a package from Debian/Ubuntu main, so that this works better
   during package builds on build servers.
 - test/python: Do not assume that /var/crash/ exists. Use /var/tmp/ for the
   fake binaries instead.
 - data/general-hooks/parse_segv.py: Fix test case name.
 - ui.py: Fix crash on invalid core dumps. (LP: #937215)
 - launchpad.py: Fix crash on unicode report titles. (LP: #896626)

Improvements:
 - apport-gtk: Show the most interesting fields first in the details view.
 - do-release: Call pyflakes and abort on errors other than unused imports.
 - Move all test suites out of the code modules into test/test_<module>.py.
   This avoids having to load it every time the program runs, and also allows
   running the tests against the installed version of Apport.
 - Clean up the other executable test script in test/* and change them to the
   same structure as the module tests.

1.92 (2012-02-20):
------------------
Bug fixes:
 - ui.py: Fix wrong creation of "~" folder instead of expanding it to home
   directory when using "Examine locally". Thanks Jason Conti! (LP: #909149)
 - Replace file() calls with open() for Python 3 compatibility. Thanks Colin
   Watson!
 - launchpad.py: Avoid sending tag names with upper case. (LP: #924181)
 - report.py, crash_signature_addresses(): Fix crash if report does not have
   "Signal".
 - apport-gtk: Fix resize handling of expander in details window. Thanks Thomas
   Bechtold! (LP: #930562)
 - Clean up unnecessary imports. Thanks Evan Dandrea!

Improvements:
 - man/apport-bug.1: Mention where crash files are stored. Thanks David
   Kastrup.
 - hookutils.py, attach_hardware(): Sort ProcModules, thanks Brian Murray.
 - launchpad.py: Keep "Dependencies" attachment in duplicates. Thanks Brian
   Murray.
 - Reorganize the GNOME and KDE user interface to do the crash notifications
   and detail browser in a single dialog. Add test/gtk and test/kde tests to
   check expected dialog layout for different cases. Thanks Evan Dandrea!
 - Add support for the whoopsie-daisy crash reporting daemon by creating
   zero-byte .upload file stamps for crash reports. Thanks Evan Dandrea!

1.91 (2012-01-18):
------------------
Bug fixes:
 - crashdb.py, check_duplicate(): If a crash has a signature but no existing
   duplicate in the DB, also check for an existing address signature duplicate
   in the DB.
 - apport-retrace: Use DistroRelease specific subdirectory of the cache dir for
   mapping a file to a package, as these maps are release specific.
 - packaging-apt-dpkg.py: Refresh Contents.gz cache if it is older than one
   day.
 - crashdb.py: Ensure that address_signature duplicate db table does not have
   multiple identical signatures by making it a primary key. Bump the db format
   to "3". Existing databases need to be migrated manually as SQLite does not
   allow adding a "PRIMARY KEY" constraint to existing tables.
 - crashdb.py: Do not add a new address signature entry if one already exists.
 - apport-cli: Fix UnicodeDecodeError on unicode report values. (LP: #275972)
 - launchpad.py: Only set bug task importance if it is undecided.
 - apport-retrace: Fix "an useful" typo. (LP: #911437)
 - report.py: Filter out frames which are internal kernel/glibc implementation
   details and not stable across duplicates. In particular, filter out
   __kernel-syscall() and the SSE stubs.
 - crashdb.py: Remove debugging leftover which completely disabled bug pattern
   checking.
 - report.py: Update reading AssertionMessage. Current (e)glibc turned
   __abort_msg from a simple static string into a struct.

Improvements:
 - Change permissions of .crash files from 0600 to 0640, so that /var/crash can
   be made g+s and crash handling daemons can access those.
 - Python exceptions: Blacklist DBus.Error.NoReply. It does not help to get
   these traces from the client-side application, you need the actual exception
   in the D-Bus server backend instead. (LP: #914220)
 - Support /etc/apport/whitelist.d/ similarly to /etc/apport/blacklist.d/, for
   cases like installer environments where only crashes of a few selected
   programs should be reported.

1.90 (2011-11-24):
------------------
First beta release of 2.0 which introduces client-side duplicate checking.

Bug fixes:
 - backends/packaging-apt-dpkg.py: Fix another test case failure when ddeb
   repository is not enabled.
 - backends/packaging-apt-dpkg.py: Fix handling of explicit cache directory
   name when it is a relative path.
 - launchpad.py: Only query for bugs after 2011-08-01, to avoid timeouts.
 - ui.py: Also anonymize standard bug title. (LP: #893863)
 - launchpad.py: Current Launchpad cannot have private bugs which affect
   multiple projects. Fix test suite accordingly.

Improvements:
 - report.py: Break out new method stacktrace_top_function() from
   standard_title(), so that other parts of the code can use this as well.
 - launchpad.net: When sending retraced results back to the bug report, update
   the topmost function in the bug title. (LP: #869970)
 - report.py, add_gdb_info(): Add a new field "StacktraceAddressSignature"
   which is a heuristic signature for signal crashes. This should be used if
   crash_signature() fails, i. e. the Stacktrace field does not have enough
   symbols. This can be used to check for duplicates on the client side,
   provided that the crash database server supports querying for these.
   Do not expose this field when uploading to crash databases though, as it can
   be recomputed from the already existing information (ProcMaps and
   Stacktrace) and thus would just clutter the reports.
 - crashdb.py: Add a table "version" with the database format version. Add
   automatic upgrading to the most current format.
 - crashdb.py: Put address signatures from reports checked with
   check_duplicate() into the duplicate database, so that implementations of
   known() can check for these.
 - dupdb-admin: Add "publish" dupdb-admin command which exports the
   duplicate database into a set of text files suitable for WWW publishing.
 - crashdb.py: Add new method "known(report)" which can be implemented to check
   if the crash db already knows about the crash signature. If so, the report
   will not be uploaded, and instead the user will be directed to the existing
   report URL (if available), similar to bug patterns. The default
   implementation checks this format, if the crash database is initialized with
   a "dupdb_url" option pointing to the exported database.
 - launchpad.py: Override known() to check if the master bug is actually
   accessible by the reporter, and is not tagged with "apport-failed-retrace"
   or "apport-request-retrace"; otherwise file it anyway.
 - crash-digger: Add --publish-db option to conveniently integrate duplicate DB
   publication (similar to dupdb-admin publish) into retracer setups.
 - launchpad.py: Attach updated stack traces from a duplicate to the master bug
   if it failed retracing previously or has an "apport-request-retrace" tag.
   (LP: #869982)
 - apport-kde, apport-gtk: Support the "Annotation" field for custom dialog
   titles for "Crash" and "Package" problem types as well, not just for
   "Kernel". (LP: #664378)

1.26 (2011-11-11):
------------------
Bug fixes:
 - backends/packaging-apt-dpkg.py: Port to current python-apt API.
 - hookutils.py: Fix path_to_key() to also work with unicode arguments.
 - test/crash: Exit successfully if apport is not enabled in the system. This
   allows packages to run the test suite during build.
 - report.py, add_proc_info(): Correctly handle "python -m <modulename>"
   programs as being interpreted and determine the appropriate module path.
 - Fix some import statements to also work for the system-installed test suite.
 - test/run: Fix testing data/general-hooks/parse_segv.py when called in
   system-installed mode.
 - apport/ui.py: Clean up test .crash file after test cases.
 - Fix tests when running as root.
 - setup.py: Fix crash when "javac -version" fails.
 - README: Update command for one-time enablement.
 - backends/packaging-apt-dpkg.py: Fix interleaving usage of install_packages()
   with other operations such as get_version(), by resetting the apt status
   after building and using the sandbox.
 - report.py test suite: Remove requirement that $USER is set, which makes it
   easier to run this from package build environments.
 - apport/ui.py, test/crash: Use "yes" as test process instead of "cat". The
   former is less likely to run already, and does not depend on having a stdin,
   so it runs better in test environments like autopkgtest.
 - backends/packaging-apt-dpkg.py: Fix tests if system does not have a dbgsym
   apt source.

Improvements:
 - Ignore a crash if gnome-session is running and says that the session is
   being shut down. These often die because X.org or other services are going
   away, are usually harmless, and just cause a lot of clutter in bug trackers.
   (LP: #460932)
 - test/crash: Rewrite using Python's unittest, to be in line with other tests,
   and be easier to maintain and extend.

1.25 (2011-11-02):
------------------
Improvements:
 - Add new response "Examine locally" to presenting the report details, which
   runs apport-retrace in the chosen mode in a terminal. This should be made
   available for crash reports if apport-retrace and a Terminal application are
   installed; add an abstrace UI method for this. (LP: #75901)
 - apport-gtk: Add "Examine locally..." button, and implement
   ui_run_terminal().
 - apport-cli: Add "Examine locally..." responses, and implement
   ui_run_terminal().
 - apport-cli: Greatly speed up displaying large reports. This also changes the
   format to avoid indenting each line with a space, and visually set apart the
   keys in a better way.
 - apport_python_hook.py: Move tests out of this file into test/python, to
   avoid having to parse the unit tests at each Python startup.
 - test/python: Also make tests work if Python hook is not installed in
   system's sitecustomize.py.
 - packaging.py: Add get_modified_conffiles() API, and implement it in
   packaging-apt-dpkg.py.
 - hookutils.py: Add attach_conffiles().
 - hookutils.py: Add attach_upstart_overrides().

Bug fixes: 
 - launchpad.py: Remove "Ubuntu" in bug response, replace with "this software".
   (LP: #883234)
 - apport-kde: Rearrange order of imports to get intended error message if
   PyKDE is not installed.
 - packaging-apt-dpkg.py: Ignore hardening-wrapper diversions, to make
   gcc_ice_hook work if hardening-wrapper is installed.
 - apport_python_hook: Respect $APPORT_REPORT_DIR.
 - apport_python_hook: Limit successive crashes per program and user to 3 per
   day, just like signal crashes. (LP: #603503)
 - packaging-apt-dpkg.py: Skip online tests when there is no default route.
 - ui.py: Fix test suite to not fail if system has some obsolete or non-distro
   packages.

1.24 (2011-10-19):
------------------
Bug fixes:
 - backends/packaging-apt-dpkg.py, install_packages(): Also copy
   apt/sources.list.d/ into sandbox.
 - backends/packaging-apt-dpkg.py, install_packages(): Install apt keyrings
   from config dir or from system into sandbox. (LP: #856216)
 - packaging.py, backends/packaging-apt-dpkg.py: Define that install_packages()
   should return a SystemError for broken configs/unreachable servers etc., and
   fix the apt/dpkg implementation accordingly.
 - apport-retrace: Don't crash, just give a proper error message if servers are
   unreachable, or configuration files are broken. (LP: #859248)
 - backends/packaging-apt-dpkg.py: Fix crash when /etc/apport/native-origins.d
   contains any files. (LP: #865199)
 - hookutils, recent_logfile(): Fix invalid return value if log file is not
   readable. (LP: #819357)
 - test/crash: Fix race condition in the "second instance terminates
   immediately" check.
 - hookutils.py: Replace attach_gconf() with a no-op stub. It used static
   python modules like "gconf" which broke the PyGI GTK user interface, and
   gconf is rather obsolete these days.
 - ui.py, open_url(): Greatly simply and robustify by just using xdg-open. This
   already does the right thing wrt. reading the default browser from GNOME,
   KDE, XCE, and other desktops. (LP: #198449)
 - data/general-hooks/generic.py: Only attach ~/.xsession_errors if the bug is
   reported in the same XDG session as the crash happened. (LP: #869974)
 - Ignore crashes for programs which got updated in between the crash and
   reporting. (LP: #132904)
 - Special-case crashes of 'twistd': Try to determine the client program and
   assign the report to that, or fail with an UnreportableReason. (LP: #755025)
 - apport-gtk: In bug update mode, make details dialog resizable and fix
   default size. (LP: #865754)
 - apport-gtk: Fix crash if report does not have ProcCmdline. (LP: #854452)
 - hookutils.py, attach_wifi(): Anonymize ESSID and AP MAC from "iwconfig"
   output. (LP: #746900)
 - test/crash: Fix test failure if user is not in any system groups.
 - test/crash: Change to /tmp/ for test crash process, to fix failure if the
   user that runs the test suite cannot write into the current directory.
   (LP: #868695)
 - ui.py: Improve error message if package is not a genuine distro package.
   Thanks to Ronan Jouchet. (LP: #559345)

Improvements:
 - apport-retrace: Add --timestamp option to prepend a timestamp to log
   messages. This is useful for batch operations.
 - crash-digger: Call apport-retrace with --timestamps, to get consistent
   timestamps in log output.
 - hookutils.py: Add two new functions attach_gsettings_package() and
   attach_gsettings_schema() for adding user-modified gsettings keys to a
   report. (LP: #836489)
 - hookutils.py: Add new function in_session_of_problem() which returns whether
   the given report happened in the currently running XDG session. This can be
   used to determine if e. g. ~/.xsession-errors is relevant and should be
   attached.

1.23.1 (2011-09-29)
-------------------
Bug fixes:
 - apport/crashdb.py: Ensure that duplicate table only has one entry per report
   ID.
 - apport-retrace: Pass correct executable path to gdb in --gdb with --sandbox
   mode.
 - apport-retrace: Do not leave behind temporary directories on errors.
 - apport-retrace: Drop assertion failure for existance of "Stacktrace". This
   isn't present in the case of gdb crashing, and there is not much we can do
   about it. This should not break the retracer.
 - apport/report.py: Unwind XError() from stack traces for the "StacktraceTop"
   field, as they take a significant part of the trace. This causes bugs to be
   duplicated which really have different causes.

1.23 (2011-09-14)
-----------------
Improvements:
 - crashdb.py, crash-digger, dupdb-admin: Drop the concept of "duplicate DB
   consolidation". Such massive queries cause timeouts with e. g. Launchpad.
   Instead, update the status of potential master bugs in the crash DB whenever
   check_duplicate() is called.

Bug fixes:
 - launchpad.py: Fix crash in close_duplicate() if master bug was already
   marked as a duplicate of the examined bug.
 - problem_report.py, load(): Fix missing last character if the last line in a
   multi-line field is not terminated with a newline.
 - launchpad.py: Fix test_marking_python_task_mangle() check to work with
   current Launchpad.
 - apport-retrace: If the user did not specify a --cache directory, create a
   shared one instead of letting the two install_packages() calls create their
   own. This ensures that the apt and dpkg status is up to date, and avoids
   downloading the package indexes multiple times. (LP: #847951)
 - apport-retrace: Give proper error mesage instead of AssertionError crash if
   a report does not contain standard Apport format data. (LP: #843221)
 - fileutils.py, get_new_reports(): Fix crash if report file disappears in the
   middle of the operation. (LP: #640216)
 - apport/ui.py, load_report(): Intercept another case of broken report files.
   (LP: #445142)
 - apport/report.py, standard_title(): Escape regular expression control
   characters in custom exception names. (LP: #762998)

1.22.1 (2011-09-06)
-------------------
Improvements:
 - dupdb-admin: Add "removeid" command.

Bug fixes:
 - dupdb-admin: Use the in-memory CrashDB implementation for simple operations
   like dump or changeid, which do not require an actual backend. This makes
   the command work in checkouts without a /etc/apport/crashdb.conf.
 - dupdb-admin: Fix UnicodeEncodeError crash.
 - launchpad.py: Fix crash if a crash report does not have a DistroRelease.
 - Set the default "Apport" title for choice dialogs instead of the default
   apport-gtk title. Thanks Robert Roth. (LP: #608222)
 - apport-gtk: Update markup_escape_text() call to current glib. (LP: #829635)

1.22 (2011-08-25)
-----------------
Improvements:
 - Completely rework apport-retrace to use gdb's "debug-file-directory" and
   "solib-absolute-prefix" settings and only unpack the necessary packages in a
   temporary directory. This makes it possible to use it in a running system
   without actually touching installed packages, does not need any root
   privileges, and stops the requirement of using chroots with fakechroot and
   fakeroot. This is a lot easier to maintain and use, and a lot faster, too.
   As a consequence, drop the chroot module, and update crash-digger
   accordingly. See "man apport-retrace" for the new usage.
   It is now also easier to port to other packaging backends, as a lot of the
   common logic moved out of the packaging API;
   packaging.install_retracing_packages() got dropped in favor of the simpler
   packaging.install_packages().
 - crash-digger: Show how many bugs are left in the pool with each new retrace.

Bug fixes:
 - apport-gtk: Fix crash in GLib.markup_escape_text() call, regression from
   1.21.3. (LP: #828010)
 - launchpad.py: When searchTasks() times out, exit with 99 as this is a
   transient error.
 - crash-digger: Intercept OverflowError from downloaded compressed
   attachments.

1.21.3 (2011-08-17)
-------------------
Bug fixes:
 - gtk/apport-gtk.desktop.in: Also show in Unity. (LP: #803519)
 - apport-unpack: Fix crash on file errors.
 - Add apport.packaging.get_library_paths() interface and implement it for
   backends/packaging-apt-dpkg.py using dpkg multiarch directories. Use it in
   chroot.py.
 - hookutils.py: Don't attach empty values. Thanks Bryce Harrington.
   (LP: #813798)
 - apport-gtk: Correctly pass message dialog type.
 - apport-gtk: Fix GLib and GObject imports to be compatible with the future
   pygobject 3.0.

Improvements:
 - hookutils.py: Add attach_mac_events() for reporting logs of MAC systems.
   Looks for AppArmor messages for now. Thanks Marc Deslauriers!
 - hookutils.py, attach_alsa(): Get a list of outputs/inputs that PulseAudio
   knows about, which also shows the currently selected output/input, as well
   as volumes. This should help with "no sound" bug troubleshooting. Thanks
   Luke Yelavich.

1.21.2 (2011-07-01)
-------------------
Improvements:
 - test/run: Check $PYTHON for using a different Python interpreter (such as
   "python3") for the tests.
 - generic hook: Don't report package installation failures due to segfaulting
   maintainer scripts. We want the actual crash report only. Thanks Brian
   Murray.
 - hookutils.py, attach_wifi(): Also include wpasupplicant logs. Thanks Mathieu
   Trudel-Lapierre!

Bug fixes:
 - backends/packaging-apt-dpkg.py: Fix crash introduced in 1.21.1's multiarch
   fixes.
 - report.py: Fix bug patterns to correctly match against compressed report
   fields.

1.21.1 (2011-06-20)
-------------------
Improvements:
 - data/general-hooks/generic.py: Also check for low space on /var. Thanks
   Brian Murray.
 - hookutils.py, attach_file() and attach_file_if_exists(): Add a new
   "overwrite" flag option. If not given, now default to overwriting an
   existing key, as this is usually what you need when attaching files
   (instead of attaching it several times with '_' appended to the keys). You
   can get the old behaviour by setting overwrite=False.

Bug fixes:
 - When showing the size of the full report, take the compressed size of binary
   values instead of their uncompressed size, as the crash db upload will use
   the compressed values.
 - backends/packaging-apt-dpkg.py: Fix for current dpkg with multiarch support.
 - test/run: Fix the test suite to run against the system installed libraries
   with current Python versions (2.6, 2.7) where __file__ does not work any
   more with imports.

1.21 (2011-06-08)
-----------------
Improvements:
 - Supply --desktop option to kdesudo to improve the description which program
   is requesting administrative privileges.
 - apport-checkreports: Exit with status 2 if there are new reports, but apport
   is disabled. This helps crash notification GUIs to not display new crash
   reports in that case. Thanks to Michael Vogt for the original patch.
 - Add data/is-enabled: Shell script to check if apport is enabled. Non-Python
   programs (which can't use apport.packaging.enabled() ) can call this instead
   of having to parse /etc/default/apport themselves, and just check the exit
   code. Inspired by original patch from Michael Vogt, thanks!

Bug fixes:
 - apport-gtk: HTML-escape text for dialogs with URLs. (LP: #750870)
 - dump_acpi_tables.py: Check to see if acpi/tables dir is mounted first.
   Thanks Brian Murray. (LP: #729622)
 - man/apport-cli.1: Document recently added -w/--window option. Thanks Abhinav
   Upadhyay! (LP: #765600)
 - Use kde-open instead of kfmclient to open URLs under KDE. Thanks Philip
   Muškovac. (LP: #765808)

1.20.1 (2011-03-31)
-------------------
Bug fixes:
 - Add bash completion support for new -w/--window option that was introduced
   in 1.20. Thanks Philip Muškovac.
 - apport-unpack: Fix crash if target directory already exists.
 - Fix crash if UnreportableReason is a non-ASCII string. (LP: #738632)
 - Fix crash if application from desktop name is a non-ASCII string.
   (LP: #737799)
 - unkillable_shutdown: Fix rare crash if ExecutablePath does not exist (any
   more). (LP: #537904)
 - kernel_crashdump: Fix crash if the vmcore file disappeared underneath us.
   (LP: #450295)
 - unkillable_shutdown: Fix crash if the checked process terminated underneath
   us. (LP: #540436)
 - ui.py: Properly raise exceptions from the upload thread that happen at its
   very end. (LP: #469943)

1.20 (2011-03-17)
-----------------
Improvements:
 - Add support for -w/--window option which will enable user to select a
   window as a target for filing a problem report. Thanks Abhinav Upadhyay for
   the patch! (LP: #357847)
 - Disable the filtering on SIGABRT without assertion messages. Turns out that
   developers want these crash reports after all. (LP: #729223)
 - Add support for a "DuplicateSignature" report fields. This allows package
   hooks to implement custom duplicate problem handling which doesn't need to
   be hardcoded in Apport itself. Update the launchpad backend to tag such bugs
   as "need-duplicate-check".

Bug fixes:
 - report.py, add_hooks_info(): Properly report TypeErrors from hooks.
 - apport-retrace: Intercept SystemErrors from ill-formed gzip attachments as
   well.
 - Fix crash if crash database configuration does not specify a
   bug_pattern_url. Just assume None. (LP: #731526)
 - If a custom crash database does not specify a bug_pattern_url, fall back to
   using the default database's. (LP: #731526)
 - hookutils.py Update WifiSyslog regex to correctly catch application log
   messages in syslog. Thanks Mathieu Trudel-Lapierre. (LP: #732917)
 - hookutils.py, attach_hardware(): Avoid error message if machine does not
   have a PCI bus. Thanks Marcin Juszkiewicz! (LP: #608449)
 - backends/packaging-apt-dpkg.py: Replace deprecated getChanges() call with
   get_changes().
 - apport-gtk: Fix broken dialog heading if the name of the crashed program
   contains an & or other markup specific characters.
 - apport-gtk: Don't crash if GTK cannot be initialized. This usually happens
   without a $DISPLAY or when the session is being shut down. Just print an
   error message. If there are pending crashes, they will be shown again the
   next time a session starts. (LP: #730569)

1.19 (2011-02-28)
-----------------
Bug fixes:
 - Update stack unwind patterns for current glib (slightly changed function
   names), and also ignore a preceding '*'. (LP: #716251)
 - Fix crash_signature() to fail if there is an empty or too short
   StacktraceTop.
 - apt backend: Do not generate a warning if the opportunistically added -dbg
   package does not exist.
 - apt backend: Only add -dbg in --no-pkg mode, as there will be conflicts in
   normal package mode.
 - apt backend: Call tar with target cwd instead of using -C; the latter causes
   an extra openat() call which breaks with current fakechroot.
 - launchpad.py: Fix retracer crash if DistroRelease field does not exist.
 - Convert deprecated failIf()/assert_() TestCase method calls to
   assertFalse()/assertTrue().

Improvements:
 - In apport-bug, if the user specifies a PID referring to a kernel thread,
   do the right thing and file the bug against the kernel
 - In hookutils.attach_dmesg, skip over an initial truncated message if one
   is present (this happens when the ring buffer overflows)
 - Change bug patterns to just use one central file instead of per-package
   files. This allows bug patterns to be written which are not package
   specific, and is easier to maintain as well. IMPORTANT: This changed the
   format of crashdb.conf: bug_pattern_base is now obsolete, and the new
   attribute bug_pattern_url now points to the full URL/path of the patterns
   file. Thanks to Matt Zimmerman!

1.18 (2011-02-16)
-----------------
Bug fixes:
 - Ensure that symptom scripts define a run() function, and don't show them if
   not.
 - Do not show symptom scripts which start with an underscore. These can be
   used for private libraries for the actual symptom scripts.
 - Update bash completion. Thanks Philip Muškovac.
 - etc/default/apport: Remove obsolete "maxsize" setting. (LP: #719564)

Improvements:
 - Remove explicit handling of KDE *.ui files in setup.py, as
   python-distutils-extra 2.24 fixes this. Bump version check.
 - hookutils.py: Add attach_root_command_outputs() to run several commands
   at once. This avoids asking for the password several times. (LP: #716595)

1.17.2 (2011-02-04)
-------------------
Improvements:
 - Be more Python 3 compatible (not fully working with Python 3 yet, though).
 - apt/dpkg backend: Drop support for pre-0.7.9 python-apt API.
 - Add --tag option to add extra tags to reports. (LP: #572504)

Bug fixes:
 - hookutils.py, attach_dmesg(): Do not overwrite already existing dmesg.
 - hookutils.py: Be more robust against file permission errors. (LP: #444678)
 - ui.py: Do not show all the options in --help when invoked as *-bug.
   (LP: #665953)
 - launchpad.py: Adapt test cases to current standard_title() behaviour.

1.17.1 (2011-01-10)
-------------------
Bug fixes:
 - Make the GTK frontend work with GTK 2.0 as well, and drop "3.0" requirement.

1.17 (2010-12-31)
-----------------
Improvements:
 - Better standard bug titles for Python crashes. Thanks Matt Zimmerman!
   (LP: #681574)
 - Add handler for uncaught Java exceptions. There is no integration for
   automatically intercepting all Java crashes yet, see java/README.
   Thanks Matt Zimmerman! (LP: #548877)

Bug fixes:
 - GTK frontend: Require GTK 3.0.
 - launchpad.py: Default to "production" instance, not "edge", since edge is
   obsolete now.
 - hookutils.py, attach_alsa(): Fix crash if /proc/asound/cards does not exist.
   (LP: #626215)
 - ui.py, format_filesize(): Fix to work with stricter locale.format() in
   Python 2.7. (LP: #688535). While we are at it, also change it to use base-10
   units.
 - hookutils.py, package_versions(): Always include all requested package names
   even if they're unknown to us. Thanks Matt Zimmerman! (LP: #695188)
 - launchpad.py: When updating a bug, also add new tags. Thanks Brian Murray!

1.16 (2010-11-19)
-----------------
New features:
 - Port GTK frontend from pygtk2 to GTK+3.0 and gobject-introspection.

Bug fixes:
 - Fix symptoms again. Version 1.15 broke the default symptom directory.
 - Fix memory test case to work with current Python versions, where the SQLite
   integrity check throws a different exception.

1.15 (2010-11-11)
-----------------
New features:
 - Add dump_acpi_tables.py script. This can be called by package hooks which
   need ACPI table information (in particular, kernel bug reports). Thanks to
   Brad Figg for the script!
 - Order symptom descriptions alphabetically. Thanks to Javier Collado.
 - Check $APPORT_SYMPTOMS_DIR environment variable for overriding the system
   default path. Thanks to Javier Collado.

Bug fixes:
 - testsuite: Check that crashdb.conf can have dynamic code to determine DB
   names and options.
 - ui.py test suite: Rewrite _gen_test_crash() to have the test process core
   dump itself, instead of using gdb to do it. The latter fails in ptrace
   restricted environments, such as Ubuntu 10.10.
 - packaging-apt-dpkg.py: Fix handling of /etc/apport/native-origins.d to
   actually work. Thanks Steve Langasek. (LP: #627777)
 - apport-kde: Load correct translation catalogue. Thanks Jonathan Riddell.
   (LP: #633483)
 - launchpad.py: Use launchpadlib to file a bug instead of screen scraping.
   The latter was completely broken with current Launchpad, so this makes the
   test suite actually work again. Thanks to Diogo Matsubara!
 - launchpad.py: Change $APPORT_STAGING to $APPORT_LAUNCHPAD_INSTANCE, so that
   you can now specify "staging", "edge", or "dev" (for a local
   http://launchpad.dev installation). Thanks to Diogo Matsubara!
 - backends/packaging-apt-dpkg.py: Fix crash on empty lines in ProcMaps
   attachment.
 - doc/symptoms.txt: Fix typo, thanks Philip Muskovac. (LP: #590521)
 - apport/hookutils.py: rename ProcCmdLine to ProcKernelCmdLine to not wipe
   wipe out /proc/$pid/cmdline information. (LP: #657091)
 - apport/hookutils.py: attach_file() will not overwrite existing report
   keys, instead appending "_" until the key is unique.
 - Fix --save option to recognise ~, thanks Philip Muškovac. (LP: #657278)
 - Remove escalation_subscription from Ubuntu bug DB definition, turned out to
   not be useful; thanks Brian Murray.
 - launchpad.py: Fix APPORT_LAUNCHPAD_INSTANCE values with a https:// prefix.
 - apt backend: Opportunistically try to install a -dbg package in addition to
   -dbgsym, to increase the chance that at least one of it exists. Thanks
   Daniel J Blueman!

1.14.1 (2010-06-24)
-------------------
Bug fixes:
 - hookutils.py, attach_drm_info(): Sanitize connector names. Thanks Chris
   Halse Rogers! (LP: #597558)
 - bash completion: Complete all path names, apport-bug can be invoked with a
   path to a program. Thanks Philip Muskovac.

1.14 (2010-06-16)
-----------------
New features:
 - hookutils.py: Add new method attach_drm_info() to read and format
   /sys/class/drm/*.

Bug fixes:
 - packaging-apt-dpkg.py: Fix deprecated python-apt variables, thanks David
   Stansby. (LP: #591695)
 - launchpad.py: Fix crash on attachments which are named *.gz, but
   uncompressed. (LP: #574360)
 - hookutils.py, attach_gconf(): Fix defaults parsing for boolean keys.
   (LP: #583109)

1.13.4 (2010-05-04)
-------------------
 - bash completion: Fix error message if /usr/share/apport/symptoms does not
   exist. Thanks Philip Muškovac! (LP: #562118)
 - general-hooks/parse_segv.py: Report stack exhaustion more clearly and
   correctly handle register dereferencing calls.
 - Save/restore environment when calling hooks, in case they change the locale,
   etc. (LP: #564422)
 - hookutils.py, command_output(): Do not set $LC_MESSAGES for the calling
   process/hook, just for the command to be called.
 - ui.py: When displaying strings from system exceptions, decode them into an
   unicode string, to avoid crashing the KDE UI. (LP: #567253)
 - apport-retrace: Fix crash for retracing kernel vmcores, which do not have an
   ExecutablePath.
 - apport-bug manpage: Clarify when apport-collect may be used. Thanks Brian
   Murray! (LP: #537273)
 - generic hook: Check ProcMaps for unpackaged libraries, and ask the user if
   he really wants to continue. If he does, tag the report as "local-libs" and
   add a "LocalLibraries" field to the report with a list of them.
   (LP: #545227)

1.13.3 (2010-04-14)
-------------------
 - data/general-hooks/parse_segv.py: suggest segv-in-kernel possibility.
 - ui.py: When running as root, only show system crash reports, to avoid
   restarting user programs as root. (LP: #445017)

1.13.2 (2010-03-31)
-------------------
 - problem_report.py, write_mime(): Add new optional argument "priority_fields"
   for ordering report keys. Patch by Brian Murray, thanks!
 - launchpad.py: Put some interesting fields first in the report, with the new
   priority_fields argument. Patch by Brian Murray, thanks!
 - packaging-apt-dpkg.py, _install_debug_kernel(): Do not crash on an outdated
   kernel, just return that it is outdated. (LP: #532923)
 - launchpad.py test suite: Add "Referer" HTTP header, now required by
   launchpad.
 - launchpad.py: Fix crash if configuration does not have an "escalated_tag"
   option.
 - launchpad.py: Port to launchpadlib 1.0 API, thanks Michael Bienia for the
   initial patch! (LP: #545009)
 - gtk/apport-gtk-mime.desktop.in, kde/apport-kde-mime.desktop.in: Change
   categories so that these do not ever appear in menu editors. (LP: #449215)
 - launchpad.py: Some LP bugs have broken attachments (this is a bug in
   Launchpad itself). Ignore those instead of crashing.
 - apport-gtk: Turn http:// and https:// links into clickable hyperlinks in
   information and error dialogs. (LP: #516323)
 - apport-retrace: Fix crash when trying to rebuild package info for reports
   without an ExecutablePath. (LP: #436157)
 - ui.py: Fix crash when package information cannot be determined due to broken
   apt status. (LP: #362743)
 - ui.py: Fix crash when /etc/apport/crashdb.conf is damaged; print an
   appropriate error message instead. (LP: #528327)
 - data/kernel_crashdump: Fix crash if log file disappeared underneath us.
   (LP: #510327)
 - data/apport: Fix IOError when apport is called with invalid number of
   arguments, and stderr is not a valid fd. (LP: #467363)
 - hookutils.py: Factor out the DMI collection code from attach_hardware()
   into attach_dmi(), and call that in attach_alsa() as well. Thanks to Brad
   Figg for the patch! (LP: #552091)
 - apport/ui.py: Fix the help output if Apport is invoked under an alternative
   name (like apport-collect). (LP: #539427)

1.13.1 (2010-03-20)
-------------------
Bug fixes:
 - Update parse-segv to handle gdb 7.1 output.
 - Enhance test suite to work with gdb 7.1 as well, and catch future outputs.
 - UI: Add exception string to the "network error" dialog, to better tell what
   the problem is.
 - UI: Add back -p option to apport-collect/apport-update-bug (regression from
   1.13). (LP: #538944)
 - launchpad.py: Add yet another workaround for LP#336866. (LP: #516381)
 - launchpad.py, download(): Ignore attachments with invalid key names.
 - Fix regression from 1.10 which made it impossible for a package hook to set
   a third-party crash database for non-native packages. (LP: #517272)
 - apport-cli: Create the 'details' string only if user wants to view details,
   and do not show files larger than 1MB. Thanks Scott Moser! (LP: #486122)
 - packaging-apt-dpkg.py: Silence apt.Cache() spewage to stdout with newer
   python-apt versions. (LP: #531518)

Improvements:
 - unkillable_shutdown: Add list of running processes and blacklisted pids to
   report. (LP: #537262)
 - Sort the report by key in the details view. (LP: #519416)

1.13 (2010-03-10)
-----------------
New features:
 - Add "unkillable_shutdown" script to collect information about processes
   which are still running after sending SIGTERM to them. This can be hooked
   into e. g. /etc/init.d/sendsigs on Debian/Ubuntu systems.

Improvements:
 - apport_python_hook.py: Directly check /etc/default/apport instead of
   querying packaging.enabled(), to avoid importing lots of modules for
   non-packaged scripts. Thanks Stuart Colville! (LP: #528355)

Bug fixes:
 - Fix SegV parser to notice walking off the stack during "call" or "ret"
   (LP: #531672).
 - Fix --help output for bug updating mode (invocation as apport-collect or
   apport-update-bug). (LP: #504116)
 - Fix bug escalation tagging, thanks to Brian Murray.
 - Fix option processing when being invoked as apport-bug. Thanks to Daniel
   Hahler for the patch! (LP: #532944)

1.12.1 (2010-02-22)
-------------------
Bug fixes:
 - launchpad.py: Do not keep escalating bugs, just escalate at the 10th
   duplicate.
 - Improve error message if a symptom script did not determine a package name.
   (LP: #503834)
 - general-hooks/generic.py: Fix crash on libGL check with empty StacktraceTop.
 - Review and clean up usage of chmod(). This fixes a small race condition in the
   Python exception hook where a local attacker could read the information from
   another user's crash report. (LP: #516029)
 - hookutils, package_versions(): Ignore "None" packages, for more robust
   package hooks. (LP: #518295)

1.12 (2010-01-20)
-----------------
Improvements:
 - launchpad.py: Add options 'escalation_subscription' and 'escalation_tag' for
   handling bugs with more than 10 duplicates.
 - crashdb.conf: For Ubuntu, escalate bugs with >= 10 duplicates to
   "ubuntu-bugcontrol" and tag them with "bugpattern-needed". (LP: #487900)
 - general-hooks/generic.py: Filter out crashes on missing GLX (LP: #327673)
 - Add bash completion script. Thanks to Philip Muškovac. (LP: #218933)

Bug fixes:
 - launchpad.py: Drop APPORT_FILES whitelist for download() and instead just
   filter out file extensions that we know about (*.txt and *.gz).
   (LP: #444975)
 - launchpad.py: Do not put the Tags: field into the bug description, since
   they are already proper tags. In download(), convert the real tags back to
   the Tags: field. (LP: #505671)
 - test/crash: Update expected core dump flags for changed rlimit behaviour in
   Linux 2.6.32.
 - launchpad.py: Fix marking of 'checked for duplicate' for bugs with upstream
   tasks.
 - launchpad.py, get_fixed_version(): Do not consider a bug as invalid just
   because it has any invalid distro package task.

1.11 (2009-12-23)
-----------------
Improvements:
 - Add "--save" UI option to store the collected information into an .apport
   file instead of sending it right away. The file can then later be sent
   through apport-bug. Update manpages accordingly.
 - Update all copyright and description headers and consistently format them.
 - Rename all TestCase classes to "_T", which makes it much easier to run
   individual tests from the command line.
 - Testsuite: Verify that report details are/are not shown. This uncovered that
   details about package installation failures were not shown before sending
   them, which is fixed now.

Bug fixes:
 - test/hooks: Do not try to add hook information to kernel_crashdump test
   case, since we do not have an UI here. This test case broke when the system
   had an interactive package hook for the kernel.
 - When reporting a bug from a saved .apport file, let the user review/confirm
   the content before sending.

1.10.1 (2009-12-23)
-------------------
Improvements:
 - Install apport-collect symlink.
 - Update translations from Launchpad.

Bug fixes:
 - Move all remaining option/argument parsing from apport-bug into ui.py. This
   allows the user to add options to apport-bug/apport-collect, and also avoids
   unwieldy dissection of options/arguments in shell.

1.10 (2009-12-19)
-----------------
New features:
 - Add a mode for updating an existing problem report to ui.py (-u/--update).
   This is similar to the Ubuntu specific "apport-collect" tool, but
   implemented the right way now: In particular, this has access to the UI and
   thus can use interactive hooks (LP: #385811) and show you what is being sent
   for confirmation/cancelling (LP: #371827)
 - apport-bug: If invoked as "apport-collect" or "apport-update-bug" (i. e.
   through a symlink), run apport in update mode (-u <number>). This provides a
   convenient no-options command line program. Please note that setup.py does
   not currently install such a symlink. Update the apport-bug manpage
   accordingly.

Improvements:
 - launchpad.py: Use new login_with() to clean up code, and specify allowed
   access levels (WRITE_PRIVATE is the only sensible one anyway). (LP: #410205)
 - New hookutils functions:
   xsession_errors (match lines from ~/.xsession-errors)
   shared_libraries (determine which libraries a binary links with)
   links_with_shared_library (test if a binary links with a particular library)
 - New CrashDatabase API: get_affected_packages(), can_update(), is_reporter()
 - Rename CrashDatabase.update() to update_traces().
 - Add CrashDatabase.update() for adding all new fields of a report. This is
   primarily useful for collecting local standard and package hook data for an
   already existing bug report which was not filed through Apport. This checks
   can_update()/is_reporter() if the user is eligible for updating that
   particular bug. (LP: #485880)

Bug fixes:
 - Ignore SIGXCPU and SIGXFSZ; thanks to Kees Cook. (LP: #498074)
 - launchpad.py: Do not mark non-Ubuntu bugs as needs-retrace, since there is
   no retracer right now. (LP: #489794)
 - packaging-apt-dpkg.py, install_retracing_packages(): Do not crash on
   malformed Dependencies.txt lines. (LP: #441709)
 - use-local: Fix for new source tree location of "apport" binary.

1.9.6 (2009-12-01)
------------------
Improvements:
 - Add pm-utils hook to record current operation, so that apportcheckresume can
   check it. Before this was kept in Ubuntu's pm-utils package.
 - general-hooks/generic.py: Check if using ecryptfs, and which directory.
   (LP: #444656)

Bug fixes:
 - launchpad.py: Ensure that text attachments on initial bug filing are valid
   UTF-8. (LP: #453203)
 - man/apport-retrace.1: Document -R option.

1.9.5 (2009-11-20)
------------------
Bug fixes:
 - apport-retrace: Fix crash if InterpreterPath/ExecutablePath do not exist.
 - hookutils.py, attach_alsa(): Attach /proc/cpuinfo too, for CPU flags.
 - Fix crash if InterpreterPath does not exist any more at the time of
   reporting. (LP: #428289)
 - apport-gtk: Connect signals properly, to repair cancel/window close buttons.
   (LP: #427814)
 - Update German translations and fix "konnre" typo. (LP: #484119)

1.9.4 (2009-11-06)
------------------
Bug fixes:
 - Fix crash when ExecutablePath isn't part of a package. (LP: #424965)
 - hookutils.py, attach_hardware(): Anonymize disk labels. Thanks to Marco
   Rodrigues. (LP: #394411)
 - hookutils.py, attach_wifi(): Anonymize encryption key (which appeared in hex
   when being called as root). Thanks to Marco Rodrigues. (LP: #446299)
 - launchpad.py: If unset, set bug task source package also for interpreter
   crashes.
 - apport-gtk: Give details window a minimize/maximize button, which were
   missing in some window managers. Thanks to Marien Zwart. (LP: #447749)
 - apport-kde: Properly terminate program after closing the last dialog.
   (LP: #458662)
 - hookutils.py, attach_alsa(): Attach /proc/asound/version. (LP: #467233)
 - general-hooks/generic.py: Only collect ~/.xsession-errors bits when we have
   an ExecutablePath linked to libgtk.

1.9.3 (2009-10-14)
------------------
Changes:
 - Drop handling of the APPORT_REPORT_THIRDPARTY environment variable and
   "thirdparty" configuration file option. This has never been documented, and
   conceptually does not work. There is a proper mechanism for this in place
   now, e. g. launchpad.py's "project" option.

Bug fixes:
 - hookutils.py: Fix error codes from "comm", thanks to Brian Murray.
 - general-hooks/generic.py: Catch xkbcomp error messages. (LP: #431807)
 - launchpad.py: Assert that we have exactly one of "distro" or "project"
   option.
 - doc/crashdb-conf.txt: Improve documentation of crash database options.
 - apport-gtk: Make Cancel/Send buttons focusable. Thanks to Marco Rodrigues.
   (LP: #447780)

1.9.2 (2009-10-02)
------------------
Improvements:
 - apport-cli: Print the URL and ask whether to open a browser. In many
   situations (such as usage on a server through ssh), it's preferable to not
   open the browser on the reporting computer. Thanks to Matt Zimmerman for the
   initial patch! (LP: #286415)
 - general-hooks/generic.py: Collect important glib errors/assertions (which
   should not have private data) from ~/.xsession-errors (LP: #431807)
 - launchpad.py: Link hardware data submission key if it exists. (LP: #424382)

Bug fixes:
 - apport-cli: Fix crash with non-ASCII characters in prompts.
 - Fix "apport-bug symptomname" to actually work.
 - launchpad.py: Fix crash on invalid credentials file. Thanks to Marco
   Rodrigues for the initial patch! (LP: #414055)

1.9.1 (2009-09-22)
------------------
Bug fixes:
 - hookutils.py, attach_hardware(): Do not attach empty Pccardctl*.
 - apport/report.py, add_gdb_info(): Do not throw away stderr from gdb.
 - data/general-hooks/parse_segv.py:
   + Handle arithmetic wrapping correctly.
   + Handle empty base, scale, or index registers in disassembly.
   + Handle in/out ioport faults.
 - Various improvements to user-visible strings, thanks to Marco Rodrigues!
   (LP: #178507)
 - Various apport-retrace robustifications.
 - setup.py: Fix DistUtilsExtra version check. (LP: #428337)
 - hookutils.py, attach_gconf(): Do not overwrite previous values from other
   packages, thanks Loïc Minier!
 - hookutils.py, attach_gconf(): Fix crash with nonexisting <applyto> tags.

1.9 (2009-09-08)
----------------
New features:
 - Add "do what I mean" mode to command line argument parsing (applies to all
   interfaces: -cli, -gtk, -kde). When giving a single argument and no options,
   determine the most likely mode, like reporting a bug against a symptom,
   package, executable name, or PID.
 - Add program "apport-bug" which determines the most appropriate user
   interface (GTK, KDE, CLI) and files a bug through it, using the single
   argument "do what I mean" mode. This is an improved version of Ubuntu's
   "ubuntu-bug" script.

Bug fixes:
 - Update apport-cli manpage to current set of options and behaviour. Also
   point out that apport-gtk and apport-kde share the same CLI.
 - setup.py now installs apport-{gtk,kde} into $prefix/share/apport/, they are
   not supposed to be called directly. This also reflects the path which the
   .desktop files expect.
 - setup.py now installs the internal helper scripts like "kernel_crashdump",
   "apport", or "apportcheckresume" into $prefix/share/apport instead of
   $prefix/bin.
 - Update usage of gettext to work around Python bug of gettext() not returning
   unicodes, but str. Fixes UnicodeDecodeErrors on translated --help output.

1.8.2 (2009-09-05)
------------------
Bug fixes.

1.8.1 (2009-09-03)
------------------
Lots of bug fixes.

1.8 (2009-08-26)
----------------
New features:
 - Do not generally ignore SIGABRT any more. Try to extract the assertion
   message from the core dump, and add it as "AssertionMessage" field. Mark
   reports as unreportable if they do not have an assertion message and crashed
   with SIGABRT. This requires your glibc to have this patch:
   http://sourceware.org/git/?p=glibc.git;a=commitdiff;h=48dcd0ba
 - report.py, add_hooks_info(): Add optional package/srcpackage argument. Hooks
   can use that to change the affected package or call hooks from different
   packages.
 - KDE frontend implementation of ui_question_userpass(), for crash databases
   which need to ask for credentials.
 - hookutils.py: New funtion attach_wifi() to add wireless network related
   information to reports.

Important bug fixes:
 - Fix the test suite on current kernels; test/crash previously often failed
   with python segfaults, since it killed the test processes too early.

1.7 (2009-08-05):
-----------------
New features:
 - Support for "symptom" scripts, which figure out the package for a bug report
   based on interactive questions.

1.6 (2009-07-15)
----------------
New features:
 - Integrate analysis and retracing of kernel vmcore crashes with the "crash"
   tool. Courtesy of Michael Vogt.

Various little bug fixes.

1.5 (2009-06-29)
----------------
New features:
 - Drop all Makefiles, po/POTFILES.in, and most code from setup.py, and use
   DistUtilsExtras.auto which "just does the right thing" for most build system
   tasks. This requires python-distutils-extra >= 2.2, see
   https://launchpad.net/python-distutils-extra

Cleanup:
 - Move all test scripts into test/, to unclutter source tree.
 - setup.py now auto-detects the required packaging backend if
   apport/packaging_impl.py is not manually installed.

1.4 (2009-06-26)
----------------
New features:
 - Replaced Qt4 frontend with a KDE frontend for better KDE integration.

Major bug fixes:
 - packaging-apt-dpkg.py: Add backwards compatibility code for python-apt <
   0.7.9 to not break backportability.

1.3 (2009-06-10)
----------------
New features:
- Interactive package hooks:
  * Add apport.ui.HookUI class which provides GUI functionality such as yes/no
    questions or file dialogs to hooks.
  * add_info() in package hooks now can (optionally) take a second argument which
    is the HookUI instance.
  * See doc/package-hooks.txt for details.
- New function apport.hookutils.root_command_output() to run a command as root,
  through gksu/kdesudo/sudo, depending on the desktop environment.
- Add general hook for analyzing reason of a segfault.

Bug fixes:
- Drop "UnsupportableReason" field, it is too similar to UnreportableReason and
  just confusing.
- Report key names can now contain dashes ('-') and underscores ('_').
  (LP #380811)

1.2.1 (2009-05-15)
------------------
Bug fixes:
- Fix setup.py and PO file merging for recent .glade -> .ui renaming.

Translations:
- Update German translations.

1.2.0 (2009-05-15)
------------------
Moving away from deprecated APIs:
- packaging-apt-dpkg.py: Use python-apt >= 0.7.9 official API and drop usage of
  internal symbols.
- hookutils.py: Drop hal related functions and queries, replace with udev
  database, udev log file, and DMI information from sysfs.
- gtk UI: Convert from libglade to gtk.Builder.

Bug fixes:
- hookutils.py: Drop /proc/version_signature collection, it is Ubuntu specific.
- apportcheckresume: Fix log collection from pm-utils.
- Fix various crashes and report properties for reporting against uninstalled
  packages.

1.1.1 (2009-04-30)
------------------
Security fix:
- etc/cron.daily/apport: Only attempt to remove files and symlinks, do not
  descend into subdirectories of /var/crash/. Doing so might be exploited by a
  race condition between find traversing a huge directory tree, changing an
  existing subdir into a symlink to e. g. /etc/, and finally getting that piped
  to rm. This also changes the find command to not use GNU extensions.  Thanks
  to Stephane Chazelas for discovering this! (LP #357024, CVE-2009-1295)

Bug fixes:
- launchpad.py: Send and read Date: field again, reverting r1128; it is useful
  after all. (LP #349139)
- Only add ProcAttrCurrent to reports if it is not "unconfined", to remove some
  noise from reports.
- Detect invalid PIDs in the UI (such as for kernel processes) and give a
  friendly error message instead of silently doing nothing. (LP #360608)
- Always run common hooks, and run source package hooks if we do not have a
  binary package name. (LP #350131)
- launchpad.py: Consider socket errors when connecting as transient, so
  that crash-digger doesn't stop completely on them.

1.1 (2009-04-20)
----------------
New features:
- Add hookutils methods for attaching relevant packages, greatly improve
  attach_alsa() for sound problem debugging. 
- Move launchpad crash database implementation from ever-breaking
  python-launchpad-bugs (screenscraping) to launchpadlib (official and stable
  Launchpad API).

Bug fixes:
- Drop some remaining distro specific pieces of code.
- Add new field Report.pid which gets set on add_proc_info() and can be used by
  hooks.
- setup.py: Properly clean up all generated files, install missing
  mimetypes/text-x-apport.svg icon symlink.
- Add README file.
- Add translations from Launchpad.
- Remove preloadlib/*; it's undermaintained, and not really useful any more
  these days.
- Various bug fixes; most visible being the misnamed etc/default/apport.default
  file (which should just be etc/default/apport).

1.0 (2009-04-06)
----------------
First upstream release, based on Ubuntu packaging branch; that had been the
de-facto trunk for many years, but this becomes unpractical with several
distributions using it now.<|MERGE_RESOLUTION|>--- conflicted
+++ resolved
@@ -10,12 +10,9 @@
    invalid. (LP: #1154896) 
  * data/gcc_ice_hook: Fix crash with source files that have non-UTF8 data.
    (LP: #1045283)
-<<<<<<< HEAD
  * Support retracing foreign powerpc reports, thanks Steve Langasek.
-=======
  * apport/report.py: Handle the case where the user has been removed from the
    system, but one of its still-running binaries crashes (LP: #1163453).
->>>>>>> c1703442
 
 2.9.2 (2013-03-19):
 -------------------
