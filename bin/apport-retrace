--- conflicted
+++ resolved
@@ -152,16 +152,11 @@
     for l in out.splitlines():
         if not l.strip():
             continue
-<<<<<<< HEAD
-        if l.find('=>') > 0:
-            if l.find('not found') > 0 or l.find('=>  (0x') > 0:
+        if '=>' in l:
+            if 'not found' in l 0 or '=>  (0x' in l:
                 print >> sys.stderr, 'WARNING: library %s not available to ldd -- skipping' % l.split()[0]
             else:
                 libs.add(os.path.realpath(l.split()[2]))
-=======
-        if '=>' in l:
-            lib = os.path.realpath(l.split()[2])
->>>>>>> 5e407ded
         else:
             libs.add(os.path.realpath(l.split()[0]))
 
