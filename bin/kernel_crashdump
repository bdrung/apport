--- conflicted
+++ resolved
@@ -21,19 +21,8 @@
     sys.exit(0)
 
 pr = apport.Report('KernelCrash')
-<<<<<<< HEAD
-package = 'linux-image-%s' % os.uname()[2]
-try:
-    version = packaging.get_version(package)
-except ValueError:
-    # package not installed
-    version = None
-pr['Package'] = '%s %s' % (package, version or '(not installed)')
-pr['SourcePackage'] = 'linux'
-=======
 pr['Package'] = apport.packaging.get_kernel_package()
 
->>>>>>> e2e7524a
 pr['VmCore'] = (vmcore_path,)
 pr.add_os_info()
 if os.path.exists(vmcore_path + '.log'):
