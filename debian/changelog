--- conflicted
+++ resolved
@@ -1,5 +1,4 @@
-<<<<<<< HEAD
-apport (0.150~launchpadlib1) UNRELEASED; urgency=low
+apport (1.0+launchpadlib1-0ubuntu1) UNRELEASED; urgency=low
 
   * apport/crashdb_impl/launchpad.py: Port to python-launchpadlib. Thanks to
     Markus Korn for his initial work on this!
@@ -14,7 +13,7 @@
       2.6.
 
  -- Martin Pitt <martin.pitt@ubuntu.com>  Thu, 02 Apr 2009 10:44:31 +0200
-=======
+
 apport (1.0-0ubuntu1) jaunty; urgency=low
 
   * Apport has a proper upstream trunk now (lp:apport) and made an 1.0
@@ -26,7 +25,6 @@
   * Drop debian/python-apport.postinst, obsolete for a long time.
 
  -- Martin Pitt <martin.pitt@ubuntu.com>  Mon, 06 Apr 2009 17:37:48 -0700
->>>>>>> bf3196f8
 
 apport (0.149) jaunty; urgency=low
 
