--- conflicted
+++ resolved
@@ -3,18 +3,13 @@
   * apport/crashdb.py: Separate abstract from implemented functions.
   * apport/crashdb.py, apport/packaging.py, apport/ui.py: Use
     NotImplementedError instead of Exception in the abstract methods.
-<<<<<<< HEAD
-  * apport/crashdb.py: Add method interfaces for crash duplicate detection.
-
- -- Martin Pitt <martin.pitt@ubuntu.com>  Fri, 08 Jun 2007 13:22:57 +0200
-=======
   * apport/packaging.py: Add interface compare_versions() for comparing
     package version numbers.
   * backends/packaging-apt-dpkg.py: Implement compare_versions() using
     apt.VersionCompare(), add some test cases.
-
- -- Martin Pitt <martin.pitt@ubuntu.com>  Fri, 08 Jun 2007 19:07:51 +0200
->>>>>>> 8efffd1b
+  * apport/crashdb.py: Add method interfaces for crash duplicate detection.
+
+ -- Martin Pitt <martin.pitt@ubuntu.com>  Fri, 08 Jun 2007 13:22:57 +0200
 
 apport (0.82) gutsy; urgency=low
 
