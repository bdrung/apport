<<<<<<< HEAD
apport (1.1.1-0ubuntu1) UNRELEASED; urgency=low

  * New upstream security update:
    - etc/cron.daily/apport: Only attempt to remove files and symlinks, do not
      descend into subdirectories of /var/crash/. Doing so might be exploited by
      a race condition between find traversing a huge directory tree, changing
      an existing subdir into a symlink to e. g. /etc/, and finally getting
      that piped to rm. This also changes the find command to not use GNU
      extensions.  Thanks to Stephane Chazelas for discovering this!
      (LP: #357024, CVE-2009-1295)
    - Other fixes were already cherrypicked in the previous upload.

 -- Martin Pitt <martin.pitt@ubuntu.com>  Thu, 30 Apr 2009 09:02:17 +0200
=======
apport (1.1-0ubuntu2) UNRELEASED; urgency=low

  * package-hooks/source_linux.py: Attach info for linux-restricted-modules
    and linux-backports-modules

 -- Matt Zimmerman <mdz@ubuntu.com>  Tue, 28 Apr 2009 18:08:41 +0100
>>>>>>> 1b4b3836

apport (1.1-0ubuntu1) karmic; urgency=low

  * New upstream release:
    - Drop some remaining distro specific pieces of code from non-backends.
    - Add hookutils methods for attaching relevant packages, greatly improve
      attach_alsa() for sound problem debugging. 
    - Move launchpad crash database implementation from ever-breaking
      python-launchpad-bugs (screenscraping) to launchpadlib (official and
      stable Launchpad API). (LP: #353879)
    - Add new field Report.pid which gets set on add_proc_info() and can be
      used by hooks.
    - setup.py: Properly clean up all generated files, install missing
      mimetypes/text-x-apport.svg icon symlink.
    - Add README file.
    - Add translations from Launchpad.
    - Remove preloadlib/*; it's undermaintained, and not really useful any
      more these days.
    - Various bug fixes; most visible being the misnamed
      etc/default/apport.default file (which should just be
      etc/default/apport).
  * Merge some bug fixes from trunk:
    - launchpad.py: Send and read Date: field again, reverting r1128; it is
      useful after all. (LP: #349139)
    - report.py, add_proc_info(): Only add ProcAttrCurrent if it is not
      "unconfined".
    - ui.py: Detect invalid PIDs (such as for kernel processes) and give a
      friendly error message. (LP: #360608)
    - report.py, add_hooks_info(): Always run common hooks, and run source
      package hooks if we do not have a binary package name. (LP: #350131)
    - launchpad.py: Consider socket errors when connecting as transient, so
      that crash-digger doesn't stop completely on them.
  * Drop debian/apport.README.Debian, superseded by upstream README.
  * Drop debian/apport.links, done by upstream setup.py now.
  * debian/rules, debian/apport.preinst: Drop upgrade fix for misnamed default
    file again, was only necessary for intra-Jaunty upgrades.
  * debian/control: python-launchpad-bugs → python-launchpadlib dependencies.
  * debian/local/apport-collect: Drop launchpadlib login code, just use the
    CrashDatabase implementation from apport/crashdb_impl/launchpad.py.
  * Make package backportable to hardy and intrepid:
    - debian/control: Relax python-central buil-dependency to 0.5.6.
    - debian/rules: Determine DH_PYCENTRAL value ("include-links" vs.
      "nomove") based on the installed pycentral version.
    - debian/rules: Only supply --install-layout=deb when Python version is
      2.6.
  * apport/hookutils.py: Add docstring for attach_hardware, thanks Matt
    Zimmerman! (Merged from lp:~mdz/apport/hookutils)
  * apport/crashdb_impl/launchpad.py: Support older wadllib API
    where bug.date_created was a string instead of a datetime object.
    (Cherrypicked from trunk).
  * debian/control: Drop apport dependency to python-xdg, it's not required.
    (LP: #354172)
  * debian/control: Drop gdb from Depends: to Recommends:. (LP: #354172)
  * debian/local/apport-collect: Print a friendly error message instead of
    crashing if the bug number is not an integer. (LP: #351050)
  * debian/local/apport-collect: Change incomplete tasks back to "New" after
    data collection. (LP: #363126)
  * debian/apport.links: source_linux-meta.py -> source_linux.py package hook,
    so that apport-collect works on "linux" source bug tasks. These get
    opportunistically translated into binary packages, but the binary "linux"
    is built by the source "linux-meta". (LP: #350131)
  * debian/local/setup-apport-retracer:
    - Use ports.ubuntu.com for non-{i386,amd64,lpia}.
    - Set up Jaunty by default.
    - Fix test for being in local unpackaged apport source tree.
    - Drop installation of python-launchpad-bugs.
    - Install bzr branches/packages necessary for launchpad, in a shared
      ~/launchpadlib/ tree: launchpadlib, wadllib, oauth, lazr.uri, httplib2,
      simplejson.
    - Clean up apport-chroot calling for extra packages.

 -- Martin Pitt <martin.pitt@ubuntu.com>  Tue, 28 Apr 2009 10:50:49 +0200

apport (1.0-0ubuntu5) jaunty; urgency=low

  [ Martin Pitt ]
  * Rename etc/default/apport.default to etc/default/apport (brown paperbag),
    and add debian/apport.preinst to remove the apport.default file on
    upgrades. (LP: #361543)
  * debian/rules: Call dh_installinit with --onlyscripts, so that the package
    calls update-rc.d again. This fixes the calling of init script again,
    which got broken in 1.0-0ubuntu1. (LP: #361579)

  [ Matt Zimmerman ]
  * package-hooks/source_linux.py: Attach /etc/initramfs-tools/conf.d/resume to
    show the resume device for hibernation

 -- Martin Pitt <martin.pitt@ubuntu.com>  Wed, 15 Apr 2009 22:36:33 +0200

apport (1.0-0ubuntu4) jaunty; urgency=low

  * etc/default/apport.default: Disable Apport by default for the final
    release.

 -- Martin Pitt <martin.pitt@ubuntu.com>  Tue, 14 Apr 2009 11:47:29 +0200

apport (1.0-0ubuntu3) jaunty; urgency=low

  * apport/hookutils.py: Factor out package_versions() to generate a simple
    text listing of relevant package versions and use it in attach_printing()
  * apport/hookutils.py: Add new function attach_relevant_packages() to attach
    version information (and perhaps eventually run hooks?) for related
    packages
  * apport/hookutils.py: Add glob matching to package_versions()
  * apport/hookutils.py: Add fuser info and dmesg to attach_alsa
  * apport/hookutils.py: Add codec info to attach_alsa

 -- Matt Zimmerman <mdz@ubuntu.com>  Thu, 09 Apr 2009 07:36:45 -0700

apport (1.0-0ubuntu2) jaunty; urgency=low

  * backends/packaging-apt-dpkg.py: Add missing shutil import.
  * debian/local/ubuntu-bug: Filter out -p and -P, for backwards calling
    compatibility. (LP: #356755)

 -- Martin Pitt <martin.pitt@ubuntu.com>  Mon, 06 Apr 2009 23:04:39 -0700

apport (1.0-0ubuntu1) jaunty; urgency=low

  * Apport has a proper upstream trunk now (lp:apport) and made an 1.0
    upstream release. Use this as an orig.tar.gz. This does not change any
    code for Jaunty, just removes the Fedora/OpenSUSE specific .spec and init
    scripts.
  * Add bzr-builddeb configuration (merge mode).
  * Add debian/watch for upstream releases on Launchpad.
  * Drop debian/python-apport.postinst, obsolete for a long time.

 -- Martin Pitt <martin.pitt@ubuntu.com>  Mon, 06 Apr 2009 17:37:48 -0700

apport (0.149) jaunty; urgency=low

  Do some internal cleanup of distribution specific stuff:

  * problem_report.py, man/apport-unpack.1: Fix description of .crash file
    syntax (RFC822, not "Debian control").
  * Move cron.daily, init script, and default file from debian/ to etc/, and
    install them in setup.py. These files are appropriate for upstream
    installation.
  * Move crashdb.conf and doc/README.blacklist to etc/, to simplify setup.py.
  * setup.py: Move *.mo generation/installation into my_install_data class,
    for cleanliness.
  * Move installation of missing packages for retracing from
    bin/apport-retrace to new abstract interface apport/packaging.py,
    install_retracing_packages() and remove_packages(), and move the apt/dpkg
    code to backends/packaging-apt-dpkg.py. This removes a major piece of
    apt/dpkg specific code from non-backends.
  * bin/apport-retrace: Rename option --no-dpkg to --no-pkg and update
    bin/apport-chroot accordingly.
  * Move bin/apport-chroot and man/apport-chroot.1 to debian/local, since they
    are totally Debian/Ubuntu specific.
  * debian/local/setup-apport-retracer: Update apport-chroot and crashdb.conf
    paths for above changes.
  * apport/hookutils.py, files_in_package(): Replace dpkg-query call with
    packaging.get_files(), to avoid Debianism.
  * man/apport-retrace.1: Drop reference to "apt", simply talk about package
    installation.

  Bug fixes:

  * setup.py: Fix homepage URL.
  * debian/local/apport-chroot: If multiple distro IDs point to the same
    chroot, do not upgrade them more than once with "upgrade all".

 -- Martin Pitt <martin.pitt@ubuntu.com>  Mon, 06 Apr 2009 16:06:33 -0700

apport (0.148) jaunty; urgency=low

  [ Matt Zimmerman ]
  * apport/hookutils.py: add attach_media_build to include information about
    the build of installation media in use (i.e. in a casper live CD
    environment)
  * general-hooks/ubuntu.py: use attach_media_build (LP: #351781)
  * bin/apportcheckresume: Use attach_file_if_exists rather than attach_file to
    avoid spurious error messages about non-existent log files (LP: #351973)
  
  [ Martin Pitt ]
  * debian/local/ubuntu-bug: Drop generic passthrough of apport-{cli,gtk,kde}
    options since this leads to too much confusion. Instead just support a
    single argument and check whether it is a pid, a package name, a .crash
    file, or a program path. This does the right thing when calling it with a
    .crash file (LP: #347392) and fixes the help output (LP: #344923) Update
    manpage accordingly.
  * apport/hookutils.py: Move attach_media_build() to
    general-hooks/ubuntu.py, since it is Ubuntu specific.
  * bin/apport-retrace: Fix KeyError crash on bugs with an ExecutablePath
    which does not exist any more. Close the bug as invalid instead.
    (LP: #352331)
  * bin/kernel_oops: Add "kernel-oops" tag. Since both bin/kernel_oops and
    bin/apportcheckresume use the "kerneloops" bug class, it previously was
    hard to filter out the bug reports which were real oopses. (LP: #349621)

 -- Martin Pitt <martin.pitt@ubuntu.com>  Wed, 01 Apr 2009 18:10:01 +0200

apport (0.147) jaunty; urgency=low

  * bin/apportcheckresume: report the pm-suspend.log/pm-hibernate.log
    from /var/lib.
  * bin/apportcheckresume: only attempt to attach the stress log if its is
    present.
  * bin/apportcheckresume, debian/apport.init: add detection for late
    resume hangs, those where the user thinks the system was working.
    (LP: #335323)

 -- Andy Whitcroft <apw@canonical.com>  Mon, 30 Mar 2009 09:47:28 +0200

apport (0.146) jaunty; urgency=low

  * apport/report.py, _generate_sigsegv_report(): Turn into a class method, so
    that it can be used by test cases in other modules as well. Also add
    missing Signal field.
  * apport/crashdb_impl/launchpad.py: Fully enable operation with
    staging.launchpad.net.
  * apport/crashdb_impl/launchpad.py: Add initial test suite, performing data
    upload, Python and SEGV bug reporting, report download, report updating,
    tag and duplicate handling. This happens on staging.launchpad.net.
  * apport/crashdb.py: Add new interface duplicate_of(id) to return the master
    bug of a duplicate. Also document that close_duplicate() with "None"
    master bug will un-duplicate the bug.
  * apport/crashdb_impl/{launchpad,memory}.py: Implement duplicate_of() and
    add test cases. The Launchpad test case reproduces the
    "duplicate-of-a-duplicate" regression, which now got fixed in
    python-launchpad-bugs bzr head.
  * apport/ui.py, open_url(): Also consider a sesssion as "GNOME" if gconfd-2
    is running; some variants such as UNR do not have gnome-panel; this fixes
    using the preferred browser for them. (LP: #322386)
  * debian/local/apport-collect: Add new option -p to explicitly specify a
    (binary) package name instead of guesstimating it from the bug's source
    package tasks. Document new option in debian/local/apport-collect.1.
    (LP: #333875)
  * apport/crashdb.py, duplicate_db_consolidate(): Add logging about removing
    invalidated bugs from the duplicate database, now that this actually
    works.
  * debian/local/ubuntu-bug.1: Update for the possibility to specify a package
    name or PID without any options. Also document the "ubuntu-bug linux"
    special case. (LP: #348985)
  * debian/local/ubuntu-bug.1: Add missing documentation of the case of
    specifying a path name.
  * backends/packaging-apt-dpkg.py: When unpacking source trees, try
    "debian/rules setup" last, since it is the least common variant.
  * debian/local/ubuntu-fat-chroot: Divert away
    /usr/lib/xulrunner-1.9.1b3/xulrunner-bin. It is called on debian/rules
    patch in xulrunner-1.9.1 and hangs eternally in the fakechroots. This is
    only a temporary kludge, though, until the next xulrunner version lands.
  * apport/crashdb_impl/launchpad.py: Add test case: Update a bug report which
    got marked as a duplicate during processing. This reproduces #349407.
  * apport/crashdb_impl/launchpad.py, update(): Intercept and ignore IOErrors
    when changing the bug priority. This happens if a bug gets duplicated
    underneath us. (LP: #349407)
  * apport/crashdb.py, get_crashdb(): Print syntax errors from parsing
    conf.d/*.conf to stderr.
  * apport/crashdb_impl/launchpad.py: Support new CrashDB option "project"
    which can be set to a LP project name to file bugs against that project
    instead of the distribution. Add test case for filing crash bug against a
    project, updating it, duplicating/unduplicating it, and determining fixed
    version. (LP: #338835)
  * bin/crash-digger: If apport-retrace exits with 99, consider it a transient
    error and just stop the retracer, but don't leave the lock file behind.
    Add appropriate test case to test-crash-digger.
  * bin/apport-retrace: If apt update fails due to a "hash sum mismatch", exit
    with a "transient error" code, to stop (but not break) the retracing
    cycle.

 -- Martin Pitt <martin.pitt@ubuntu.com>  Fri, 27 Mar 2009 17:01:08 +0100

apport (0.145) jaunty; urgency=low

  * apport/crashdb_impl/launchpad.py: Fix typo in previous upload.
  * debian/local/apport-collect: Do not crash on
    launchpadlib.errors.HTTPError, but give a proper error message and point
    out that this script needs "change anything" privileges. (LP: #338201)
  * apport_python_hook.py: Fix crash for already existing reports, and make
    behaviour equivalent to bin/apport: Silently exit for existing unseen
    crash report, and overwrite existing seen crash report. Add test cases.
    (LP: #323714)
  * general-hooks/automatix.py: Refuse to send bug reports when ultamatix is
    installed.

 -- Martin Pitt <martin.pitt@ubuntu.com>  Tue, 10 Mar 2009 18:45:34 +0100

apport (0.144) jaunty; urgency=low

  * apport/crashdb_impl/launchpad.py, mark_retrace_failed(): If report is
    invalid, remove CoreDump.gz and other attachments.
  * bin/apport-retrace: If we didn't find the ExecutablePath on the system
    because the package is out of date, don't crash, but close the bug as
    invalid.

 -- Martin Pitt <martin.pitt@ubuntu.com>  Tue, 10 Mar 2009 10:45:56 +0100

apport (0.143) jaunty; urgency=low

  * debian/apport.README.Debian: Document how to temporarily and permanently
    enable crash interception.
  * backends/packaging-apt-dpkg.py, is_distro_package(): Do not consider a
    package a native distro one if installed version is "None". This happens
    with some PPA packages. (LP: #252734)
  * apport/report.py, anonymize(): Move user name anonymization into the
    "non-root" case as well; fixes uninitialized variable. (LP: #338847)

 -- Martin Pitt <martin.pitt@ubuntu.com>  Mon, 09 Mar 2009 12:16:49 +0100

apport (0.142) jaunty; urgency=low

  * apport/report.py: Do not include lsb_release's stderr in the
    DistroRelease: output.
  * apport/hookutils.py: Fix attach_printing():
    - Correct spelling or "error_log".
    - Do not call fgrep with no file names (if /etc/cups/ppd/ is empty), since
      that hangs forever.
  * apport/report.py, _gen_stacktrace_top(): Fix parsing of stacktraces
    with some addresses missing. Add test cases. (LP: #269133)
  * apport/ui.py, run_report_bug(): Show details of collected information and
    give the user a chance to cancel. Previously, collected data was sent
    directly to Launchpad. Nowadays lots of packages have hooks, so we cannot
    guarantee any more that bug reports only have non-sensitive information.
    (LP: #195514) This also allows the user to cancel if (s)he inadvertedly
    clicked on "Report a problem". (LP: #279033)
  * apport/ui.py: Fix crash in get_complete_size() for reports that are
    constructed on the fly instead of loaded from a file (i. e. for bug
    reports). Fixes displaying of report in apport-cli.
  * apport/report.py: Slight robustification of test_add_gdb_info_script()
    test case.
  * debian/local/ubuntu-bug: Fix invocation with "--help". (LP: #305841)
  * apport/ui.py, load_report(): Clearer error message if report file does not
    exist. (LP: #204198)
  * Remove redundant verbiage from test suite docstrings.
  * apport/report.py, anonymize(): Fix crash when processing root-owned
    reports. (LP: #338033)
  * apport/report.py, anonymize(): Do not anonymize single-character user and
    host names, since they create an utter mess in bug reports, and also are
    very low-sensitive.
  * debian/apport.init: Also start apport if force_start=1 is given. This
    provides a convenient method of starting apport just for a session without
    changing the default file. Add a comment to debian/apport.default about
    this possibility. Thanks to Milan for the suggestion and the initial
    patch! (LP: #320467)
  * backends/packaging-apt-dpkg.py, _get_mirror(): Only consider http://
    mirrors for fetching Contents.gz. (LP: #315797)

 -- Martin Pitt <martin.pitt@ubuntu.com>  Thu, 05 Mar 2009 17:01:05 +0100

apport (0.141) jaunty; urgency=low

  * apport/hookutils.py: Add cups error log to attach_printing()

 -- Brian Murray <brian@ubuntu.com>  Mon, 02 Mar 2009 10:55:53 -0800

apport (0.140) jaunty; urgency=low

  * debian/python-{apport,problem-report}.install: Fix site-packages →
    *-packages.
  * run-tests: Only check for local packaging_impl.py if running local tests.
    This unbreaks running tests from /usr/share/apport/testsuite/.

 -- Martin Pitt <martin.pitt@ubuntu.com>  Mon, 02 Mar 2009 11:56:59 +0100

apport (0.139) jaunty; urgency=low

  * apport/report.py, anonymize(): Do not anonymize "root". (Side
    issue in LP #333542)
  * debian/rules: Supply --install-layout=deb to setup.py.
  * debian/local/apport-collect: Attach new info to
    staging.launchpad.net if $APPORT_STAGING is defined. This makes
    testing easier. Describe in debian/local/apport-collect.1.
  * debian/local/apport-collect: Ignore ValueErrors from
    add_package_info(), which happens if the bug has a source package
    task which does not have an identically named binary package name.
    Slightly ugly, but it's nontrivial to do that in a sensible
    manner; let's just fix the crash for now, since the focus of this
    tool is to collect information from hooks. (LP: #334823)
  * apport/hookutils.py, hal_dump_udi(): Filter out serial numbers. 
    (Mentioned in LP #107103)

 -- Martin Pitt <martin.pitt@ubuntu.com>  Mon, 02 Mar 2009 11:36:18 +0100

apport (0.138) jaunty; urgency=low

  * apport/crashdb_impl/launchpad.py: Consider an useful stack trace
    sufficient for automatically removing the core dump, it doesn't
    need to be perfect. This is in accordance with not setting the
    apport-failed-retrace tag for useful, but non-perfect retraces any
    more.
  * apport/hookutils.py, backends/packaging_rpm.py: Convert usage of
    md5 module (which is deprecated in 2.6) to hashlib.
  * Replace all instances of using an exception's .message attribute
    with str(exception), since message is deprecated in Python 2.6.
  * apport/hookutils.py: Add attach_printing(). Thanks to Brian Murray
    for the initial patch! (LP: #333582)

 -- Martin Pitt <martin.pitt@ubuntu.com>  Tue, 24 Feb 2009 22:24:31 +0100

apport (0.137) jaunty; urgency=low

  * Set python-version to all, include symlinks in the package.

 -- Matthias Klose <doko@ubuntu.com>  Tue, 24 Feb 2009 21:22:36 +0100

apport (0.136) jaunty; urgency=low

  [ Andy Whitcroft ]
  * bin/apportcheckresume: remove originator in suspend/hibernate/resume
    reporting.  This was intended for debugging only and is now redundant.
  * bin/apportcheckresume, apport/report.py: when collecting resume failures
    in very early boot hal may not be running and we thus unable to obtain
    the machine type information.  Move title generation to the reporting
    engine.

  [ Martin Pitt ]
  * debian/local/apport-collect: Add user environment information, too
    (LANG, PATH, SHELL). (LP: #332578)

 -- Martin Pitt <martin.pitt@ubuntu.com>  Tue, 24 Feb 2009 14:25:21 +0100

apport (0.135) jaunty; urgency=low

  * problem_report.py, test_write_mime_text(): Add test cases for
    single-line and two-line UTF-8 values, single-line and two-line
    Unicode values and a single-line LF-terminated value. Fix handling
    of the latter two.
  * problem_report.py, test_write(): Add test cases for single-line
    and two-line UTF-8 and Unicode values, and fix handling of these
    in write().
  * debian/local/apport-collect: Collect package, OS, and user
    information as well. (LP: #332578)
  * package-hooks/source_apport.py: Robustify by using hookutils, and
    avoid stat errors if /var/crash/* does not exist.
  * test-hooks: Update dodgy test for uninstalled package,
    libdb4.3-tcl is not available in Jaunty any more.

 -- Martin Pitt <martin.pitt@ubuntu.com>  Mon, 23 Feb 2009 13:14:24 +0100

apport (0.134) jaunty; urgency=low

  * debian/local/apport-collect: Do not collect information for closed
    tasks. Thanks for Brian Murray for the initial patch! (LP: #331839)
  * apport/crashdb_impl/launchpad.py, download(): Download
    DpkgTerminalLog.txt attachment as well.
  * apport/report.py: If downloading a nonexisting bug pattern file
    name succeeds and returns a HTML snippet with "404 Not Found",
    consider this as failure. This repairs falling back to source
    package names. (LP: #328751)
  * apport/hookutils.py: Replace tabs with spaces.

 -- Martin Pitt <martin.pitt@ubuntu.com>  Fri, 20 Feb 2009 11:22:15 +0100

apport (0.133) jaunty; urgency=low

  [ Andy Whitcroft ]
  * apport/hookutils.py: define and include a machine type from the hardware
    information in the report, using HAL information where available.
  * bin/apportcheckresume: include the machine type in the suspend/hibernate
    report title.  They are generally machine specific.

 -- Martin Pitt <martin.pitt@ubuntu.com>  Thu, 19 Feb 2009 17:49:03 +0100

apport (0.132) jaunty; urgency=low

  [ Martin Pitt ]
  * Add debian/local/apport-collect: Download a Launchpad bug report,
    get its source package, check if it has apport hooks, and if so,
    run and upload them. Add manpage, too. (LP: #124338)
  * debian/control: Add Suggests: python-launchpadlib; this is only
    needed by apport-collect, thus we don't need to pull that into
    every default installation; if it's not installed apport-collect
    will detect and point this out.
  * debian/control: Add ${misc:Depends} dependencies.

  [ Jonathan Riddell ]
  * Set window icon in apport-qt

 -- Martin Pitt <martin.pitt@ubuntu.com>  Thu, 19 Feb 2009 13:50:34 +0100

apport (0.131) jaunty; urgency=low

  [ Andy Whitcroft ]
  * bin/apportcheckresume, bin/kernel_oops, cli/apport-cli, gtk/apport-gtk,
    gtk/apport-gtk.glade, qt4/apport-qt: generalised the KernelOops
    dialog and handling to allow suspend and hibernate failures present
    more accurate reasons for the report.  Also commonises all messages
    in the three implementations to simplify internationalisation.

  [ Martin Pitt ]
  * po/Makefile: Fix merge-po rule to actually work again.
  * cli/apport-cli, qt4/apport-qt: Unify string with apport-gtk.
  * apport/ui.py: Drop some bogus translatable strings.
  * Update German translations.

 -- Martin Pitt <martin.pitt@ubuntu.com>  Mon, 16 Feb 2009 19:31:41 +0100

apport (0.130) jaunty; urgency=low

  [ Martin Pitt ]
  * bin/kernel_crashdump: Don't crash if vmcore.log does not exist.
  * crashdb_impl/launchpad.py: Tag bugs with the architecture they are
    being reported on.
  * bin/crash-digger: Revert catching "database is locked" errors
    during consolidation, since it just hides more fundamental errors.
  * apport/crashdb_impl/memory.py: Improve docstrings of test suite.
  * bin/apport-retrace: Do not try to install -dbgsym packages with
    nonmatching versions, unless --unpack-only is used. Thanks to
    hggdh for the initial patch! (LP: #309208)

  [ Andy Whitcroft ]
  * bin/apportcheckresume: modify the oops title and thereby the launchpad
    bug title to say suspend or hibernate.
  * bin/apportcheckresume: modify the tags to bin/apportcheckresume:
    modify the oops title and thereby the launchpad be resume+suspend or
    resume+hibernate as appropriate.
  * bin/apportcheckresume: include any non-free modules in the bug title.

 -- Martin Pitt <martin.pitt@ubuntu.com>  Thu, 12 Feb 2009 22:09:35 +0100

apport (0.129) jaunty; urgency=low

  * bin/apport-retrace: Log broken reports.
  * bin/apport-retrace: Do not mark bugs as invalid after they are
    already marked as a duplicate, since that does not work in
    Launchpad.
  * debian/local/ubuntu-fat-chroot: Symlink /target -> /, to work
    for crashes which appear in /target during installation.
  * bin/apport: Move argv length/usage help before lock check, so that
    it works if the user cannot lock /var/crash/.lock. Thanks to Kees
    Cook!
  * doc/package-hooks.txt: Point out apport.hookutils.
  * apport/ui.py: Check environment variable APPORT_REPORT_THIRDPARTY
    in addition to the 'thirdparty' configuration file option for
    overriding the "genuine distro package" check. Thanks to Oumar
    Aziz OUATTARA!
  * apport/crashdb_impl/launchpad.py: In third-party mode, report bugs
    against Launchpad projects. Thanks to Oumar
    Aziz OUATTARA for his branch! (LP: #213454)
  * bin/apportcheckresume: Include /var/lib/pm-utils/stress.log, too.
    Thanks to Andy Whitcroft for the initial patch, rewrote to use
    apport.hookutils.
  * apport/crashdb.py, init_duplicate_db(): Run an integrity check and
    raise exception if it fails, to avoid running the retracers on a
    corrupt duplicate db. Add test case to
    apport/crashdb_impl/memory.py.
  * bin/crash-digger: Create a backup of the duplicates database right
    after initializing it (which verifies integrity).
  * dupdb-admin: Add new command "consolidate".
  * apport/crashdb_impl/launchpad.py: Request bug lists with batch
    size 300, for slight speedup of consolidation.
  * apport/crashdb.py, duplicate_db_consolidate(): Warn about a bug
    which is not yet fixed, but does not appear in get_unfixed(). In
    Launchpad, this means that the bug does not have the
    'apport-crash' tag any more; if there are many, those would be a
    huge time/bandwidth waste.

 -- Martin Pitt <martin.pitt@ubuntu.com>  Mon, 26 Jan 2009 16:04:16 +0100

apport (0.128) jaunty; urgency=low

  * apport/ui.py: Introduce new configuration option "thirdparty" and
    ignore the is_distro_package() check if it is set to true.
  * bin/apport-retrace: Call Cache.open() after Cache.update().
  * bin/apport-retrace: If downloading a report fails (e. g. the
    description was invalidly modified), mark the bug as invalid with
    a proper explanation instead of crashing, unless we are in
    "stdout" or "output file" mode.
  * apport/crashdb_impl/launchpad.py: Apply some heuristics to attempt
    recovering broken descriptions as in LP #315728 (intermediate
    blank lines, and non-apport data append).

 -- Martin Pitt <martin.pitt@ubuntu.com>  Mon, 19 Jan 2009 17:49:55 +0100

apport (0.127) jaunty; urgency=low

  * bin/apportcheckresume, debian/apport.init: integrate with pm-utils to
    detect suspend/resume failures.  Thanks to Steve Conklin and Andy
    Whitcroft.  LP: #316419.

 -- Steve Langasek <steve.langasek@ubuntu.com>  Tue, 13 Jan 2009 12:54:12 -0800

apport (0.126) jaunty; urgency=low

  * bin/apport-chroot: If --auth is specified in "login" mode, symlink
    the file into /tmp/auth in the fakechroot. This makes it much
    easier to interactively debug retracing.
  * bin/apport-retrace: Exit with zero for bugs which do not have a
    core dump, so that it does not completely stop the retracers.

 -- Martin Pitt <martin.pitt@ubuntu.com>  Fri, 09 Jan 2009 22:49:48 +0100

apport (0.125) jaunty; urgency=low

  * bin/apport-chroot: Exit with apport-retraces' exit status, to
    propagate errors upwards to crash-digger.
  * bin/apport-retrace: Do not put outdated -dbgsym comments into the
    bug comments.
  * Rewrite bin/crash-digger to become much more robust and easier for
    retracer maintainers:
    - Now designed around cron-based maintenance: start, process all
      pending bugs, exit. This makes memory leaks irrelevant, and gets
      rid of all the logging, daemonizing, and looping code.
    - Adapt stdout/stderr reporting to be suitable for cron and
      redirecting stdout to a log file.
    - Use lock files to avoid overlapping instances and avoid damaging
      bugs with broken retracers after crash-digger failed.
    - Handle chroot upgrading, so that this does not need separate
      cronjobs any more.
    - Drop old -i option, replace with -D/--dupcheck which is a mode
      which *only* checks duplicates of Python crashes (no fakechroot
      handling).
    - Mark bug as retraced after apport-chroot retrace finished
      successfully; the process is robust enough now to avoid enless
      loops even if retracing fails.
    - Adapt test-crash-digger accordingly.
    - UbuntuSpec:apport-retracer-maintenance

 -- Martin Pitt <martin.pitt@ubuntu.com>  Fri, 09 Jan 2009 12:14:44 +0100

apport (0.124) jaunty; urgency=low

  * debian/local/ubuntu-fat-chroot: Divert touch to touch.real and
    wrap it into a shell wrapper which ignores failures. Some packages
    use "touch -m" which fails with EPERM on directories under
    fakechroot. Also disable gconf-schemas and polkit-auth, since they
    do not work in fakechroots.
  * apport/crashdb_impl/launchpad.py: Allow using staging for testing.
  * apport/crashdb.py, mark_retrace_failed(): Add new optional
    argument "invalid_msg", intended for crashes which cannot be
    retraced properly (e. g. due to outdated packages). Implement this
    in apport/crashdb_impl/launchpad.py.
  * bin/apport-retrace: If we do not have an usable stack trace, and
    encounter outdated package versions in the crash, close the report
    as invalid with an appropriate comment. (LP: #308917)
  * bin/apport-retrace: Update the apt cache before looking for, and
    installing packages. (Part of UbuntuSpec:apport-retracer-maintenance)
  * debian/apport.default: Enable by default again for Jaunty. Let the
    flood begin!

 -- Martin Pitt <martin.pitt@ubuntu.com>  Thu, 08 Jan 2009 14:05:07 +0100

apport (0.123) jaunty; urgency=low

  * bin/apport: Do not write the report into the log file if opening
    the report file failed; just log the error.
  * bin/apport: Remove a previously seen report file, so that the
    following creation with O_EXCL actually works.
  * apport/report.py, add_proc_info(): Only try to attach
    /proc/pid/attr/current if we are root. This works around Python
    segfaulting regression when encountering EPERM on read() (see 
    LP #314065).
  * apport/report.py testsuite: Use "isofs" for module license check
    testing instead of "usbcore", since the latter is more likely to
    get built into the kernel.
  * apport/report.py, add_proc_environ(): Use "PATH=(...)" instead of
    "PATH: ..." notation, to be consistent with other environment
    variables. Unbreaks the apport test suite.

 -- Martin Pitt <martin.pitt@ubuntu.com>  Mon, 05 Jan 2009 18:05:38 +0100

apport (0.122) jaunty; urgency=low

  * apport/crashdb_impl/launchpad.py: Support extra tags in the
    report's "Tags:" field, and set them in the Launchpad bug.
    Document this in doc/data-format.tex. Thanks to Steve Conklin for
    the patch!

 -- Martin Pitt <martin.pitt@ubuntu.com>  Mon, 05 Jan 2009 10:06:49 +0100

apport (0.121) jaunty; urgency=low

  * debian/apport.init: Drop long obsolete setting of
    /proc/sys/kernel/crashdump-size.
  * debian/apport.init: Make restart actually work if the default file was
    changed. (LP: #292402)
  * apport/report.py, add_proc_environ(): Do not include verbatim $PATH, only
    classify it as "default" (does not appear at all then), "custom,
    user" (/home or /tmp in $PATH), or "custom, no user". Add appropriate test
    case. Update the data format documentation accordingly. (LP: #245263)

 -- Martin Pitt <martin.pitt@ubuntu.com>  Mon, 08 Dec 2008 19:37:53 -0800

apport (0.120) jaunty; urgency=low

  * man/apport-cli.1: Fix "sytem" typo. (LP: #288977)
  * apport/fileutils.py: Add new function get_options() to read
    ~/.config/apport/settings. In the future, the apport-ignore.xml file will
    move to this directory, too. Based on idea and initial patch from Nikolay
    Derkach.
  * bin/apport: Check config option "unpackaged", and if it is set to True,
    create a crash dump for unpackaged programs, too. Bump apport package
    dependency to python-apport for this.
  * apport/ui.py: Fix regression introduced in in 0.115 for checking
    successful package name determination.
  * apport/report.py: Some distro portability fixes in the test suite, thanks
    to Nikolay Derkach!
  * Add OpenSUSE spec file, init script, and RPM packaging backend. Thanks to
    Nikolay Derkach!
  * apport_python_hook.py, bin/apport: Create files in a race free way to
    avoid symlink attacks. Thanks to Sebastian Kramer <krahmer@novell.com> for
    finding them!
  * problem_report.py test suite: Create debugging leftover which left /tmp/r
    behind.
  * apport/crashdb_impl/memory.py: Use example.com, not bug.net, since the
    latter actually exists now.
  * apport/hookutils.py: Add attach_network(), attach_alsa(), and
    attach_hardware(), and add proper docstrings. Thanks to Matt Zimmerman for
    the branch!
  * source_linux.py hook: Use above tool functions, which greatly simplifies
    the hook.
  * apport/report.py: Also print exceptions from binary and source package
    hooks, not just from common ones.
  * apport/report.py, add_hooks_info(): Do not print an error if a source
    package hook does not exist.
  * apport/hookutils.py, _parse_gconf_schema(): Correctly handle bool values.

 -- Martin Pitt <martin.pitt@ubuntu.com>  Wed, 26 Nov 2008 19:24:23 +0100

apport (0.119) intrepid; urgency=low

  * debian/apport.default: Disable Apport by default for the final release.

 -- Martin Pitt <martin.pitt@ubuntu.com>  Thu, 23 Oct 2008 09:34:41 +0200

apport (0.118) intrepid; urgency=low

  * apport/hookutils.py: add attach_gconf() function to add non-default gconf
    settings to a report

 -- Matt Zimmerman <mdz@ubuntu.com>  Mon, 13 Oct 2008 20:10:33 +0100

apport (0.117) intrepid; urgency=low

  * backends/packaging-apt-dpkg.py, is_distro_package(): Fix crash if
    apt.Cache()[pkg].origins is None. (LP: #279353)
  * bin/apport: Log that we are ignoring SIGABRT, since it is a common cause
    of confusion.
  * test-apport, create_test_process(): Fix race condition: wait until the
    child process has fully execve()ed, to avoid coredumping it while it is
    still running as test-apport process.
  * apport/crashdb_impl/launchpad.py, update(): Set source package of a bug if
    the reporter removed it and the task is against 'Ubuntu'. (LP: #269045)

 -- Martin Pitt <martin.pitt@ubuntu.com>  Tue, 07 Oct 2008 16:38:06 +0200

apport (0.116) intrepid; urgency=low

  * Update AUTHORS and debian/copyright, Michael and Troy released their
    copyright to Canonical. Properly attribute them as authors in the
    respective files.
  * debian/local/ubuntu-bug: Fix quoting of the command line arguments, so
    that several options do not end up as one big argument when being passed
    to apport-{cli,gtk,qt}. This also repairs launchpad-integration.
    (LP: #260242)

 -- Martin Pitt <martin.pitt@ubuntu.com>  Fri, 26 Sep 2008 10:32:45 +0200

apport (0.115) intrepid; urgency=low

  [ Matt Zimmerman ]
  * Add apport/hookutils.py with some convenience functions for writing hook
    scripts (work in progress)
  * Extend ubuntu-bug to accept a path as an argument and look up the package
    name
  * Rename kernel_hook to kernel_crashdump (there are other kernel hooks)
  * Change kernel crash report type to KernelCrash
  * Fix automatix.py to not crash when automatix isn't installed (LP: #267004)
  * Add bin/kernel_oops hook to capture a kernel oops (eg. via kerneloops)

  [ Martin Pitt ]
  * Add AUTHORS file for collecting the list of major contributors and
    copyright holders.
  * apport/report.py: If we do not find a bug pattern file for the binary
    package, fall back to looking for one with the source package name.
  * run-tests: Provide a better error message if apport/packaging_impl.py does
    not exist.

  [ Brian Murray ]
  * apport/crashdb_impl/launchpad.py: Add regression-retracer tag to bugs
    which seem to be a regression (duplicate, and crash happens in a later
    version than the fix). (LP: #271876)

 -- Martin Pitt <martin.pitt@ubuntu.com>  Thu, 18 Sep 2008 18:18:03 -0700

apport (0.114) intrepid; urgency=low

  [ Fabien Tassin ]
  * apport/ui.py: Use preferred browser when it's recognized as a
    Mozilla browser (firefox, seamonkey, flock) or Epiphany (LP: #131350)

  [ Oumar Aziz OUATTARA ]
  * apport/crashdb.py: Add support for /etc/apport/crashdb.conf.d/*.conf crash
    database configuration files. Document it in doc/crashdb-conf.txt.
  * apport/ui.py: Support a new field "CrashDB" in apport reports which select
    a non-default crash database. Document this in doc/package-hooks.txt.

  [ Martin Pitt ]
  * apport/report.py: If a hook crashes with an exception, print it to
    stderr, for easier debugging of hooks.
  * apport/crashdb_impl/launchpad.py: If PackageArchitecture is 'all', fall
    back to looking at Architecture instead of not adding a
    needs-$ARCH-retrace tag at all. This prevented signal crashes originating
    from e. g. Python packages from being automatically retraced.

 -- Martin Pitt <martin.pitt@ubuntu.com>  Thu, 04 Sep 2008 10:51:24 +0200

apport (0.113) intrepid; urgency=low

  * apport-qt recommends update-notifier-kde instead of adept-notifier

 -- Anthony Mercatante <tonio@ubuntu.com>  Thu, 28 Aug 2008 15:02:20 +0200

apport (0.112) intrepid; urgency=low

  * apport/crashdb_impl/launchpad.py: Update attachment handling to current
    python-launchpad-bugs API, thanks Markus Korn!
  * apport/ui.py: Use gnome-panel as indicator for a running GNOME session;
    'gnome-session' now calls itself x-session-manager, which isn't useful
    to tell apart session types.

 -- Martin Pitt <martin.pitt@ubuntu.com>  Thu, 07 Aug 2008 17:09:49 +0200

apport (0.111) intrepid; urgency=low

  The "(Kernel) OOPS, I dumped it again!" release.

  * apport/ui.py: Fix test_run_report_bug_unpackaged_pid() to work with the
    installed run-tests from the package as well.
  * apport/crashdb_impl/launchpad.py: Ignore broken LP bug tasks instead of
    crashing on them.
  * apport/report.py, add_proc_info(): Report the AppArmor or SELinux context
    in a new ProcAttrCurrent field, read from /proc/pid/attr/current.
    Document it in doc/data-format.tex. The field will not be added if the
    proc attribute cannot be read or isn't present. Thanks to Steve Beattie
    for the patch and the suggestion!
  * debian/local/setup-apport-retracer: Switch to intrepid.
  * debian/local/setup-apport-retracer: Fix installation of python-apt. Also
    install apt, to avoid library version mismatches to python-apt.
  * debian/apport.default: Enable apport by default again, now that we have
    working retracers.
  * apport/report.py, test_add_gdb_info_script(): Use bash, not dash as test
    program for core dumping; stack trace is awkwardly bad with dash, so that
    the test case cannot really work any more.
  * Add package-hooks/source_linux.py: Package hook for collecting kernel
    related information. By Matt Zimmerman, thank you! (LP: #251441)
  * debian/local/ubuntu-bug.1: Fix documentation of -p, it  specifies the
    binary package name, not the source.
  * apport/packaging.py: Add get_kernel_package() to return the actual Linux
    kernel package name; useful if the user reports a bug against just
    "linux". Implement it in backends/packaging-apt-dpkg.py.
  * apport/ui.py: "Do what I mean" when filing a bug against "linux" and
    report it against the actual kernel package.
  * debian/local/ubuntu-bug: If just one argument is given, infer -p/-P from
    the type of the argument.
  * apport/ui.py: Drop the PackageArchitecture field for the uploaded report
    if it is equal to Architecture. Adapt apport/crashdb_impl/launchpad.py to
    fall back to Architecture, and mention the change in doc/data-format.tex.
  * problem_report.py, write_mime(): Add new "skip_keys" argument to filter
    out keys. Add test cases.
  * apport/crashdb_impl/launchpad.py: Do not write the "Date:" field on
    upload(), and fetch it from the bug metadata in download().
  * apport/crashdb_impl/launchpad.py, download(): Support reading bugs with
    the "--- " separator instead of "ProblemType: ". Launchpad doesn't create
    bugs that way ATM, but at least we have the reading part implemented now.
  * package-hooks/source_linux.py: Drop Uname, ProcVersion, and
    RunningKernelVersion fields, since they are all subsumed in the
    ProcVersionSignature field.
  * apport/ui.py, run_report_bug(): Strip spaces from package argument.
  * apport/ui.py, add_hooks_info(): Collect OS info first, then call the
    package hooks, so that the linux hook actually has a chance to delete the
    Uname field.
  * bin/kernel_hook, test-hooks: Throw away the original kernel hook which
    we never used (and got superseded by the proper source_linux.py package
    hook now). Replace it with the new logic of looking for
    /var/crash/vmcore{,.log} and turning that into an apport report.
  * debian/apport.init: Call kernel_hook if /var/crash/vmcore exists.
    (LP: #241322)
  * apport/ui.py: Collect information for "ProblemType: Kernel" as well, so
    that we run the package hook. Adapt test suite to cover this.
  * debian/control: Bump Standards-Version (no required changes).
  * gtk/apport-gtk.glade, qt4/apport-qt: Generalize notification of kernel
    crash, since it now happens after a boot, not right after the BUG/OOPS.
    But in the future we want to cover both cases.

 -- Martin Pitt <martin.pitt@ubuntu.com>  Tue, 05 Aug 2008 18:13:24 +0200

apport (0.110) intrepid; urgency=low

  * apport/chroot.py: In the test suite, copy some system binaries/libraries
    into a fakechroot and exercise a lot of standard shell commands (cp, ln
    -s, rm, rm -r, mkdir, echo, chmod, chown, etc.) with absolute/relative
    paths.  This reproduces the total breakage of rm'ing, chmod'ing, and
    chown'ing absolute paths in hardy fakechroots.
  * bin/crash-digger: Intercept exceptions when downloading crash reports for
    duplicate checking, so that the retracer does not crash on malformed bug
    reports. (LP: #205178)
  * apport/packaging.py: Introduce a new function enabled() which reports
    whether Apport should create crash reports. Signal crashes are controlled
    by /proc/sys/kernel/core_pattern, but we need that to control whether
    reports for Python, package, or kernel crashes are generated.
  * backends/packaging-apt-dpkg.py: Provide implementation for
    PackageInfo.enabled() for Debian/Ubuntu by evaluating /etc/default/apport.
    Add various test cases for different configuration files and absent files.
  * apport_python_hook.py: Do not create reports if Apport is disabled (in
    /etc/default/apport). (LP: #222260)

 -- Martin Pitt <martin.pitt@ubuntu.com>  Sat, 17 May 2008 12:44:21 +0200

apport (0.109) intrepid; urgency=low

  [ Martin Pitt ]
  * debian/local/setup-apport-retracer: Update for some changes in Hardy.

  [ Loic Minier ]
  * apport/report.py, add_proc_info(): also strip pathnames starting with
    'cow', 'squashmnt', and 'persistmnt' to allow apport to locate the
    executable pathname, additionally to 'rofs' added in 0.75.  This fixes
    apport for packages installed on the read-write part of the unionfs mounts
    and under UME which uses different names for the mount points.  Proper fix
    is to rewrite the pathnames in the kernel. (LP: #224168)

 -- Martin Pitt <martin.pitt@ubuntu.com>  Wed, 23 Apr 2008 14:30:03 +0200

apport (0.108) hardy; urgency=low

  [ Martin Pitt ]
  * apport-{gtk,qt,cli}: Fix handling of file references added by package
    hooks. (LP: #205163)
  * backends/packaging_rpm.py: Fix dependency resolution of uname(*) in the
    RPM backend. Thanks to Patryk Zawadzki! (LP: #213018)
  * backends/packaging_rpm.py: Fix RPM platform parsing, thanks to Patryk
    Zawadzki! (LP: #213015)
  * po/de.po: Fix typo (missing space).
  * debian/apport.default: Disable Apport for the final Hardy release, since
    it is less useful in stable releases, and drains a lot of CPU and I/O
    power on crashes. Disabling it here instead of in update-notifier/adept is
    more discoverable and more centralized.

  [ Daniel Hahler ]
  * bin/apport-retrace: catch the same exceptions from Report.load() like
    ui.load_report() does (LP: #211899)
  * Fix uncaught exceptions in apport itself (LP: #215929):
    - apport/REThread.py: check if "sys" exists in the except block of
      REThread.run()
    - apport_python_hook.py: check if "sys" exists in the finally block of
      apport_excepthook
  * cli/apport-cli: Fix UnboundLocalError in ui_present_crash, which rendered
    apport-cli useless (for reporting crashes) (LP: #216151)

 -- Martin Pitt <martin.pitt@ubuntu.com>  Wed, 16 Apr 2008 12:24:32 +0200

apport (0.107) hardy; urgency=low

  * cli/apport-cli: Add translator comment for difficult string. (LP: #210948)
  * Update German translations.
  * po/Make{vars,file}: Remove the --language=python option again, since it
    breaks extracting strings from the glade. intltool-update currently does
    not seem to have a way to tag a file as "language python", so add an ugly
    workaround: Create temporary .py symlinks for gtk/apport-gtk & friends,
    and have intltool extract them.
  * apport/ui.py: Disallow filing a bug without specifying a package or a PID.
    Update debian/local/ubuntu-bug.1 accordingly (apport-cli manpage was
    already correct). (LP: #210348)

 -- Martin Pitt <martin.pitt@ubuntu.com>  Sun, 06 Apr 2008 11:44:38 -0600

apport (0.106) hardy; urgency=low

  [ Martin Pitt ]
  * apport/crashdb_impl/launchpad.py: Fix spelling mistake in p-lp-bugs API
    (now corrected there).
  * apport_python_hook.py: Catch IndexError for invalid sys.argv[0], too.
    (LP: #204940)
  * apport/ui.py: Add test_run_report_bug_unpackaged_pid() test case which
    reports a bug against a pid which belongs to an unpackaged program. This
    reproduces LP #203764.
  * apport/report.py: Drop add_hooks_info() assertion on nonexisting Package
    field, return silently instead. This conforms to the behaviour of the
    other add_*_info() functions and avoids nasty error handling.
  * apport/ui.py: Generate proper error message when calling with -f -p PID
    and PID belongs to an unpackaged program. (LP: #203764).

  [ Sebastien Bacher ]
  * po/Makevars: add the --language=python xgettext option so the translations
    template is correctly updated on build since cdbs is using intltool-update
    directly and not the corresponding makefile target

 -- Martin Pitt <martin.pitt@ubuntu.com>  Tue, 01 Apr 2008 16:02:46 +0200

apport (0.105) hardy; urgency=low

  * apport/crashdb_impl/launchpad.py: Ignore ValueErrors when subscribing a
    team, since these are usually due to the team already being subscribed.
  * apport/report.py, anonymize(): Be robust against empty user names and only
    anonymize fields which can potentially contain user specific data.
    (LP: #195706)
  * backends/packaging-apt-dpkg.py, get_architecture(): Return 'unknown'
    instead of None if package architecture cannot be determined.
    (LP: #198548)
  * apport/ui.py, run_crash(): Intercept other IOErrors, too (such as EISDIR)
    and print out proper error message instead of crashing. (LP: #201819)
  * apport_python_hook.py: If the Python script has mutilated sys.argv so that
    even sys.argv[0] does not exist any more, fall back into readlink()ing
    /proc/pid/exe and gracefully handle the failure of that, instead of
    crashing in the crash handler (ugh). Add test case. (LP: #198183)

 -- Martin Pitt <martin.pitt@ubuntu.com>  Tue, 18 Mar 2008 23:04:57 +0100

apport (0.104) hardy; urgency=low

  [ Martin Pitt ]
  * apport/crashdb_impl/launchpad.py, get_source_version(): re-escape the
    package name so that it doesn't stumble over '+' and similar characters.
  * apport/ui.py tests: assert that ProcEnviron is also included into bug
    reports where we do not have a PID, since having the local information is
    interesting and important (and acceptable in terms of personal
    information).
  * apport/report.py: Split out method add_proc_environ() for getting
    ProcEnviron, so that we can call it separately.
  * apport/ui.py, run_report_bug(): Add ProcEnviron if we do not have a pid to
    file a bug against. This way, bugs filed against packages or distro also
    get locale information. (LP: #198514)
  * apport/fileutils.py, mark_report_seen(): Do not crash if the file does not
    exist any more, because it was removed underneath us. (LP: #199932)
  * apport/ui.py, test_collect_info_exepath(): Add a tuple argument and a
    CompressedValue to the test report. This reproduces LP #199349.
  * apport/report.py, anonymize(): Only work on string values. (LP: #199349)
  * apport/ui.py: If a report has a field "Ignore", entirely ignore the report
    without even presenting an explanatory error dialog (as
    "UnsupportableReason" does). Document this in doc/package-hooks.txt.
    (LP: #198863)
  * debian/control: Bump Standards-Version (no changes necessary).
  * debian/control: Fix wrongly spelt project names (Python and GTK+). Thanks
    to lintian's scrutiny.
  * gtk/apport-gtk-mime.desktop.in, qt4/apport-qt-mime.desktop.in: Add a main
    category.

  [ Kees Cook ]
  * apport/report.py: fix module license checking logic (LP: #199927).
    - nonfree_modules: being unable to find a module should not mean the
      module is non-free.
    - test_module_license_evaluation: check modinfo reporting.
  * problem_report.py: Skip atime test case if file system is mounted noatime.

 -- Martin Pitt <martin.pitt@ubuntu.com>  Thu, 13 Mar 2008 14:01:30 +0100

apport (0.103) hardy; urgency=low

  * bin/apport-unpack: Print error messages instead of crashing for problems
    like nonexisting file names passed as arguments. (LP: #185273)
  * backends/packaging-apt-dpkg.py, is_distro_package(): Explicitly check site
    for "ppa", so that we do not automatically file bugs for PPA packages.
    This works around Soyuz bug LP #140412 for the time being.
  * apport/report.py: Add standard_title() test cases for Python crashes with
    a custom message, and a custom message with newlines. The latter
    reproduces LP #190947.
  * apport/report.py, standard_title(): Do not rely on a fixed position of the
    topmost function; use iteration and regular expression matching instead.
    (LP: #190947)
  * apport/ui.py, parse_argv(): Specify that --pid/-P argument must be an
    integer, to avoid exceptions when it's not. (LP: #193494)
  * apport/report.py: Use uname -srm, not -a, to hide the hostname. (part of
    LP #192786); also use os.uname() instead of calling the system program.
  * problem_report.py(): Make write() work for reports with CompressedValues.
    Add test case.
  * apport/ui.py: Add test case test_run_crash_anonymity() which asserts that
    the crash dump does not contain strings which can identify the user, such
    as the user name, login name, host name, and current directory.
  * apport/report.py: Add method anonymize() which replaces user specific
    strings with generic ones.
  * apport/ui.py, thread_collect_info(): Call anonymize() on the report.
    (LP: #192786)
  * bin/apport-retrace: Only update a bug report with new attachments if it is
    not a duplicate. (LP: #172792)
  * bin/apport-retrace: Print out proper error message instead of an exception
    if trying to do write operations to the bug tracker without specifying
    a cookie file. (LP: #146423)

 -- Martin Pitt <martin.pitt@ubuntu.com>  Mon, 25 Feb 2008 17:47:13 +0100

apport (0.102) hardy; urgency=low

  [ Martin Pitt ]
  * problem_report.py: Support reading reports with legacy zlib
    compression in 'retain compressed values' mode (as used nowadays by
    apport when reporting a crash). Add a test case, too. (LP: #129616)
  * debian/control, debian/rules: Switch from python-support to
    python-central, and use 'nomove' option so that apport works during
    upgrades, too. (LP: #121341)
  * debian/rules: Use dh_icons instead of dh_iconcache.
  * debian/apport.init: Do not stop apport in any runlevel (LSB header).
  * apport/ui.py, run_crash(): Catch zlib.error on invalidly compressed core
    dumps. (LP: #176977)
  * apport/ui.py: Give a meaningful error message instead of crashing if the
    package for a crash report is not installed any more. (LP: #149739)
  * apport/ui.py: Do not include ProcCmdline in bug reports, since these are
    not ack'ed by the user and might contain sensitive data. (LP: #132800)
  * apport/ui.py: Add various test cases for crash reports whose packages have
    been uninstalled between the crash and the report. This reproduces
    LP #186684.
  * apport/ui.py, load_report(): Produce proper error message if
    executable/interpreter path do not exist any more. (LP: #186684)
  * cli/apport-cli: Intercept SIGPIPE when calling sensible-pager, to avoid
    crash when quitting it prematurely. (LP: #153872)
  * bin/apport-checkreports: Print out a list of program names/packages which
    have a pending crash report. (LP: #145117)
  * apport/ui.py, run_argv(): Add return code which indicates whether any
    report has been processed.
  * cli/apport-cli: If no pending crash reports are present, say so and refer
    to --help. (LP: #182985)
  * apport/ui.py: Waive check for obsolete packages if environment defines
    $APPORT_IGNORE_OBSOLETE_PACKAGES. Document this in the apport-cli manpage.
    (LP: #148064)

  [ Daniel Hahler ]
  * .crash file integration for KDE3 (LP: #177055)
    - debian/apport-qt.install: install added files qt4/apport-qt-mime.desktop
      and qt4/apport-qt-mimelnk.desktop
  * Fixed minor warnings/errors from desktop-file-validate in
    gtk/apport-gtk-mime.desktop.in and qt4/apport-qt.desktop.in (LP: #146957)

 -- Martin Pitt <martin.pitt@ubuntu.com>  Wed, 06 Feb 2008 12:55:53 +0100

apport (0.101) hardy; urgency=low

  * debian/control: Add python-xdg dependency to apport, since apport-cli
    needs it. (LP: #177095)
  * apport/ui.py: Add test case for reporting a report which has been
    preprocessed by apport-retrace, i. e. has a stack trace, but no core dump
    any more (reproducing LP #185084).
  * apport/ui.py, run_crash(): Do not reject reports which have a stack trace,
    but no core dump. (LP: #185084)
  * apport/report.py: Fix test_add_gdb_info_load() test case, the temporary
    executable was already deleted when gdb ran the second time.

 -- Martin Pitt <martin.pitt@ubuntu.com>  Wed, 23 Jan 2008 17:48:06 +0000

apport (0.100) hardy; urgency=low

  * bin/crash-digger: Add option --log for logging to a file, and
    --pidfile/--stop for daemonization. Add test cases to test-crash-digger.
  * bin/apport: Do not re-raise exceptions about failure to create the lock
    file, to avoid crashing in the case that another apport instance tries to
    lock at exactly the same moment. (LP: #147237)
  * apport/report.py testsuite: Check that our methods get along with binary
    data which turn into CompressedValue objects after loading them from a
    file. This reproduces LP #148305.
  * problem_report.py, CompressedValue: Add method splitlines() since we need
    it very often. Add test case to test_compressed_values(). (LP: #148305)
  * problem_report.py: Add test case to check that update() works and does the
    right thing with binary values and overwriting. This confirms that
    importing a dictionary works.
  * debian/local/setup-apport-retracer: Update for hardy.
  * apport/crashdb_impl/launchpad.py: get_source_info() does not work any more
    due to HTML changes in Launchpad, and not showing the component any more
    on /distro/+source/package. Since we do not actually need component and
    release name any more, rename it to get_source_version(), fix the regular
    expression to just get the version, and adapt get_fixed_version()
    accordingly.
  * debian/local/setup-apport-retracer: Update default apt sources to
    http://ddebs.ubuntu.com.
  * apport/ui.py: Robostify cleanup of forked test processes.
  * apport/ui.py: Sleep for 0.5 seconds after creating the test process in the
    test suite to give /proc some time to settle down.
  * bin/apport: Drop evaluation of CORE_* environment variables and mandate
    calling with <pid> <signal> <core ulimit>. Drop the now obsolete
    apport/elfcore.py. Adapt test-apport accordingly.
  * debian/apport.init, use-local: Now call apport with %p, %s, and %c kernel
    macros (since 2.6.24). Drop Edgy support from init script.

 -- Martin Pitt <martin.pitt@ubuntu.com>  Fri, 21 Dec 2007 02:18:48 +0100

apport (0.99) hardy; urgency=low

  * cli/apport-cli, qt4/apport-qt: Fix typo 'send' -> 'sent'.
    (LP: #139288)
  * apport_python_hook.py: Add user info, too. Also add check for this to the
    test suite. (LP: #145109)
  * apport/ui.py, run_crash(): Show a proper UI error message instead of just
    crashing with an exception if the crash report is inaccessible for the
    invoking user. (LP: #146464)
  * apport/crashdb_impl/memory.py: Implement mark_retraced(),
    get_unretraced(), and get_dup_unchecked() for completeness, and define
    _MemoryCrashDBTest also when not running file as __main__. This makes the
    class useful for higher-level test suites. Add test cases for the new
    functions.
  * apport/crashdb_impl/memory.py: Support 'dummy_data' option which adds a
    few dummy crashes by default. This is useful for external test suites
    which cannot otherwise pre-fill the in-memory db. Add checks that this
    works properly.
  * bin/crash-digger: Use self.log() more consistently, and flush stdout in
    log(), so that we do not lose logs on output redirection.
  * Add test-crash-digger: Initial test suite for bin/crash-digger.
  * apport/ui.py, run_crash(): Intercept CRC errors from the info collection
    thread, which happens on broken core dumps. (LP: #132212)
  * cli/apport-cli, ui_present_package_error(): Fix running of dialog, so that
    reporting package problems with apport-cli actually works. (LP: #136369)
  * apport/ui.py, run_crash(): Intercept ENOSPC and present a proper error
    message. (LP: #145100)
  * gtk/apport-gtk.glade: Fix title of upload progress window to comply to
    HIG. Thanks, Bruce Cowan. (LP: #144782)
  * qt4/apport-qt: Fix Unicode <-> UTF-8 conversion. Thanks, Daniel Hahler!
    (LP: #148177)
  * apport/ui.py: Only import xdg.DesktopEntry when a .desktop file has been
    found in the affected package. This avoids the dependency on servers with
    just apport-cli. Thanks, Matthias Gug! (LP: #130013)
  * apport/fileutils.py: Do not fail if there are no packages installed which
    have one or several .desktop files. Thanks, Matthias Gug!

 -- Martin Pitt <martin.pitt@ubuntu.com>  Sun, 28 Oct 2007 18:32:07 -0400

apport (0.98) gutsy; urgency=low

  [ Martin Pitt ]
  * debian/local/setup-apport-retracer: launchpadBugs -> launchpadbugs
    (recently renamed Python package in python-launchpad-bugs).
  * apport/crashdb_impl/launchpad.py, test examples: Do not duplicate to bug
    #1, that generates a huge amount of spam. Use another test bug.
  * apport/crashdb_impl/launchpad.py, download(): Use Bug.description_raw,
    since LP mangles spaces in .description. Bump p-lp-bugs dependency.
  * apport/crashdb_impl/launchpad.py, close_duplicate(): Explicitly set the
    duplicate after removing attachments, since the new LP does not allow any
    modification of duplicate bugs.
  * bin/crash-digger: Only consolidate the duplicate DB when -i is given (i.
    e. usually only on one running instance).

  [ Colin Watson ]
  * Use bugs.launchpad.net for +filebug and +bugs requests. (LP: #138090)

 -- Martin Pitt <martin.pitt@ubuntu.com>  Mon, 01 Oct 2007 14:35:07 +0200

apport (0.97) gutsy; urgency=low

  [Martin Pitt]
  * problem_report.py: Coerce CompressedValue.__len__() to return an int to
    work on Python 2.4, too.
  * debian/local/setup-apport-retracer: Adapt ddeb apt source for the move
    from ~pitti to ~ubuntu-archive.

  [Markus Korn]
  * port to new python-launchpad-bugs API.

  [Daniel Holbach]
  * small fixes to the port.
  * debian/control: bumped python-launchpad-bugs Depends to >= 0.2.2.

 -- Daniel Holbach <daniel.holbach@ubuntu.com>  Tue, 04 Sep 2007 11:24:28 +0200

apport (0.96) gutsy; urgency=low

  * Create man pages for apport-cli, apport-chroot, and dupdb-admin.
  * apport/fileutils.py, find_file_package(): Try to resolve symlinks in the
    directory path. (LP: #125551)
  * apport/crashdb_impl/launchpad.py, debian/local/setup-apport-retracer: Use
    packaging.get_system_architecture() (which is dpkg --print-architecture on
    Debian/Ubuntu) instead of uname, so that this does the right thing on lpia.
  * problem_report.py, write_mime(): Use base64 encoding for gzipped
    attachments, to not screw up mail servers. Thanks to Tim Yamin for this
    patch!
  * apport/crashdb.py: Drop the last argument (-1), since it is the default
    anyway and did not yet exist on Python 2.4.

 -- Martin Pitt <martin.pitt@ubuntu.com>  Tue, 21 Aug 2007 14:11:48 +0200

apport (0.95) gutsy; urgency=low

  * general-hooks/automatix.py: Remove hashbang, it's not an executable
    script.
  * apport/report.py: Support system-wide blacklisting:
    /etc/apport/blacklist.d/. Add test cases.
  * Add doc/README.blacklist: Document blacklist.d/, install it there in
    setup.py.
  * debian/rules: Blacklist wine-preloader, so that we ignore wine crashes
    until an appropriate way is found to deal with them. (Point 6 of
    apport-better-retracing spec.)

 -- Martin Pitt <martin.pitt@ubuntu.com>  Sat, 11 Aug 2007 18:10:54 +0200

apport (0.94) gutsy; urgency=low

  * doc/data-format.tex: Some updates to incorporate feedback from Gnome
    upstream:
    - Do not talk about "Distributions" any more, but "Operating systems".
      Gnome is used on non-Linux OSs, too.
    - Split "DistroRelease:" field into "OS:" and "OSRelease:".
    - Explicitly mention that CoreDump, StackTrace etc. can also contain
      minidump output.
    - Increase document version to 0.2.
  * apport/report.py, obsolete_packages(): Fix crash when apt does not know an
    available version of a package. (LP: #128176)
  * test-apport: Add check that apport aborts immediately if another apport
    instance is already running. Also test that a symlink attack on the lock
    file is not possible.
  * bin/apport: Abort running several apport instances at the same time, by
    lockf()'ing /var/crashes/.lock and aborting on failure. (LP: #119622)
  * Add bin/gcc_ice_hook: Script to create an apport report for a gcc ICE
    (internal compiler exception). Add test cases to test-hooks, and ship it
    in the 'apport' package. (LP: #125551)
  * run-tests: In 'local' mode, only explicitly run the apt/dpkg
    implementation instead of backends/*, since the RPM ones don't have tests
    yet.
  * apport/crashdb.py: Add a second optional parameter to upload() to specify
    an upload progress callback function. Adapt the declarations in the
    Launchpad and Memory implementations, too.
  * apport/crashdb_impl/launchpad.py, upload(): Pass upload progress callback
    handler to launchpadBugs.storeblob.upload(), which supports this since
    version 0.2~39. Bump dependency to it accordingly.
  * apport/ui.py, file_report(): Define an upload progress callback handler,
    pass it to the crashdb upload(), and feed ui_set_upload_progress() with
    some actual data. (LP: #91521)
  * problem_report.py: Remove support for reading bz2 compressed binary data.
    That was only relevant during edgy's development cycle.
  * apport/report.py, test_add_proc_info(): Fix determination of /bin/zgrep
    interpreter.
  * problem_report.py: Switch encoding of binary values from bare zlib to
    proper gzip format, since this is much more useful when reusing the
    compressed value. Retain support for zlib-only reports. Add test cases for
    both old and new encodings, and adapt the other test cases for the new
    format. Update doc/data-format.tex accordingly.
  * problem_report.py, write(): Add new permitted 'binary' argument value
    'compressed', which retains gzip compressed binary values instead of
    unpacking them transparently. Add test cases.
  * problem_report, write_mime(): Eliminate unnecessary usage of StringIO.
  * problem_report, write_mime(): Make function work for compressed binary
    values. Add test case.
  * apport/report.py, add_gdb_info(): Make function work if CoreDump is a
    compressed value.
  * apport/ui.py: Load crash report with keeping compressed binaries. This
    avoids loading the entire uncompressed core dump into memory, and avoids
    recompressing it all over again for generating the crash database upload
    MIME document. This greatly speeds up crash reporting, too. (LP: #98562)

 -- Martin Pitt <martin.pitt@ubuntu.com>  Tue, 31 Jul 2007 21:32:00 +0200

apport (0.93) gutsy; urgency=low

  * apport/crashdb.py: Set sqlite connect timeout to two hours, instead of the
    default 5 seconds. Previously, one retracer always crashed when the other
    was consolidating the database.
  * bin/dupdb-admin, command_dump(): Correctly interpret empty version strings
    as 'fixed in unknown verrsion', not 'unfixed'.
  * apport/crashdb_impl/launchpad.py: Fix typo in bug comment string.
  * apport/crashdb_impl/launchpad.py: Add function get_source_info() which
    parses out release, version, and component from
    https://launchpad.net/$DISTRO/+source/$PACKAGE.
  * apport/crashdb_impl/launchpad.py, get_fixed_version(): If a bug is fixed,
    return the current version (as approximation of the version where the bug
    was fixed), instead of an empty string (which meant 'fixed in unknown
    version'). [apport-crash-duplicates spec]

 -- Martin Pitt <martin.pitt@ubuntu.com>  Wed, 25 Jul 2007 17:04:27 +0200

apport (0.92) gutsy; urgency=low

  * bin/crash-digger: Do not crash if duplicate db is locked when attempting
    to consolidate it. This happens often because in the DC we have two
    parallel instances (for amd64 and i386).
  * Move ubuntu-fat-chroot from bin/ to debian/local/, since it is so heavily
    Ubuntu specific.
  * debian/local/ubuntu-fat-chroot: Use diversions for the binaries we want to
    disable, so that chroot upgrades do not trash the modifications.
  * debian/local/setup-apport-retracer: launchpad-crash-digger ->
    crash-digger.
  * bin/crash-digger: Add option -i/--arch-indep-dupcheck to explicitly enable
    duplicate checking of arch-independent crashes like Python exceptions. We
    only want to process them on one architecture to avoid scattering the
    duplicate database.
  * apport/crashdb_impl/launchpad.py, get_unfixed(): Search for 'apport-crash'
    tag, not 'apport'.
  * bin/apport-unpack: Fix format string in error message.
  * apport/ui.py, __init__(): Intercept ImportError, which can happen for
    crashes during system upgrades. (LP: #124354)
  * Add general-hooks/automatix.py: Refuse to send problem reports if
    automatix is installed.
  * doc/package-hooks.txt: Do not document UnsupportableReason, since it does
    not make sense to set it in package hooks (it is checked before calling
    the hooks). Hooks should use UnreportableReason only.
  * apport/ui.py, test_run_crash_package(): Check that 'Package' problem
    reports collect additional information, too.
  * apport/ui.py, collect_info(): Collect additional information for 'Package'
    problem reports, too.
  * Revive preloadlib/:
    - Remove PIPE_CORE #ifdefs and make them the default. We do not need to
      support the Edgy kernel patches in this version any more.
    - Install signal handler for SIGABRT, too.
    - Read core ulimit, pass it to apport in CORE_REAL_RLIM, and set it to
      zero for the program, since we do not actually want the kernel to write
      core files when we pipe the core dump to apport.
    - test-apport: Pass APPORT_REPORT_DIR to the manually called apport
      instance in the memory clipping test; otherwise it'll write into
      /var/crash/, which we do not consider in library mode.
  * apport/crashdb_impl/launchpad.py, __init__(): Only do the "download bug
    #2" hack if we actually have an authentication cookie. Thus, do it only on
    the retracing servers, not on the client side. (LP: #125142)
  * apport/report.py, crash_signature(): Generate a signature for one-line
    Python tracebacks, too. This sometimes seems to happen, e. g. LP#124588.
    (LP: #125020)
  * apport/crashdb_impl/launchpad.py, update(): Set bug importance to Medium
    if retracing was successful. (LP: #106379)

 -- Martin Pitt <martin.pitt@ubuntu.com>  Tue, 24 Jul 2007 21:50:34 +0200

apport (0.91) gutsy; urgency=low

  * bin/apport: Remove code that supported the Edgy kernel way of core dump
    passing. Also factorize the CORE_REAL_RLIM evaluation, since it is likely
    to change in the near future.
  * apport/crashdb_impl/launchpad.py, close_duplicate(): Delete some
    attachments, as specified in apport-crash-duplicates spec, and make the
    bug public afterwards.
  * apport/crashdb_impl/launchpad.py, close_duplicate(): If the master bug is
    already duped to yet another bug, mark the bug to that one instead of the
    master.
  * apport/crashdb.py: Split out duplicate_db_last_consolidation() for getting
    the date (or seconds since) the last consolidation, so that we can use it
    externally.
  * apport/crashdb.py: Add duplicate_db_change_master_id() to change the
    master ID of a crash. Add test case to apport/crashdb_impl/memory.py.
  * Add bin/dupdb-admin: Initial version of duplicate db CLI app; can dump the
    db, display consolidation state, and change master bug IDs for now. Ship
    it in apport-retrace.
  * apport/crashdb.py, duplicate_db_last_consolidation(): Fix timedelta
    seconds calculation to actually take the days into account, too.
  * bin/crash-digger: Fix dumping of dup db after consolidation.
  * apport/ui.py:
    - test_run_report_bug_package(): Add test case for calling the UI in bug
      filing mode with an invalid package name.
    - run_report_bug(): Do not crash on invalid package name, generate an
      error message instead. (LP: #123644)
  * apport/fileutils.py, mark_report_seen(): Do not crash if the file has
    already been deleted underneath us. (LP: #122347)
  * apport/ui.py, run_report_bug(): Do not crash if the target process runs as
    a different user. Print a proper error message instead. Add test case
    test_run_report_bug_noperm_pid(). (LP: #121121)
  * apport/fileutils.py, likely_packaged(): Ignore /var/lib/schroot. Add test
    case. (LP: #122859)
  * apport/ui.py, open_url(): Intercept weird race condition for os.close()
    trying to close an already invalidated fd. (LP: #123180)

  Merge the fedora branch, thanks to Will Woods <wwoods@redhat.com>:

  * Add apport.init.fedora: Fedora specific init script.
  * Add apport.spec: RPM build recipe.
  * Add backends/packaging_rpm.py: Partial implementation of the packaging
    backend for RPM which applies to all RPM-based distros.
  * Add backends/packaging_fedora.py: Concrete packaging backend
    implementation for Fedora.
  * apport/elfcore.py: Classes for parsing general ELF files, and information
    from core dumps.
  * bin/apport: Fall back to reading signal number and PID directly from the
    core file (via elfcore.py) if CORE_SIGNAL and CORE_PID are not defined (i.
    e. when running on a non-Ubuntu kernel).
  * crashdb.conf: Add stanzas for Fedora and a 'debug' database which uses the
    'memory' crashdb implementation.

 -- Martin Pitt <martin.pitt@ubuntu.com>  Sat, 14 Jul 2007 15:08:35 +0200

apport (0.90) gutsy; urgency=low

  * apport/ui.py, load_report(): Catch IOError, too. LP: #118827
  * Merge apport-cli package into apport itself. The program itself is just 3
    kB compressed, and it's not worth wasting another 34 kB compressed
    changelog for this tiny bit.
  * apport/report.py, obsolete_packages(): Use the version comparison from the
    packaging system instead of just testing for inequality. This catches zero
    epochs. Thanks to Will Woods <wwoods@redhat.com>!
  * apport/ui.py: Add option -c/--crash-file to run the UI with a particular
    crash file (which can be anywhere) instead of all pending crashes in
    /var/crash/.
  * Add xdg-mime/apport.xml: XDG MIME type definition for .crash files.
  * Add gtk/apport-gtk-mime.desktop.in: Link text/x-apport MIME type to
    apport-gtk -c, so that .crash files can be reported with Gnome.
  * Add debian/apport.links: Install an icon symlink for the MIME type.
  * apport/ui.py: Do not ask the initial "Do you want to report this?"
    question when being invoked with --crash-file.
  * po/POTFILES.in: Add missing cli/apport-cli.
  * po/de.po: Updated for apport-cli.
  * cli/apport-cli: Add option for keeping the report file without sending it,
    and to display its path. This is for sending the report later, copying
    it from a server to a workstation with internet connection, etc.
  * apport/crashdb_impl/launchpad.py: Simplify _subscribe_triaging_team(), now
    that we do not differ between main and universe policies any more.
  * apport/report.py: Support another hook directory
    /usr/share/apport/general-hooks/ for scripts which are run for every
    problem report. This was requested for adding e. g. AppArmor logs, etc.
    Add test cases.
  * Add debian/apport.dirs again to ship that hook directory.
  * doc/package-hooks.txt: Document the general hooks.

 -- Martin Pitt <martin.pitt@ubuntu.com>  Tue, 10 Jul 2007 21:10:19 +0100

apport (0.89) gutsy; urgency=low

  Implement private crash bug handling, according to
  https://wiki.ubuntu.com/CrashReporting:

  * apport/crashdb_impl/launchpad.py:
    - upload(): If we have an Ubuntu bug, mark it as private and only
      subscribe 'apport' (the 'Apport retracing service' user).
    - Add function _subscribe_triaging_team() which subscribes
      ubuntu-crashes-main for source packages in Ubuntu main or restricted, or
      ubuntu-crashes-universe for other packages. It does not touch non-Ubuntu
      bugs, since these are not marked private by default and are outside of
      the scope of this spec.
    - update(), _mark_dup_checked(): Call _subscribe_triaging_team().
    - Note: This entire spec is a gross hack, and Ubuntu derivatives do not
      benefit from it at all. We have to live with this until LP grows a real
      crash database.
    - get_distro_release(): Make this function work with private bugs, too, by
      using p-lp-bugs' safe_urlopen().

  Bug fixes:

  * apport/crashdb_impl/launchpad.py: Revert simplification change of 0.85:
    BugList returns a set of strings, not integers; due to non-identity they
    do not work with the usual set operations.
  * apport/crashdb_impl/launchpad.py: Add function get_source_component() to
    query Launchpad for the component of a given distribution and source
    package. (This will be required for implementing crash-reporting).
  * backends/packaging-apt-dpkg.py, _search_contents(): Package list is
    actually comma separated, only take the first item. This fixes retracing
    of e. g. #124139.
  * backends/packaging-apt-dpkg.py, _search_contents(): Fix package name
    parsing for non-main components. This fixes retracing of e. g. #124111.
  * apport/report.py, _read_maps(): Revert ptrace hack when maps cannot be
    read. maps file is now protected based on process ownership, not ptracing.
  * apport/crashdb.py, apport/crashdb_impl/launchpad.py,
    apport/crashdb_impl/memory.py: Remove official interface
    mark_dup_checked(), as it should only be an internally used function. Add
    report parameter, since we will need it there in the future. Remove
    explicit call from bin/crash-digger and instead change check_duplicate()
    to call it on its own.
  * apport/crashdb_impl/launchpad.py, download(): Replace dodgy parsing of
    fields from the description with proper code, so that multi-line fields
    are read correctly, too.

 -- Martin Pitt <martin.pitt@ubuntu.com>  Fri, 06 Jul 2007 11:19:22 +0200

apport (0.88) gutsy; urgency=low

  * po/de.po: Update.
  * backends/packaging-apt-dpkg.py, _search_contents(): Do not check the
    return value of zgrep. It usually errors out with 'stdout: broken pipe'
    when called with -m1.
  * bin/crash-digger: Mark a bug as retraced if DistroRelease: cannot be
    determined. Those are bugs apport cannot handle.
  * backends/packaging-apt-dpkg.py, get_source_tree(): Call apt-get source
    with --assume-yes to not block on VCS confirmations.
  * apport/crashdb.py: Add interface mark_retrace_failed(). Implement it in
    apport/crashdb_impl/launchpad.py.
  * bin/apport-retrace: If retraced report does not have a crash signature,
    mark it as failed with above new function. Bump python-apport dependency
    for this.
  * apport/crashdb_impl/launchpad.py, update(): Delete CoreDump.gz attachment
    if the retrace was successful (i. e. if the report has a crash signature).
  * apport/ui.py, test_run_crash(): Set the message box title, text, and
    severity as assertion message if the run_crash() test fails, so that you
    know why it fails. This usually happens if libc6 or another dependency of
    the test crash is out of date.
  * gtk/apport-gtk.glade: Mark string as translatable. LP: #119621

 -- Martin Pitt <martin.pitt@ubuntu.com>  Tue, 03 Jul 2007 21:38:05 +0200

apport (0.87) gutsy; urgency=low

  * apport/report.py:
    - test_gen_stacktrace_top(): Add test case for unwinding a Gnome assertion
      (g_logv(), g_assert_warning() and similar), see LP #123462.
    - _gen_stacktrace_top(): Generalize for unwinding multiple functions and a
      set of function names, and add the Gnome assertion ones.

 -- Martin Pitt <martin.pitt@ubuntu.com>  Mon, 02 Jul 2007 11:00:44 +0200

apport (0.86) gutsy; urgency=low

  * test-apport: Check that apport does not create reports for emtpy core
    dumps.
  * problem_report.py: Introduce a fourth optional parameter "fail_on_empty"
    to file pointer tuples which causes write() to raise an IOError if no data
    was read. Add test cases.
  * bin/apport: Enforce non-emptyness of CoreDump.
  * problem_report.py: Add test case for delayed piping of data passed as file
    object pointers. This was supposed to explain the reason for getting bugs
    with zero-byte core dumps, but already works correctly.
  * apport/report.py, check_ignored(): round the mtime to an int (just like
    mark_ignore() does), to not get wrong results on file systems that support
    subsecond file timestamps. This fixes running the test suite on the live
    CD.
  * test-apport: Clarify assertion message if /var/crash is not empty.

 -- Martin Pitt <martin.pitt@ubuntu.com>  Thu, 28 Jun 2007 19:14:36 +0200

apport (0.85) gutsy; urgency=low

  * apport/crashdb_impl/launchpad.py: BugList.bugs is already a set, simplify
    code a bit.
  * debian/control: Add dpkg-dev dependency to apport-retrace, for getting
    dpkg-source.
  * apport/report.py, crash_signature(): Allow ':' and '~' as part of function
    names to cover C++. Adapt test case to cover this.
  * apport/report.py test suite: Do not assume that /bin/zgrep uses /bin/sh,
    it was recently changed to use bash. Directly read the interpreter from
    the shebang line.
  * bin/apport-chroot, command_upgrade(): Supply -y to 'apt-get upgrade' also
    in verbose mode.
  * bin/apport-chroot, command_upgrade(): Run 'apt-get clean' before
    regenerating the chroot tarball.
  * backends/packaging-apt-dpkg.py, get_dependencies(): Fix crash when
    encountering a virtual package. LP: #122274
  * apport/report.py, obsolete_packages(): Do not consider virtual packages as
    obsolete.
  * apport/crashdb_impl/launchpad.py: Do a bogus call to Bug() in the ctor.
    This initializes python-launchpad-bugs to use a cookie for the urlopen in
    BugList, so that get_unretraced() and get_dup_unchecked() return private
    bugs, too. This works around LP #122126.

 -- Martin Pitt <martin.pitt@ubuntu.com>  Mon, 25 Jun 2007 16:38:43 +0200

apport (0.84) gutsy; urgency=low

  * apport/crashdb.py: Add new abstract methods:
    - get_unretraced() and mark_retraced(id) to get a list of crashes that
      need to be retraced and chalk them off.
    - get_dup_unchecked() and mark_dup_checked() to get a list of crashes that
      need to be checked for being a duplicate and chalk them off. This is
      aimed at crashes which do not need retracing, such as unhandled Python
      exceptions.
  * apport/crashdb_impl/launchpad.py: Implement above methods for launchpad
    (moving the code from bin/launchpad-crash-digger).
  * apport/crashdb_impl/launchpad.py: Set "need-duplicate-check" tag for
    Python crashes.
  * apport/crashdb_impl/launchpad.py, download(): Fetch Traceback.txt, too, so
    that we can do duplicate checking for Python crashes.
  * bin/launchpad-crash-digger: Drop Launchpad specific code and replace it
    with calls to above new functions. Rename to bin/crash-digger. Also rename
    all 'cookie' to 'auth' (as happened with the other applications earlier).
  * bin/crash-digger: Do duplicate checking for needs-duplicate-check crash
    bugs (such as Python crashes).
  * bin/apport-retrace, bin/crash-digger: More language cleanup; we should
    stop talking about 'bugs' and use 'crash' consistently.

 -- Martin Pitt <martin.pitt@ubuntu.com>  Thu, 14 Jun 2007 19:50:24 +0200

apport (0.83) gutsy; urgency=low

  * apport/crashdb.py: Separate abstract from implemented functions.
  * apport/crashdb.py, apport/packaging.py, apport/ui.py: Use
    NotImplementedError instead of Exception in the abstract methods.
  * apport/packaging.py: Add interface compare_versions() for comparing
    package version numbers.
  * backends/packaging-apt-dpkg.py: Implement compare_versions() using
    apt.VersionCompare(), add some test cases.
  * apport/report.py: Fix typo: 'none' -> 'None'.
  * apport/chroot.py: Do not include /usr/local/lib and /usr/lib in
    LD_LIBRARY_PATH, just /lib, so that we still use the libc from outside,
    but e. g. libxml2 from inside the chroot.

  https://blueprints.launchpad.net/ubuntu/+spec/apport-crash-duplicates: Merge
  crash-dups branch, which implements automatic crash duplicate detection:

  * apport/crashdb.py: Add methods for crash duplicate detection.
  * apport/crashdb_impl/memory.py: Change internal data management to track
    fixed version and duplicates.
  * apport/crashdb_impl/memory.py: Add a test suite for all methods, including
    the duplicate detection API of the base CrashDatabase (since it is
    much easier to test it here, on an actual implementation).
  * debian/pyversions: Bump minimal Python version to 2.5, since this starts
    providing the sqlite3 module.
  * apport/crashdb_impl/launchpad.py: Implement new methods required for crash
    duplicate detection. get_fixed_version() does not approximate version
    tracking yet; it just returns '' for fixed bugs (which means 'fixed, but
    unknown version'). Bump python-launchpad-bugs dependency for this to
    ensure the availability of Bug.mark_duplicate().
  * bin/apport-retrace: Add option --duplicate-db which specifies the path to
    the duplicate sqlite database and enables duplicate detection.
  * Abin/apport-chroot: Add option --duplicate-db. If a file is given, symlink
    it into the chroot and pass --duplicate-db to apport-retrace.
  * bin/launchpad-crash-digger: Add --duplicate-db and pass it to
    apport-chroot.
  * apport/crashdb.py: Track last run of duplicate_db_consolidate() in an
    extra table and add a method duplicate_db_needs_consolidation() which
    returns True if the last run was more than a given number of seconds ago.
    Add test cases to apport/crashdb_impl/memory.py.
  * bin/launchpad-crash-digger, fill_pool(): Check whether the duplicate
    database needs consolidation (i. e. updating the bug states to the reality
    in the bug tracker) and if so, trigger it.

 -- Martin Pitt <martin.pitt@ubuntu.com>  Wed, 13 Jun 2007 13:09:57 +0200

apport (0.82) gutsy; urgency=low

  * Add bin/ubuntu-fat-chroot: Script to install a set of commonly needed
    packages into a minimal Ubuntu chroot (as created by apport-chroot). This
    requires some hacking of postinst and /usr/sbin/ files in between the
    installation stages and thus deserves a script on its own.
  * apport/packaging.py:
    - Add "uninstalled" option to get_file_package(). If set to True, this
      will do an expensive search of files/packages which are not installed.
    - Add interface "set_mirror(URL)" for functions which need to retrieve
      packages and data from distribution mirrors.
  * backends/packaging-apt-dpkg.py: Implement "uninstalled" option and
    "set_mirror(URL)", add test cases.
  * bin/apport-retrace: Use "uninstalled" option now to install packages and
    corresponding -dbgsyms for uninstalled files mentioned in ProcMaps
    (Point 1 of apport-better-retracing spec). Bump python-apport dependency.
  * apport/packaging.py: Add interface get_available_version(package).
  * backends/packaging-apt-dpkg.py: Implement get_available_version(), add
    shallow test case.
  * apport/report.py: Add function obsolete_packages() to return packages in
    Package: and Depends: which are not up to date. Add test cases.
  * apport/ui.py, thread_collect_info(): For crashes, call obsolete_packages()
    and set UnreportableReason: if there are any (Point 2 of
    apport-better-retracing spec).
  * apport/ui.py, thread_collect_info(): call standard_title() and add it to
    the report as 'Title' field. This is useful if reporters modify the
    default title (per request of Brian Murray, thanks). Add test case.
  * apport/ui.py: Fix declaration of the test suite's
    ui_set_upload_progress(). Funny that this has never been triggered before.
  * apport/report.py, add_gdb_info(): Split out StacktraceTop generation into
    separate funtion _gen_stacktrace_top(), so that we can test it separately.
  * apport/report.py, _gen_stacktrace_top(): Step back from the crashed
    program's own signal handlers, since those are generally not useful for
    the purposes of StacktraceTop and only impede duplicate matching
    (Point 4 of apport-better-retracing spec). Add various test cases.
  * apport/report.py: Add method crash_signature() to calculate an unique
    identifier of a signal or Python crash, to be used for duplicate
    detection. Add various test cases.
  * apport/packaging.py: Add interface get_source_tree() to fetch and unpack a
    source package to a given directory, optionally specifying a particular
    version.
  * backends/packaging-apt-dpkg.py: Implement get_source_tree(). This has a
    rather crude 'call apt-get source and guess about directories'
    implementation until python-apt learns about doing this directly and more
    elegantly (see LP #118788).
  * bin/apport-retrace: Add gen_source_stacktrace() and a few helper functions
    to construct a field 'StacktraceSource' with the source code around the
    affected lines in the stack trace (as available). (Point 5 of
    apport-better-retracing spec).
  * apport/crashdb_impl/launchpad.py, update(): Attach StacktraceSource to the
    bug if it exists.
  * apport/crashdb_impl/launchpad.py: Check PackageArchitecture for 'all', to
    not set a retracer tag 'need-all-retrace'.
  * test-apport: Clarify assertion failure message when an unexpected core
    dump is present.
  * apport/report.py, get_module_license(): Do not iterate over Popen.stdout,
    use communicate() instead. The latter is already fixed to not trip over
    SIGINTR. (LP: #118965)

 -- Martin Pitt <martin.pitt@ubuntu.com>  Fri, 08 Jun 2007 07:47:04 +0200

apport (0.81) gutsy; urgency=low

  * apport/report.py: Remove '[apport]' default bug title prefix. (LP: #94819)
  * apport/crashdb_impl/launchpad.py: Tag new bugs with
    'apport-<problemtype>'. This replaces the former '[apport]' prefixing.
  * debian/local/setup-apport-retracer: Specify a path in '.' command and
    use sh again. Yay for me needing three attempts before actually RTFMing
    how '.' works (which is really nasty and strange IMHO).
  * bin/apport-chroot: Fix symlinks before repackaging the chroot tarball in
    'install' and 'installdeb' modes.
  * debian/local/setup-apport-retracer: Install python-libxml2 and python-apt.
  * bin/launchpad-crash-digger: Supply --auth instead of the deprecated
    --cookie to apport-chroot.
  * bin/apport-chroot: Fix identifier name in command_retrace().
  * debian/local/setup-apport-retracer: Set APPORT_CRASHDB_CONF to the local
    crashdb.conf.
  * bin/apport-chroot: Unset APPORT_CRASHDB_CONF for login and retrace.
  * bin/launchpad-crash-digger: Check the release of a bug and whether we have
    a chroot for it before untagging it. This avoids loosing tags for bugs we
    do not yet have a working retracer chroot for.
  * bin/apport-retrace: Do not abort with an exception if package installation
    fails. Give a proper error message instead and point to -u. (LP: #115681)
  * apport/crashdb_impl/launchpad.py, update(): Create a temporary directory
    and use proper file names for the new attachments. With TemporaryFile(),
    attachment file names ended up as '<fdopen>'. (LP: #115347)
  * apport/report.py, add_os_info(): Add field 'NonfreeKernelModules' which
    lists loaded kernel modules which do not have a FOSS license. This is
    particularly helpful for quickly checking for restricted graphics drivers.
    (LP: #103239)
  * apport_python_hook.py: Move the apport.* imports into the try: block and
    move the likely_packaged() test to the top, to avoid importing
    apport.report and creating a Report object for non-packaged scripts. This
    makes the entire code more efficient and robust against errors in the
    apport modules. (LP: #109955)
  * apport/report.py, add_gdb_info(): Intercept OSError from gdb invocation
    (which might be segfaulting itself) and just do not put any gdb output
    into the report. The automatic retracers can try their luck again.
    (LP: #112501)
  * bin/apport-retrace: Fix handling of packages which are still known to
    /var/lib/dpkg/status, but do not have an apt record any more; treat them
    like virtual packages and just issue a warning instead of falling over.
    (LP: #107474)
  * Add doc/data-format.tex: Documentation of the structure, encoding, and
    standard keys of the Apport report file format. [apport-for-upstreams
    blueprint]
  * Add doc/Makefile: Build and clean rules for generating data-format.pdf.
  * debian/rules, setup.py: Call doc/Makefile and install the PDF
    documentation. Add texlive-latex-recommended build dependency for that.

 -- Martin Pitt <martin.pitt@ubuntu.com>  Thu, 24 May 2007 19:39:12 +0200

apport (0.80) gutsy; urgency=low

  Collect all Launchpad specific bits in a separate class and provide an
  abstract base class. This will greatly help for getting upstream acceptance
  and the possibility of automatically forwarding crashes upstream
  (apport-for-upstreams specification):

  * Add apport/crashdb.py: Abstract crash database interface. This also offers
    a factory function get_crashdb() which reads a configuration file to find
    the default crash database to be used.
  * Add ./crashdb.conf: Crash database configuration file, for Ubuntu on
    Launchpad. Modify setup.py and debian/python-apport.install to ship it in
    python-apport.
  * Add apport/crashdb_impl/memory.py: Simple in-memory implementation of
    crash database interface for testing.
  * Add apport/crashdb_impl/launchpad.py: Launchpad implementation of crash
    database interface.
  * apport/ui.py: Drop LP specific bits and move towards new CrashDatabase
    interface.
  * apport/ui.py, test suite: Do not overwrite file_report() any more, but
    use the memory CrashDatabase. This will test the actual file_report()
    implementation and allows the test suite to check the precise value of
    opened URLs.
  * apport/{report,ui}.py: Move UserInterface.create_crash_bug_title() and its
    test cases to Report.standard_title(). It is much more appropriate there
    and can be used in the retracer as well.
  * bin/apport-retrace: Drop LP specific bits and move to CrashDatabase
    interface. Remove the --remove-tag option, we really should not have it
    here; remove it from man/apport-retrace.1 as well.
  * bin/apport-chroot: Drop --remove-tag option here, too.
  * bin/apport-chroot: Drop LP specific bits and move to CrashDatabase
    interface.
  * bin/launchpad-crash-digger: Remove retracing tag directly instead of
    passing --remove-tag to apport-chroot. This is a much cleaner design and
    avoids infinitely looping on some weirdly failing retraces.
  * debian/control: Bump some python-apport dependencies for the API changes.

  Some debranding:

  * setup.py: Use apport wiki home page for 'url'.
  * Remove 'X-Ubuntu-Gettext-Domain' from *.desktop.in, since langpack.mk will
    add it automatically now.
  * *.desktop.in: Remove 'in Ubuntu' from comment.
  * cli/apport-cli, qt4/apport-qt: Generalize window titles.

  Other fixes:
  * po/de.po: Update.
  * debian/local/setup-apport-retracer: Revert back 'source' to '.' and use
    bash instead of sh. POSIX sh does not seem to have a 'source' command.

 -- Martin Pitt <martin.pitt@ubuntu.com>  Mon, 21 May 2007 19:25:31 +0200

apport (0.79) gutsy; urgency=low

  * debian/local/setup-apport-retracer: Fix '.' bashism, replace it with
    'source'.
  * problem_report.py, write_mime(): Drop preamble argument, replace it with
    an extra_headers dictionary. This is much easier to evaluate on clients.
  * apport/ui.py: Convert to new write_mime() interface from above. This
    finally automatically tags bugs with need-$ARCH-retrace. Bump
    p-problem-report dependency of python-apport for this.
  * apport/report.py: Change example URLs in the testsuite from launchpad to
    an artificial ones to avoid the impression that it is LP specific.
  * backends/packaging-apt-dpkg.py: Formally make this a subclass of
    apport.packaging.PackageInfo.
  * debian/control: Use code.lp.net instead of bazaar.lp.net VCS URL.
  * bin/kernel_hook: Fix/improve the collected information:
    - Read /proc/modules instead of lsmod.
    - Fix lspci argument: -n instead of -m.
    - Add /proc/cmdline.
  * debian/rules: Use langpack.mk for updating the .desktop files.
  * Add po/Makevars to specify the domain, to make intltool figure out the
    gettext domain automatically.
  * bin/kernel_hook, ./test-hooks: Do not rely on /proc/version_signature any
    more, it's gone in the gutsy kernel.

 -- Martin Pitt <martin.pitt@ubuntu.com>  Mon, 21 May 2007 15:55:10 +0200

apport (0.78) gutsy; urgency=low

  * apport/packaging.py, backends/packaging-dpkg.py: Add new interface
    is_distro_package(package) which verifies the origin of a given package.
    Move the dodgy hack from apport/ui.py to the backend, where it belongs to.
    Also add a test case.
  * debian/control: Add python-apt dependency to python-apport.
  * debian/control: Remove debianutils dependency, it's essential.
  * Drop backends/packaging-dpkg.py. It had some hackish usage of python-apt
    anyway, since some things just cannot be figured out with dpkg alone.
    Since we have to give up on that idea, implement a new clean packaging
    backend 'packaging-apt-dpkg.py' which now uses python-apt and dpkg in a
    clean way.
  * apport/report.py, add_gdb_info(): Fix crash when Stacktrace could not be
    created. (LP: #107853)
  * ./test-apport: Check that crashes create a core dump (with proper ulimits)
    when an unseen crash report exists already. This reproduces LP #105976.
  * bin/apport: Create core dump file if aborting because an unseen crash
    report already exists. (LP: #105976)
  * apport/ui.py: Add a comment for translators. (LP: #104703)
  * apport/ui.py, load_report(): Also catch zlib.error on invalid reports.
    (LP: #103547)
  * apport/report.py: Add method has_useful_stacktrace() to determine whether
    the stack trace can be considered useful. The current heuristic is to
    consider it useless if it either is shorter than three lines and has any
    unknown function, or for longer traces, a minority of known functions. Add
    test cases.
  * gtk/apport-gtk, qt4/apport-qt, cli/apport-cli: Do not offer 'reduced
    report' option if the stack trace is useless. (LP: #87430) Bump the
    python-apport dependencies of the frontend packages to ensure that we have
    has_useful_stacktrace().

 -- Martin Pitt <martin.pitt@ubuntu.com>  Sat,  5 May 2007 17:53:42 +0200

apport (0.77) gutsy; urgency=low

  * apport/report.py: Replace any() call with a list comprehension to work
    with Python < 2.5. (LP: #104864)
  * apport/report.py: Move the ctypes import to the one place where we
    actually need it, and do not entirely fail if they do not exist (such as
    in Python 2.4). It is only required for non-default Feisty kernels anyway.
    (LP: #107662)
  * apport/chroot.py: Fix test suite to work with Python 2.4's tarfile module
    output format.
  * debian/local/setup-apport-retracer: Generalized some feisty specific
    bits, set default release to gutsy.

 -- Martin Pitt <martin.pitt@ubuntu.com>  Mon, 23 Apr 2007 12:22:17 +0200

apport (0.76) feisty; urgency=low

  * Move python_hook.py out of the apport module to apport_python_hook.py, so
    that it does not inflict the expensive import of all apport related
    modules to every python program. Adapt module prefixes accordingly.
    (LP: #105764)
  * setup.py, debian/python-apport.install: Install apport_python_hook.py into
    the python-apport binary package.
  * apport/ui.py test suite: Unset locale related environment variables so
    that the tests which check strings are not invalidated by translations.

 -- Martin Pitt <martin.pitt@ubuntu.com>  Thu, 12 Apr 2007 11:47:50 +0200

apport (0.75) feisty; urgency=low

  * apport/report.py, add_proc_info(): Chop off /rofs/ prefix from
    ExecutablePath, so that crashes work on the live system, too. Arguably a
    kernel bug, but probably too hard to fix at this time. (LP: #102909)
  * backends/packaging-dpkg.py, get_modified_files(): Ignore empty lines in
    broken .md5sums file rather than crashing on them. (LP: #102906)

 -- Martin Pitt <martin.pitt@ubuntu.com>  Wed,  4 Apr 2007 21:51:28 +0200

apport (0.74) feisty; urgency=low

  * debian/apport-{gtk,qt}.install: Do not install .desktop files for now,
    until we get a proper guided bug reporting.
  * problem_report.py, write_mime(): Do not re-compress keys which already end
    in .gz. Add test cases.
  * test-hooks: Add a (dodgy) test case for calling package_hook on an
    uninstalled package. After all, this is very likely to happen for
    installation errors. This reproduces #97636.
  * backends/packaging-dpkg.py, get_source(): Add a similarly dodgy fallback
    to apt if the queried package is not installed. This needs to be
    generalized and cleaned up later, but now is the time for unintrusive
    small patches. (LP: #97636)
  * test-apport: Do not fail on non-empty gdb stderr if it only consists of a
    single warning (as happens on powerpc).
  * apport/report.py, test_check_interpreted(): Run gedit test on an actually
    existing file, reproducing the interpreter confusion reported in #102056.
  * apport/report.py, _check_interpreted(): Add a whitelist of common
    interpreters and check ExecutablePath against it. (LP: #102056)
  * apport/ui.py: Ignore SystemError exceptions from apt, which happen on
    badly formatted source.list entries. (LP: #98901)
  * apport/ui.py: Fix crash on None candiateOrigin from the apt cache object.
    (LP: #98961)
  * gtk/apport-gtk.glade: Add window titles to progress and details dialogs.
    (LP: #97640)

 -- Martin Pitt <martin.pitt@ubuntu.com>  Wed,  4 Apr 2007 14:44:08 +0200

apport (0.73) feisty; urgency=low

  * problem_report.py, write(): Allow a third optional argument in tuple
    values, which specify a maximum file size. Above it, the entire key gets
    removed. Add testsuite checks for all boundary cases.
  * bin/apport: Limit core dump size to 75% of usable RAM
    (MemFree+Cached-Writeback). This should avoid trashing people's boxes hard
    on huge core dumps. Bump dependencies on python-problem-report. Create an
    expensive, but realistic check for this in test-apport.
    (LP: #71560)
  * apport/ui.py, run_crash(): If a signal crash report does not have a core
    dump, explain that the computer has too little memory for an automatic
    analysis/report of the crash. Add test suite check.

 -- Martin Pitt <martin.pitt@ubuntu.com>  Thu, 29 Mar 2007 23:38:23 +0200

apport (0.72) feisty; urgency=low

  [ Martin Pitt ]
  * bin/apport-chroot, command_create(): Install gpgv.
  * bin/apport-retrace: Fix error handling in fetch_unpack().
  * Move apport-retrace.1 manpage from package apport to apport-retrace. Bump
    Conflicts/Replaces accordingly.
  * bin/launchpad-crash-digger, apport/ui.py: Remove the special case
    'powerpc'->'ppc' and use need-powerpc-retrace uniformly.
  * debian/control: Add XS-Vcs-Bzr: header.
  * apport/ui.py: Fix wrong parameter name in help message.
  * Another grammar fix, thanks to Brian Murray!

  [ Michael Hofmann ]
  * debian/local/ubuntu-bug: Try to use apport-cli, if we do not have a
    $DISPLAY, or neither Gnome nor KDE are running.
  * debian/control: Recommend elinks, since it is the only text browser so far
    that works with Launchpad (see #59510)
  * Add debian/apport-cli.README.Debian: Describe how to integrate
    apport-checkreports and apport-cli into .bashrc for crash notification on
    servers.
  * qt4/apport-qt: Fix undefined symbol in ui_present_package_error(). 
    (LP: #97282)

 -- Martin Pitt <martin.pitt@ubuntu.com>  Thu, 29 Mar 2007 11:41:39 +0200

apport (0.71) feisty; urgency=low

  * cli/apport-cli, qt4/apport-qt: Fix bad grammar 'some minutes'.
    (LP: #95296)
  * problem_report.py, write_mime(): Add optional 'preamble' parameter. Add
    test case.
  * apport/ui.py, upload_launchpad_blob(): Set need-$ARCH-retrace tag in MIME
    preamble. Bump p-problem-report dependency. (LP: #94790)
  * bin/apport-retrace: In verbose mode, display the path of currently
    extracting deb.
  * bin/apport-retrace: Do not fall over errors of dpkg -x (which happens e.
    g. on udev, where it cannot unpack /dev, since this is a symlink to the
    real /dev). Merely print out a warning about it.
  * apport/ui.py, run_report_bug(): Ignore ENOENT from add_proc_info(). This
    happens if the user closes the application prematurely, so that /proc/pid
    does not exist any more. Add test case. (LP: #95954)
  * backends/packaging-dpkg.py, get_modified_files(): Ignore lines in .md5sums
    files which contain a NUL byte. This Should Not Happen™, but nevertheless
    did. (LP: #96050)
  * apport/ui.py, doc/package-hooks.txt: Check for a field
    "UnreportableReason: <text>" and display an information box that the
    current crash cannot be reported because of <text>. Add test case.
    Document the new field.
  * apport/ui.py: Check package origin, compare it to DistroRelease:, and
    report crash as unreportable if they do not match. This particularly saves
    the user from uploading large reports for e. g. opera crashes, and avoids
    filing Ubuntu bugs from Debian installations. (LP: #75513)

 -- Martin Pitt <martin.pitt@ubuntu.com>  Mon, 26 Mar 2007 18:01:24 +0200

apport (0.70) feisty; urgency=low

  [ Martin Pitt ]
  * bin/apport-retrace: Add option --remove-tag to remove a Launchpad bug
    tag. This is intended for an automatic Malone crash retracing system.
  * debian/control: Bump python-launchpad-bugs dependency to ensure that we
    have Bug.[gs]et_metadata().
  * man/apport-retrace.1: Add documentation for --confirm and --remove-tag.
  * bin/apport-chroot: Add option --remove-tag and pass it to apport-retrace.
  * apport/chroot.py, fix_symlinks(): Convert chroot path prefixed absolute
    symlinks to relative symlinks to avoid fakechroot's weird handling of
    absolute symlinks.
  * Add bin/launchpad-crash-digger: Daemon for watching out for
    need-$ARCH-retrace tagged Ubuntu bugs in Launchpad and calling
    apport-retrace on them.
  * bin/apport-retrace: Mangle bug comment with StacktraceTop to not contain
    invalid UTF-8, to avoid getting Internal Server Errors from LP.
  * debian/local/setup-apport-retracer: Install libc6-i686{,-dbgsym} into an
    x86 chroot, to get sane x86 backtraces for crashes in libc.
  * debian/local/setup-apport-retracer:
    - Unpack and install python-launchpad-bugs locally if the package is not
      installed.
    - Link launchpad-crash-digger into the retracer's bin/ dir.
  * run-tests: Run tests with python's -tt flag to catch whitespace errors.
  * Replace tabs with spaces in all Python files. (LP: #93561)
  * Remove trailing white space in all Python files.
  * apport/report.py, add_proc_info(): Do not regard symlinks to executables
    as interpreted scripts any more (such as Debian alternatives). Add test
    case. (LP: #94732)
  * problem_report.py: Add new method get_new() which returns a set of all
    keys which have been added since load() or construction. Add test cases.
  * problem_report.py: Add optional parameter only_new to write(), which
    writes only the get_new() keys. Add test case.
  * apport/ui.py: Remember currently processed report file and update it with
    the added information, so that it becomes useful for local evaluation,
    too. Bump python-problem-report dependency to ensure write()'s only_new
    availability. (LP: #94678)
  * apport-chroot: Add forgotten sys.exit(1) after printing the error message
    about an invalid chroot specification.
  * apport/ui.py, run_crash(): Check for a field "UnsupportableReason: <text>"
    and display an information box that the current configuration cannot be
    supported because of <text>, instead of processing and reporting the
    crash. Add test case for this workflow. With special regards to our
    Firefox crash triagers who want to get rid of the hundreds of
    flash-related crashes. :)
  * apport/report.py, add_hooks_info(): Use execfile() instead of
    __import__(), since package names might conflict with module names already
    imported into apport's namespace. Also search for hook named after the
    source package name (prefixed with 'source_'). Add test cases.
  * bin/apport-chroot: When specifying --save for login, only save the tarball
    if the exit status is 0.
  * bin/apport-chroot, create: Install /usr/sbin/policy-rc.d to disable init
    scripts.
  * bin/apport-chroot: Fixed command function selection to not abort with
    'unknown command' if the DistroRelease: was unknown.
  * bin/apport-retrace: Replace --no-purge with --no-dpkg. With this option,
    do not call dpkg --unpack any more, but dpkg -x, to avoid any fchmod() and
    other calls which cause problems in fakechroots.
  * bin/apport-retrace: Fix ordering of version numbers in warning message.
  * doc/package-hooks.txt: Add some examples, document source package hook.

  [ Kees Cook ]
  * apport/report.py, add_proc_info(): If reading /proc/pid/maps fails,
    ptrace() the target process to make it readable (proposed security
    improvement in future kernels).
  * bin/apport-retrace: Fix crash for packages unknown to the apt cache.
  * apport/report.py, add_gdb_info(): Limit maximum backtrace depth to 2000 to
    avoid infinitely looped stacks and gdb crashes. (LP: #94455)
    This also caps the maximum size of information that we add to reports.
    (LP: #92653)
  * bin/apport-retrace: Add option -R/--rebuild-package-info, so that
    apport-retrace works on unprocessed crash dumps in /var/crash.
  * Some grammar corrections.
  * Add package-hooks/source_apport.py: Package hook for apport itself.
    Include /var/log/apport.log and the status of files in /var/crash.

  [ Michael Hofmann ]
  * Add cli/apport-cli, setup.py, debian/apport-cli.install, debian/control:
    Add command line user interface.
  * apport/ui.py, format_filesize(): Use MiB and GiB instead of MB and GB;
    these are the official units. Adapt test cases.
  * apport/ui.py, collect_info()/file_report(): Do not raise an exception on
    KeyboardInterrupt in the subthreads.
  * apport/ui.py, open_url(): Do not use gtk.MessageDialog(), but
    ui_error_message(), and fix error passing so that the message is
    displayed in the parent thread.
  * apport/ui.py, open_url(): Check that $DISPLAY is set before considering
    the KDE/Gnome web browsers.

 -- Martin Pitt <martin.pitt@ubuntu.com>  Mon, 26 Mar 2007 09:41:03 +0200

apport (0.69) feisty; urgency=low

  * apport-chroot: Add command 'installdeb' to conveniently install a bunch of
    .debs into a chroot.
  * apport-chroot: Fix 'login' and 'upgrade' commands to not require
    specifying a chroot map when giving a chroot tarball path as argument.
  * test-apport: Check that core dumps are written for packaged programs as
    well, if ulimits want them. (Test for #92029)
  * bin/apport: Call write_user_coredump() for packaged program crashes and
    SIGABRT as well. (LP: #92029)

 -- Martin Pitt <martin.pitt@ubuntu.com>  Mon, 19 Mar 2007 17:37:23 +0100

apport (0.68) feisty; urgency=low

  [ Michael Hofmann ]
  * qt4/apport-qt: Fix taskbar entry, remove an unused method.
  * qt4/error.ui: Fix icon spacing.

  [ Martin Pitt ]
  * apport-retrace: Add option --confirm to display the retraced stack traces
    and ask for confirmation before uploading them as LP bug attachments.
    (LP: #91878)
  * apport-chroot: Add option --confirm-attach; if given, call apport-retrace
    with --confirm.

 -- Martin Pitt <martin.pitt@ubuntu.com>  Thu, 15 Mar 2007 00:05:18 +0100

apport (0.67) feisty; urgency=low

  * debian/local/setup-apport-retracer: Add apt sources for restricted,
    universe, and multiverse, too.
  * po/de.po: Update from Rosetta.
  * apport/report.py: Remove undefined call to error_log() in
    _command_output(), replace it with raising proper exceptions.
  * bin/apport-retrace: Fix 'numer' typo. (LP: #91680)
  * test-apport: Check that non-packaged executables generate a core dump on
    SIGABRT, too (test case for bug #92029).
  * bin/apport: Move check for ignoring SIGABRT below the core dump file
    writing for non-packaged binaries. (LP: #92029)
  * gtk/apport-gtk.glade:
    - Remove titles from the progress windows to comply with Gnome HIG and not
      repeat the text content.
    - Improve wording a bit.
    - LP: #92114
  * gtk/apport-gtk{,.glade}: Fix signal handler name of the Cancel button in
    the upload progress dialog, so that it actually works. (LP: #92115)

 -- Martin Pitt <martin.pitt@ubuntu.com>  Wed, 14 Mar 2007 17:34:57 +0100

apport (0.66) feisty; urgency=low

  * Remove apport/MultipartPostHandler.py, this functionality moved to
    python-launchpad-bugs now. Add a dependency to that package.
  * apport/ui.py, upload_launchpad_blob(): Use the shiny new
    launchpadBugs.storeblob.upload().
  * bin/apport-retrace: Attach retraced stack traces back to the Launchpad bug
    report if no other output option is given (This corresponds to the
    in-place editing when a report file is specified). Add option --cookie to
    specify a Mozilla-style cookie file for the necessary Launchpad
    authentication.
  * man/apport-retrace.1: Document above apport-retrace changes.
  * bin/apport-chroot: Add --cookie option: temporarily symlink cookie into
    the chroot and pass it to apport-retrace in retrace mode.

 -- Martin Pitt <martin.pitt@ubuntu.com>  Sat, 10 Mar 2007 15:01:57 +0100

apport (0.65) feisty; urgency=low

  * debian/local/setup-apport-retracer:
    - Replace grep-dctrl with grep call, since grep-dctrl is not installed in
      all the DC chroots.
    - Do not download apport source from archive.u.c., instead require that
      this script lives in the unpacked apport source tree.
  * bin/apport-chroot: Use apt-get options -y and --allow-unauthenticated when
    installing additional packages.
  * bin/apport-chroot: Handle --extra-package for 'upgrade', too, to provide a
    simple way of adding a package to an existing chroot tarball.
  * debian/local/setup-apport-retracer: Create tarball chroots by default.
    It only imposes a negligible overhead, and sharing unpacked directories
    with multiple people is just too brittle.
  * bin/apport-retrace: Add option --no-purge to not purge unpacked packages
    after retracing. This is (only) useful with temporarily unpacked chroots,
    since it's only a waste of time there.
  * bin/apport-chroot: Call apport-retrace with --no-purge when retracing in a
    chroot tarball.
  * apport/chroot.py: Add fix_symlinks() method to remove the chroot root
    directory prefix from symbolic links; they prevent function of tarball
    chroots and moving around directory chroots. Add test case.
  * bin/apport: Fix symlinks after creating and upgrading a chroot.
  * bin/apport-chroot: Add option --save to update a tarball after logging
    in to it.

 -- Martin Pitt <martin.pitt@ubuntu.com>  Sat, 10 Mar 2007 21:21:25 +0100

apport (0.64) feisty; urgency=low

  * bin/apport-chroot: Add 'login' command.
  * bin/apport-chroot: Install apport-retrace into a newly created chroot.
  * Add debian/local/setup-apport-retracer: Script to install local versions
    of apport, debootstrap, fake{,ch}root libraries, and a feisty apport
    fakechroot. This works OOTB on ronne's amd64 and i386 feisty chroots. The
    script is not shipped in any package yet, but it's convenient to ship it
    in revision control and in the source.
  * apport/report.py, _check_interpreted(): When calling an interpreter with a
    script name as argument, set ExecutablePath to the script instead of the
    interpreter. Add test case. (LP: #88794)
  * apport/report.py, search_bug_patterns(): Catch all exceptions from
    urlopen(), not just IOError. Sometimes this fails with funnier errors.
    (LP: #89589)
  * bin/apport-retrace: Give some additional explanation when installing
    packages fails. (LP: #89916)
  * apport/fileutils.py, get_all_{system_,}reports(): Fix file access race
    condition. (LP: #89977)
  * bin/apport-retrace: Add option -p/--extra-package to install an additional
    package for retracing. May be specified multiple times. Document new
    option in man/apport-retrace.1. (LP: #90077)
  * bin/apport-chroot: Add a similar option -p/--extra-package and install
    those in the 'create' command and simply pass it to apport-retrace in the
    'retrace' command. (LP: #90077)
  * bin/apport-chroot: Add a -v/--verbose option.
  * bin/apport-retrace: Do not complain about missing ddebs for Arch: all
    packages.

 -- Martin Pitt <martin.pitt@ubuntu.com>  Tue,  6 Mar 2007 16:20:41 +0100

apport (0.63) feisty; urgency=low

  New feature: fakechroot support for apport-retrace

  * bin/apport-retrace:
    - Simplify program design and throw away the complicated debug symbol
      sandbox generation, along with the -d and -C options.  Instead, directly
      install the missing packages and ddebs with apt. This makes the tool more
      suitable for running in chroots and has often been requested anyway.
    - Add option -u/--unpack-only which causes additionally installed packages
      to be unpacked without being configured and purged again after
      retracing. This allows apport-retrace to work under fakechroot and has
      the nice side effect of speeding up package installation (we do not care
      about configuration for retracing anyway).
  * man/apport-retrace.1: Update description for the new behaviour, drop
    documentation of the -d and -C options, and add documentation of -u.
  * Add apport/chroot.py: Class for representing and working with chroots;
    this uses the fakeroot and fakechroot libraries when being called as
    non-root.
  * Add bin/apport-chroot: CLI frontend for doing various things with
    chroots (including fakeroot/fakechroot support from the Chroot class). For
    now, this implements:
    - create a chroot (tarball or directory)
    - dist-upgrade a particular or all chroots
    - apport-retrace a bug or Apport report file
  * setup.py: Ship apport-chroot in scripts directory.
  * Add a new package apport-retrace which ships apport-retrace and
    apport-chroot and carries all the heavier dependencies (binutils,
    python-launchpad-bugs, python-apt, etc.). Drop the latter two dependencies
    from the apport package. This allows us to install the apport-retrace
    package in fakechroots (not possible with apport itself) and avoid
    unnecessary dependencies on normal desktop installations.

 -- Martin Pitt <martin.pitt@ubuntu.com>  Mon,  5 Mar 2007 11:20:36 +0100

apport (0.62) feisty; urgency=low

  * apport/ui.py, collect_info(): Use REThread instead of Thread and raise
    exceptions from it, so that errors during info collection actually become
    visible.
  * apport/report.py, add_proc_info(): Check that ExecutablePath actually
    exists, so that invalid values from transient error conditions are ignored
    (such as '/usr/bin/gnome-panel\x00\x00\x8b (deleted)').
  * apport/packaging.py: Add interface get_system_architecture() to return the
    system architecture in the distro specific notation. This can differ from
    get_architecture(package) on multiarch platforms such as amd64.
  * backends/packaging-dpkg.py: Implement get_system_architecture() to return
    dpkg --print-architecture, add a shallow test case.
  * apport/report.py, add_package_info(): Rename key 'Architecture:' to
    'PackageArchitecture:' for clarity.
  * apport/report.py, add_os_info(): Add system architecture as
    'Architecture:' field.
  * apport/ui.py, create_crash_bug_title(): Append warning about non-native
    package if package architecture does not match the system's one.
  * All test suites: Remove redundant word 'behaviour' from test descriptions.
  * test-hooks: Run tests on installed hooks in /usr/share/apport by default
    and add a '--local' switch to test the hooks in the source tree instead.
    Use this option in run-tests.
  * apport/report.py, test_add_proc_info(): Change the python script test
    so that it does not depend on being run in the source tree.
  * run-tests: Add a 'local' command line option which runs tests on the files
    and modules in the build tree. Run tests on system files/modules by
    default.
  * setup.py, debian/apport.install: Ship test-hooks, test-apport, and
    run-tests in /usr/share/apport/testsuite/, so that the full test suite can
    be run in the installed system.
  * gtk/apport-gtk.desktop.in: Only show in Gnome and Xfce.
  * qt4/apport-qt.desktop.in: Only show in KDE.

 -- Martin Pitt <martin.pitt@ubuntu.com>  Thu,  1 Mar 2007 10:43:29 +0100

apport (0.61) feisty; urgency=low

  * bin/apport:
    - Kernel 2.6.20-9 now sets CORE_REAL_RLIM to -1 instead of not setting it;
      handle this case correctly. (LP: #87065)
    - Add forgotten multiplication of CORE_REAL_RLIM with 1024, since ulimit
      sets kB, not bytes.

 -- Martin Pitt <martin.pitt@ubuntu.com>  Tue, 27 Feb 2007 16:06:11 +0100

apport (0.60) feisty; urgency=low

  * gtk/apport-gtk.glade: Reintroduce window titles. Since the crash
    notifications are like alerts, title have been removed recently to comply
    with Gnome HIG standards, but then the user will get 'nameless window'
    buttons in the task bar. Let's have the smaller evil then. (LP: #87164)
  * apport/packaging.py: Add get_architecture() interface for determining the
    architecture of a particular package (which might not match the overall
    system architecture on multiarch-capable systems, e. g. an i386 Firefox
    package installed on amd64).
  * backends/packaging-dpkg.py: Implement get_architecture() and add test
    case.
  * apport/report.py, add_package_info(): Add Architecture: field.
    (LP: #87424)
  * apport/ui.py: Already mark report as seen when we load it, not just in the
    information collection thread. That way, reports will only be shown once
    on systems which have /var/crash mounted noatime, too. (LP: #85809)
  * apport/fileutils.py, mark_report_seen(): If os.utime() fails, and opening
    the report file for reading does not change the atime (happens with
    noatime mount option), don't throw an exception, just delete the report.
    (other aspect of LP: #85809)
  * qt4/apport-qt: Wrap gettext() into an unicode(str, 'UTF-8') call,
    otherwise all non-ASCII unicode strings are broken. (LP: #87757)

 -- Martin Pitt <martin.pitt@ubuntu.com>  Mon, 26 Feb 2007 20:55:40 +0100

apport (0.59) feisty; urgency=low

  * apport/report.py: Check that interpreter options are discarded in
    test_check_interpreted_script(). This replicates bug #87005.
  * apport/report.py, _check_interpreted_script(): Filter out interpreter
    command line options. This should make the detection of interpreted
    scripts more robust. (LP: #87005)
  * test-apport, check_crash(): Differ between expecting the program dumping
    core and finding a core dump on disk, because this is not equivalent any
    more with core pipelining.
  * bin/apport: Write core files into a process' cwd if the process' ulimit
    requests and permits it and the crashes process is not packaged, so that
    developers get happy again. Test this behaviour with various ulimits in
    test-apport.
  * test-apport: Check that the core file written by apport is valid. This
    uncovers kernel bugs like #87065
  * problem_report.py test suite: Use assertAlmostEqual() when comparing stat
    times, since they are floats on some systems.
  * apport/report.py, add_gdb_info():
    - Remove all the initial gdb output, which gets rid of the duplicated #0
      line.
    - Replace some stray tabs with spaces.
    - Thanks to Kees Cook for this!

 -- Martin Pitt <martin.pitt@ubuntu.com>  Thu, 22 Feb 2007 19:52:52 +0100

apport (0.58) feisty; urgency=low

  * qt4/apport-qt.desktop.in  move to System menu

 -- Jonathan Riddell <jriddell@ubuntu.com>  Tue, 20 Feb 2007 11:35:17 +0000

apport (0.57) feisty; urgency=low

  * apport/ui.py: Intercept ENOMEM and fail gracefully; there is little else
    we can do at that point, and there is no point in presenting a crash
    report for this. (LP: #85155)
  * apport/ui.py: Ignore KeyError when deleting the CoreDump field on sending
    a reduced report. This Should Not Happen™, but nevertheless did.
    (LP: #86083)
  * gtk/apport-gtk, qt4/apport-qt: Intercept ImportError for the non-builtin
    Python modules. This usually happens for crashes when there is a
    dist-upgrade active and some Python packages have not been configured yet.
    (LP: #86007)
  * apport/ui.py: If the problem report does not apply to a packaged program,
    and we have an ExecutablePath, mention it in the error message for easier
    debugging.
  * apport/python_hook.py: Resolve symbolic links in ExecutablePath.
    (LP: #85529)
  * apport/ui.py, open_url(): Remove debugging print statement again, now
    that we tracked down bug #83974.

 -- Martin Pitt <martin.pitt@ubuntu.com>  Mon, 19 Feb 2007 14:40:29 +0100

apport (0.56) feisty; urgency=low

  * apport/ui.py, open_url(): When being invoked as root, call gnome-open or
    firefox as root through sudo instead of dropping our uid/gid and calling
    it normally. The latter does not work for Firefox for some  mysterious
    reason. Thanks to Mika Fischer for this trick. (LP: #81207)
  * Add debian/local/ubuntu-bug.1: Manpage for ubuntu-bug. Add it to
    debian/apport.manpages.
  * qt4/apport-qt: Add some missing features that are present in the GTK UI:
    - Do not show details by default, add a button to show them.
    - Add complete/reduced bug report radio buttons.
    - Thanks to Michael Hofmann for this!

 -- Martin Pitt <martin.pitt@ubuntu.com>  Thu, 15 Feb 2007 14:59:07 +0100

apport (0.55) feisty; urgency=low

  * Add debian/local/ubuntu-bug: Check for a running KDE or Gnome session,
    availability of apport-gtk and -qt, and open the appropriate GUI in bug
    filing mode. This makes it convenient for shell users and is also required
    for proper Firefox 'Report a bug...' menu integration (see bug #85041).
  * debian/apport.install: Install ubuntu-bug to /usr/bin.
  * gtk/apport-gtk: Generously add some gtk.main_iteration() calls to avoid
    hanging dialogs, since we do not have a main loop.
  * apport/ui.py: Do not silently ignore exceptions while uploading data to
    Launchpad, but intercept them and display their message in the error
    dialog. (Part of LP: #84992)
  * apport/ui.py: Switch from edge.launchpad.net to production launchpad.net,
    since the necessary bits are now there. (LP: #84992)

 -- Martin Pitt <martin.pitt@ubuntu.com>  Wed, 14 Feb 2007 13:37:52 +0100

apport (0.54) feisty; urgency=low

  * bin/apport: Re-enable, now that our kernel has been fixed to pipe complete
    core dumps to us.

 -- Martin Pitt <martin.pitt@ubuntu.com>  Tue, 13 Feb 2007 09:33:38 +0100

apport (0.53) feisty; urgency=low

  * apport/ui.py, open_url(): Remove some accidentally left-over debugging
    junk.
  * gtk/apport-gtk: Process pending GTK events after hiding the info
    collection window to avoid a hanging dead dialog.
  * gtk/apport-gtk: Do not count the lines of fields with binary data. This
    particularly avoids long delays with huge core dumps. (LP: #81979)
  * apport/ui.py, open_url(): Print URL to stdout, so that we can debug the
    weirdness in #83974.

 -- Martin Pitt <martin.pitt@ubuntu.com>  Mon, 12 Feb 2007 16:57:05 +0100

apport (0.52) feisty; urgency=low

  * apport/report.py: Fix hook directory to be
    /usr/share/apport/package-hooks/,  not /u/s/apport/.
  * Add doc/package-hooks.txt: Document per-package hooks, ship in package
    apport.
  * Add debian/apport.dirs: Ship package-hooks/ directory.
  * gtk/apport-gtk, qt4/apport-qt: Fix detection of binary data so that the
    CoreDump is not displayed as incomprehensible gibberish any more.
  * Add qt4/apport-qt.desktop.in and add it to POTFILES.in.
  * bin/apport-retrace: --verbose can now be specified multiple times to
    increase verbosity and debug package installation. Also, fix some quoting
    bugs. Thanks to Kees Cook for this!
  * qt4/apport-qt: Fix restart button handling. (LP: #84202)
  * qt4/apport-qt: Do not try to call splitlines() on a report value that is a
    file reference; just display the reference instead. (LP: #84196)
  * bin/apport: Disable for now, since the current kernel produces cropped
    core dumps and thus we get totally useless crash reports

 -- Martin Pitt <martin.pitt@ubuntu.com>  Fri,  9 Feb 2007 18:58:08 +0100

apport (0.51) feisty; urgency=low

  New feature: Qt4 GUI implementation:

  * Added qt4/: Qt4 implementation of the abstract user interface. Thanks to
    Michael Hofmann <mh21@piware.de> for that!
  * debian/copyright: Add Michael as copyright holder.
  * setup.py, debian/control, debian/apport-qt.install: Packaging bits for
    apport-qt.
  * Move translations from apport-gtk to apport, since they are shared between
    frontends. Add appropriate Conflicts/Replaces (we don't strictly need it
    here because we strip them anyway, but we need that for the moving icon
    anyway).
  * Move icon from apport-gtk to apport, since it is/can be shared between
    frontends.

  Improvements:

  * Replaced old apport.png icon stolen from bug-buddy with nice SVG one.
    Thanks to Troy Sobotka for this!
  * debian/copyright: Add Troy as copyright holder for the icon.
  * bin/apport-retrace, man/apport-retrace.1: Document that report can now be
    a LP bug number.

 -- Martin Pitt <martin.pitt@ubuntu.com>  Thu,  8 Feb 2007 20:01:12 +0100

apport (0.50) feisty; urgency=low

  * gtk/apport-gtk.glade: Fix 'prolem' typo.
  * bin/apport-retrace: Use python-launchpad-bugs to create a Report object
    from a given Launchpad bug number (given as argument instead of the report
    file path). Add appropriate p-l-b dependency.
  * gtk/apport-gtk: Mark '(binary data)' string as translatable.

 -- Martin Pitt <martin.pitt@ubuntu.com>  Thu,  8 Feb 2007 15:15:47 +0100

apport (0.49) feisty; urgency=low

  * gtk/apport-gtk.glade: Fix s/send/sent/ typo. Closes: LP#83061
  * apport/ui.py, create_crash_bug_title(): Cope with odd Tracebacks that are
    shorter than three lines. Add test case from the bug. Closes: LP#83556
  * apport/python_hook: Do not create a report if the binary is ignored. Add
    test case. Closes: LP#83566
  * gtk/apport-gtk: Do not save/alter crash dialog title any more, it's empty
    now.
  * apport/ui.py, open_url(): Check the user's session for
    ksmserver/gnome-session to decide whether to prefer kfmclient or
    gnome-open. Also, only call Firefox directly if gconf's prefered browser
    is actually Firefox. Closes: LP#82007

 -- Martin Pitt <martin.pitt@ubuntu.com>  Tue,  6 Feb 2007 18:33:15 +0100

apport (0.48) feisty; urgency=low

  New feature: Infrastructure for reporting kernel Oopses:

  * Add bin/kernel_hook and ship it in /usr/share/apport. The kernel can call
    this on an Oops. Add a test suite for it to test-hooks.
  * apport/ui.py: Add support for reporting ProblemType: Kernel reports, and
    add test suite for the workflow.
  * gtk/apport-gtk{,.glade}: Add implementation for ui_present_kernel_error().

  Improvements:

  * Merged various apport-retrace improvements from Kees' branch:
    - Add various options to override some report fields with local values.
    - Add --verbose option and be quiet by default.
    - Read ProcMaps for additional library dependencies, to also catch
      libraries loaded at runtime (plugins).
    - Set correct debug file directory when starting an interactive gdb
      session with -g.
  * Add gtk/apport-gtk.desktop.in: Desktop file for calling apport-gtk in
    'file a distro bug' mode, to be displayed in gnome-panel's System menu
    (see bug-reporting-tool spec). Also add a Makefile to do the
    intltool-merge dance, add it to POTFILES.in, and ship it in
    debian/apport-gtk.install.
  * bin/apport: Call add_os_info(), so that we get architecture information
    even for 'naked' reports which didn't go through UI enrichment.
  * Add ./test-hooks: Test suite for the various package hooks shipped with
    apport. Test the package problem hook for now.

  Bug fixes:

  * debian/control: Add missing python-apt dependency to apport
    (apport-retrace needs it). Thanks to Kees Cook for noticing.
  * debian/control: Add gdb dependency to python-apport.
  * backends/packaging-dpkg.py test suite: Verify that packages returned by
    get_dependencies() actually exist. This catches the 'chops off first
    letter of package name sometimes' bug.
  * backends/packaging-dpkg.py, _init_status(): Add missing space to Depends:
    field format in dpkg-query call. This fixes the chopped-off first letters
    in the 'Dependencies' report field.
  * setup.py: Remove version attribute, we do not update and use it anyway.
  * apport/ui.py: Do not crash if Package: specifies a nonexisting package.
    Display a proper error message instead. Add test_run_crash_errors() test
    case.
  * apport/report.py, add_package_info(): Fix crash when the first dependency
    is not installed. Closes: LP#82561
  * gtk/apport-gtk.glade: Remove window titles in alert dialogs to comply with
    Gnome HIG. Closes: LP#83123

 -- Martin Pitt <martin.pitt@ubuntu.com>  Mon,  5 Feb 2007 12:19:35 +0100

apport (0.47) feisty; urgency=low

  * apport/report.py, add_hooks_info(): Only use first part of 'Package:',
    there might be a version number and a changed files list which we must not
    propagate to the import statement. Closes: LP#82566

 -- Kees Cook <kees@ubuntu.com>  Wed, 31 Jan 2007 15:37:11 -0800

apport (0.46) feisty; urgency=low

  * debian/control: Bump dependencies to python-apport due to recent changes
    in expected return values in some UI functions. Closes: LP#82267
  * bin/package_hook: Remove erroneous 'import apport.packaging', which
    shadows the packaging variable in the apport package. This unbreaks the
    package problem hook. Closes: LP#82297

 -- Martin Pitt <martin.pitt@ubuntu.com>  Wed, 31 Jan 2007 07:51:24 +0100

apport (0.45) feisty; urgency=low

  New feature: Infrastructure for package install/upgrade failures:

  * Add bin/package_hook: Script for creating a report for a package
    installation/upgrade failure. It receives a package name, a number of log
    files, and an ErrorMessage: from stdin. This will be called from e.g.
    dist-upgrader.
  * setup.py, debian/apport.install: Ship package_hook.
  * apport/ui.py: If ProblemType is 'Package', call a new function
    self.ui_present_package_error() instead of presenting a crash. Add test
    suite checks for the package error report workflow.
  * apport/ui.py, create_crash_bug_title(): Create default bug title for
    package reports. Add various test cases.
  * gtk/apport-gtk{,.glade}: GTK implementation of ui_present_package_error().

  New feature: Maintain a per-binary blacklist to inhibit apport crash reports
  until the binary changes. Closes: LP#79408

  * apport/report.py: Add new Report methods check_ignored() and mark_ignore()
    to check for/set ignore list entries. Add test cases.
  * apport/ui.py: Add another return value of ui_present_crash() to specify
    whether or not to blacklist the current crash's executable. Check workflow
    of both responses in the test suite.
  * gtk/apport-gtk{,.glade}: Add a blacklist checkbox to the crash
    notification dialogs.
  * bin/apport: Do nothing if the current crash is blacklisted.
  * test-apport: Test blacklisting.

  Bug fixes:

  * gtk/apport-gtk: Fix return code for restarting the application ('reopen' ->
    'restart'). Closes: LP#81422
  * test-apport: Adapt to new core_pattern kernel interface mode:
    - Check core_pattern instead of the obsolete crashdump sysctl to determine
      whether or not apport is running.
    - Give apport max. 10 seconds to complete. The current kernel reaps the
      crashed process as soon as writing the core dump to the pipe is
      finished, but apport still needs to write the report file.
    - Do not EXFAIL the test for crashes in nonwriteable cwd any more, since
      it is now supposed to work (we do not write a core dump to the disk any
      more).
  * run-tests, use-local: Adapt to new core_pattern kernel interface.
  * apport: Improve logging of exceptions, include environment variables.
  * apport/report.py test suite: Use gdb to generate a test core dump, do not
    rely on kill(SIGSEGV) and the kernel to do it (since we now use a pipe in
    core_pattern).
  * backends/packaging-dpkg.py: Fix return value of get_modified_files() if
    dpkg .list file is missing.
  * apport/report.py, add_package_info(): Do not produce stray empty lines for
    uninstalled alternative dependencies.
  * apport/report.py: Fix test_add_gdb_info_script() to not leave behind a
    stray gzip process which randomly blocks stdin. Closes: LP#78421
  * backends/packaging-dpkg.py: Do not read the dpkg status in the
    constructor, but lazily initialize it when actually calling a query
    function. This avoids imposing the dpkg-query overhead for programs that
    import the apport package without doing package queries (such as any
    Python program under Ubuntu, due to the Python crash hook).
  * apport/ui.py, create_crash_bug_title():
    - Do not crash on an empty StacktraceTop. Closes: LP#81677
    - Do not mention an unknown function name ('??') in the bug title;
      instead, use the topmost function with a known name, or leave it out
      at all.
    - Add test cases for these situations.
  * apport/report.py, _get_ignore_dom(): Do not throw an error for an empty
    ignore list file.

  Code cleanups:

  * apport/report.py test suite: Refactorize generation of test crash program
    and core dump generation.
  * Consistently use 'in'/'not in' instead of find() for substring searches.
  * Changed the packaging backend import, so that its methods can now be
    accessed at apport.packaging instead of apport.packging.impl.

 -- Martin Pitt <martin.pitt@ubuntu.com>  Sun, 28 Jan 2007 12:34:05 +0100

apport (0.44) feisty; urgency=low

  Some more 'Need for Speed' optimizations:

  * backends/packaging-dpkg.py, _check_files_md5(): Also accept a md5sum
    string in addition to a md5sum file.
  * backends/packaging-dpkg.py, get_modified_files(): Compare package file's
    ctime and mtime against the package list file's mtime and only md5sum the
    files that are newer. This drastically reduces the amount of md5suming
    (usually to zero) and thus speeds up the information collection.
  * backends/packaging-dpkg.py: Use a single hackish 'dpkg-query --show *'
    as a portable variant of 'cat /var/lib/dpkg/status' to pre-fill the status
    cache with all packages instead of calling dpkg -s on every single package
    we query. This changes the time for figuring out dependencies and their
    versions from 'unbearable for many packages' to 'barely noticeable'.

  New feature: per-package apport hooks to collect additional information:

  * apport/report.py: Add method add_hooks_info() which executes a function
    add_info(report) from /usr/share/apport/<package>.py. Also add
    appropriate test cases. This provides per-package hooks for apport.
  * apport/ui.py: Call add_hooks_info() in the information collection thread.

  Bug fixes:

  * apport/report.py: Add some more test cases for _check_interpreted() for
    Python scripts.
  * apport/python_hook.py: Check for a correct ExecutablePath in
    test_general().
  * apport/python_hook.py: Use fileutils.likely_packaged() instead of
    checking for /tmp and home, so that we ignore stuff in /usr/local, too.
    Closes: LP#81244
  * apport/python_hook.py: If we figure out an ExecutablePath which is not
    actually an executable, do not create a report. This particularly affects
    interactive python sessions where sys.argv[0] is empty and thus
    ExecutablePath ends up being the current directory. Add test cases.
    Closes: LP#81237

 -- Martin Pitt <martin.pitt@ubuntu.com>  Wed, 24 Jan 2007 17:16:04 +0100

apport (0.43) feisty; urgency=low

  * apport/ui.py: Add method create_crash_bug_title() to construct a
    reasonable standard bug title for crash reports, so that the automatic
    duplicate detection actually has a chance to work. Also add test cases for
    various signal crashes and an unhandled Python exception.
  * apport/ui.py, file_report(): Submit a default bug title for crash reports.
    Closes: LP#79657

 -- Martin Pitt <martin.pitt@ubuntu.com>  Tue, 23 Jan 2007 16:26:40 +0100

apport (0.42) feisty; urgency=low

  New feature: https://wiki.ubuntu.com/ApportImprovements (kernel interface
  change):

  * bin/apport: Support calling without arguments, to support new semantics
    agreed in the ApportImprovements spec: macro values (in particular, pid
    and signal number) are passed as environment variables.
  * preloadlib/libapport.c: Simulate new kernel behaviour described above.
  * debian/apport.init: Set the kernel's core_pattern sysctl to pipe to apport
    if the edgy-style 'crashdump-helper' sysctl helper does not exist.

  Bug fixes:

  * bin/apport-retrace: Beautify error message when report file is not
    accessible. Closes: LP#79568
  * apport/ui.py: Fix crash in the bug pattern search thread if we could
    not determine a package name. Closes: LP#77872
  * bin/apport: Only unlink the core dump if it still exists. Closes: LP#80866
  * gtk/apport-gtk.glade: Fix expand/fill attributes so that the expander gets
    all the space when resizing the window. Closes: LP#80987
  * problem_report.py, write_mime(): Make sure that multi-line values that go
    to the summary are terminated with a newline.
  * apport/ui.py: Fix error message invocation for reporting cloakroom upload
    failure.
  * problem_report.py, write_mime(): Fix off-by-one comparison of the 'inline
    text' treshold, so that apport's StacktraceTop field appears in bug
    summaries. Also fix a corner case in CR line ending handling. Check both
    things in the test suite.
  * gtk/apport-gtk: Add missing 'import subprocess.'. Closes: LP#81007
  * debian/control: Bump apport's and apport-gtk's dependency to python-apport
    to make sure that apport.ui is available. Closes: LP#81019
  * apport/ui.py: Add missing 'import pwd'. Closes: LP#81033

  Minor improvements:

  * apport/ui.py: Get the cloakroom ticket number from the
    X-Launchpad-Blob-Token HTTP header instead of parsing the resulting page.

 -- Martin Pitt <martin.pitt@ubuntu.com>  Tue, 23 Jan 2007 11:27:20 +0100

apport (0.41) feisty; urgency=low

  New feature: Use Malone cloakroom for uploading reports. Closes: LP#70919

  * gtk/apport-gtk.glade: Redesign bug reporting dialog to have a 'Create bug
    report' and a 'Cancel' button. Also assign GTK_RESPONSE_* constants to the
    dialog buttons. Go back to Glade 2 since Glade 3 still sucks too much.
  * gtk/apport-gtk: Adjust workflow for sending report to Malone cloakroom
    instead of asking the user to attach the file. Sending is not yet
    implemented, though.
  * gtk/apport-gtk: Do not show any dialogs any more when filing a bug.
  * Add apport/MultipartPostHandler.py: This module provides an urllib2 opener
    for uploading file attachments to forms over HTTP POST. This module is
    (C) 2006 Will Holcomb <wholcomb@gmail.com> and was taken from
    http://odin.himinbi.org/MultipartPostHandler.py. (This is a serious hole
    of the Python standard library IMHO.)
  * apport/ui.py, file_report(): Upload blob to Malone (edge.launchpad.net for
    now), retrieve the ticket, and pass it to +filebug.

  Refactorizations:

  * gtk/apport-gtk: Major refactorization to use modal dialogs and run()
    instead of loosely coupled event handlers.
  * Add apport/ui.py: Abstract frontend which encapsulates the logic, workflow
    and UI independent bits and provides UI hooks for concrete
    implementations. This both makes it easy to write more frontends like Qt
    or CLI, and also makes the code automatically testable. Add an extensive
    testsuite.
  * run-tests: Add ui.py testsuite.
  * gtk/apport-gtk: Port to ui.py's UserInterface (which means moving 1/3 of
    the code into the new ui_*() methods and throwing away the rest).
  * Add apport/REThread.py: Enhanced threading.Thread class that can propagate
    the return value and uncaught exceptions of run() to the calling thread.
  * apport/ui.py: Get rid of thread_check_bugpatterns() and hackish exception
    handling, rewrite using REThread.
  * apport/ui.py, gtk/apport-gtk: Add progress bar to report upload. It is
    indefinite for now, because neither urllib2 nor httplib support upload
    progress.

  Bug fixes:

  * gtk/apport-gtk.glade: Merged Gnome HIG fixes from Sebastian Heinlein,
    thank you!
  * Merge patch from Sebastian Heinlein to properly treat the apport-gtk icon
    the dh_iconcache way and make it themeable. Thank you!
  * gtk/apport-gtk: Remove periods from primary dialog texts to comply with
    Gnome HIG standards.
  * backends/packaging-dpkg.py, get_file_package(): Process list files in
    chunks of 100, so that we do not exceed the maximum command line length if
    there is a large number of packages installed. Closes: LP#64839
  * gtk/apport-gtk: Use pgrep with -u instead of pidof for testing whether the
    crashed process is already running again, so that we do not match
    processes of other users. Add procps package dependency for this.
  * gtk/apport-gtk: Only offer to restart programs that are in the $PATH. E.
    g. /usr/lib/firefox/firefox-bin cannot be called directly.
    Closes: LP#79623
  * apport/report.py: Disassemble 16 instructions instead of 32 bytes to
    become independent of the instruction size. Thanks to Kees Cook for the
    patch!

 -- Martin Pitt <martin.pitt@ubuntu.com>  Mon, 22 Jan 2007 10:47:33 +0100

apport (0.40) feisty; urgency=low

  * debian/control: Add missing python-dev build dependency, which is
    apparently required for 2.5 now.

 -- Martin Pitt <martin.pitt@ubuntu.com>  Mon, 15 Jan 2007 11:06:20 +0100

apport (0.39) feisty; urgency=low

  * Introduce abstract packaging interface and move all dpkg/apt specific bits
    to a dpkg implementation of this packaging interface (merge
    apport/abstract-pkg branch):
    - Add apport/packaging.py: Abstract packaging system query interface.
    - Add backends/packaging-dpkg.py: dpkg implementation of abstract
      packaging interface.
    - run-tests: Run tests of all backends.
    - apport/fileutils.py, apport/report.py: Port to packaging.py interface.
    - debian/control: Drop python-apport's 'python-apt' dependency since the
      backend only uses dpkg now (without measurable performance penalty since
      it uses internal caching).
    - debian/rules: Install backends/packaging-dpkg.py as our packaging
      backend to apport/packaging_impl.py and remove it again on clean.

 -- Martin Pitt <martin.pitt@ubuntu.com>  Sat, 13 Jan 2007 15:53:08 +0100

apport (0.38) feisty; urgency=low

  * Add ./COPYING: GPL license.
  * debian/rules: Build POT file again.
  * apport/fileutils.py: Add get_all_system_reports() and
    get_new_system_reports() and added test cases. Now the test suite can also
    be run as root to be able to actually check their complete behaviour.
    Adapt the other tests to get along with running the tests as root.
  * bin/apport-checkreports: Add option --system to check for system crash
    reports. Closes: LP#62316
  * gtk/apport-gtk: If called through sudo to process system crashes, drop
    privileges to the original user in open_url() so that we get the web
    browser correctly. (LP#62316) Caveat: The user cannot actually attach the
    crash report file directly since it is not accessible to the user; this
    will get fixed once Malone is able to link a bug report with uploaded
    blobs.

 -- Martin Pitt <martin.pitt@ubuntu.com>  Fri, 12 Jan 2007 14:29:44 +0100

apport (0.37) feisty; urgency=low

  * problem_report.py: Remove the requirement that values must not contain
    empty lines. Add test cases that reading and writing values with empty
    lines works, and add a test case that load() properly complains about
    empty lines in debcontrol encoding (empty lines in values are encoded with
    a single space). Closes: LP#78094
  * apport/report.py test suite: Do not rely on a particular structure of the
    'cat' stacktrace; apparently this is not consistent across architectures.
    Instead, compile a segfaulting mini C program, let it dump core, and test
    add_gdb_info() on it instead. This also allows us for a more rigid check
    of StacktraceTop.

 -- Martin Pitt <martin.pitt@ubuntu.com>  Mon,  8 Jan 2007 14:44:08 +0100

apport (0.36) feisty; urgency=low

  * gtk/apport-gtk.glade: Restore pulse step of progress bar (this apparently
    got destroyed when saving with Glade 3).
  * gtk/apport-gtk{,.glade}: Terminate the program properly when closing the
    progress dialog instead of exiting with an exception.
  * gtk/apport-gtk: Defer opening of the bug reporting window a bit so that
    it appears on top of the browser window. Also enable the task bar blinking
    for it when it is in the background.
  * gtk/apport-gtk.glade: Restore vertical padding of bug report dialog labels
    (another Glade 3 transition regression).
  * bin/apport-retrace, apport/report.py: Call gdb on InterpreterPath if
    present; calling it on a script does not yield anything useful. Add a test
    case to report.py.
  * debian/apport.init: Use mkdir -p instead of install -d, since install is
    not in /bin. Thanks to Kees Cook for catching this.
  * debian/control: Add missing python-apport dependency 'python-apt', which
    is not caught by ${python:Depends}.
  * gtk/apport-gtk: Catch MemoryError when loading a report and display an
    error dialog instead of just crashing. Closes: LP#76235
  * gtk/apport-gtk: Properly catch exceptions from the bug pattern check
    thread to avoid useless backtraces like in bug #75160.
  * gtk/apport-gtk: Catch exceptions from decoding of damaged reports and
    display an error message instead of crashing. Closes: LP#77149
  * apport/report.py: Add missing import of 'time' to test suite.

 -- Martin Pitt <martin.pitt@ubuntu.com>  Fri,  5 Jan 2007 09:49:01 +0100

apport (0.35) feisty; urgency=low

  Optimizations:

  * apport/fileutils.py: Split out heuristics for determining whether a file
    belongs to a package to new function likely_packaged() and add test cases.
  * bin/apport: Do not use the expensive find_file_package() any more, use
    likely_packaged() instead. This will create initial reports in some
    corner cases (like custom non-packaged executables in /usr/bin/), but
    greatly reduces I/O impact at crash time. We rely on apport-gtk to deal
    with reports that do not actually belong to a packaged executable.
  * apport/report.py, add_gdb_info(): Call gdb just once and split the output
    instead of calling it again for each command. This should significantly
    speed up the gdb stage especially for large programs/core dumps.
  * Use cStringIO instead of StringIO in modules.
  * gtk/apport-gtk: Code cleanup and refactorization:
    - Move iteration over crash reports into __main__ to simplify housekeeping
      in the ApportGTK class and get rid of some functions.
    - Refactor creation of temporary report file.
  * gtk/apport-gtk.glade: Split the text in the progress bar dialog so that we
    can use it for multiple steps (like uploading data to Malone) while not
    breaking translations.

  New feature: Bug reporting tool (https://wiki.ubuntu.com/BugReportingTool)

  * gtk/apport-gtk: Split out crash report initialization to new function
    show_crashes() so that we can use the frontend for other purposes like bug
    reporting.
  * gtk/apport-gtk: Add --file-bug, --package, and --pid options; if given,
    create a bug report about the given package instead of viewing crash
    reports.
  * gtk/apport-gtk{,.glade}: Generalize some strings to not talk about 'crash'
    any more, to make them suitable for bug reporting, too.
  * gtk/apport-gtk: Support --file-bug without specifying a package or a PID
    for filing generic distro bugs.
  * problem_report.py: Add new method write_mime() to encode a problem report
    in MIME/Multipart RFC 2822 format (i. e. an email with attachments). Short
    values are aggregated into the first inline text/plain part, large values,
    binary values, and file references get gzip compressed separate
    attachments. Also add various test cases.

  Bug/crash information:

  * apport/report.py, add_user_info(): Add list of system groups that the user
    belongs to.
  * bin/apport: Call add_user_info(), check functionality in test-apport.
  * apport/report.py, add_gdb_info(): Add field 'StacktraceTop' with the top
    five functions on the stack and no local variables. This reduced 'glimpse'
    is suitable for inline display in bug reports and automatic processing
    (dup finders, etc).

  Bug fixes:

  * po/Makefile: Add top_srcdir to work with current intltool.
  * po/de.po: Unfuzz some strings.
  * apport/report.py, add_gdb_info(): Strip away the 'No symbol table info
    available' messages from stack traces.
  * apport/report.py, test_search_bug_patterns(): Use security.u.c. instead
    of archive.u.c., since the latter times out too often.

 -- Martin Pitt <martin.pitt@ubuntu.com>  Wed,  3 Jan 2007 16:45:20 +0100

apport (0.34) feisty; urgency=low

  * apport/fileutils.py, mark_report_seen(): Do not bail out if os.utime()
    fails due to access permissions. This happens if the file does not belong
    to the user calling apport-gtk, but is world-readable (such as ubiquity
    crash reports). If utime() fails, repeatedly open()/close() the file for
    reading until atime != ctime, or the 1.2s timeout is reached.
    Closes: LP#72250
  * apport/python_hook.py: Add unit test, call that in run-tests.
  * apport/python_hook.py: Chmod the generated report to 0600 to not expose
    potentially private data to the world, and to be consistent with other
    crash reports.
  * apport/fileutils.py: Add check_files_md5() and test cases.
  * apport/report.py, add_package_info(): Append list of modified package
    files to Package: and Dependencies: value. Closes: LP#70946
  * bin/apport-retrace: Get along with Package:/Dependencies: fields with list
    of modified files.

 -- Martin Pitt <martin.pitt@ubuntu.com>  Fri, 22 Dec 2006 12:40:55 +0100

apport (0.33) feisty; urgency=low

  * debian/rules: Convert to cdbs. This fixes the dh_pysupport invocation
    along the way, too.
  * gtk/apport-gtk: Rework web browser invocation: Use kfmclient if available,
    fall back to firefox-remote, then to webbrowser.open(). Do not call
    x-www-browser any more since this would block if no running browser was
    open before.
  * Drop the apport_utils module (and with it the python-apport-utils
    package), it became too much of a dumping ground. The report file handling
    functions now live in apport.fileutils, and the debugging information
    collectors are now methods of a new 'Report' class (subclass of
    ProblemReport) in the new apport.report module. Adjust all programs
    accordingly.
  * Add debian/python-apport.postinst: Remove old .pyc and .pyo cruft on
    upgrades to clean up after our broken dh_pysupport invocation in earlier
    versions, so that the new modules are actually used.
  * Remove debian/apport.postinst: Those cleanups were only necessary for
    intra-edgy upgrades.

 -- Martin Pitt <martin.pitt@ubuntu.com>  Tue, 19 Dec 2006 01:15:27 +0100

apport (0.32) feisty; urgency=low

  * apport_utils.py: Filter out "no debugging symbols found" warnings from gdb
    outputs, and add some tests for this. Thanks to Kees Cook for the patch!
  * test-apport: Fix AGENTPATH directory when building the preload library
    (recently moved to bin/).
  * use-local: Fix path to apport as well (recently moved to bin/).
  * apport-retrace: Use ldd on InterpreterPath if present; ldd'ing scripts
    will not get us very far. Closes: LP#72201

 -- Martin Pitt <martin.pitt@ubuntu.com>  Thu, 14 Dec 2006 13:42:58 +0100

apport (0.31) feisty; urgency=low

  * Move scripts to bin/ in source package.
  * Add apport/python_hook.py: Default exception handler for Python, to create
    apport reports for unhandled exceptions. Thanks to Robert Collins
    <robert@ubuntu.com> for this! Closes: LP#70957
  * Add new package python-apport to ship the new Python package 'apport'.
    This includes the python crash hook for now, but in the near future
    apport-utils will get redesigned and put into this package, too.
  * debian/control: apport now depends on python-apport instead of
    python-apport-utils.
  * apport_utils.py: Quiesce gdb error messages in test suite.

 -- Martin Pitt <martin.pitt@ubuntu.com>  Sat, 25 Nov 2006 12:30:41 +0100

apport (0.30) feisty; urgency=low

  * test-apport, use-local: Support both kernel 2.6.17 and 2.6.19 sysctl names
    (crashdump-helper vs. crashdump).
  * gtk/apport-gtk.glade: Improve dialog title capitalization.
    Closes: LP#70652.
  * debian/apport.cron.daily: Immediately exit if /var/crash does not exist.
    Create /var/crash in debian/apport.init if it does not exist.
    Closes: LP#71599
  * Convert all tabs in Python source code files to spaces to comply to PEP 8.
    Thanks to Robert Collins for pointing this out.
  * apport_utils.py, gtk/apport-gtk: Do not pass None to subprocess arguments
    if report belongs to a non-packaged program. Thanks to Robert Collins for
    discovering and fixing this! Closes: LP#70942
  * debian/apport.init: Change /var/crash permissions to 1777, so that custom
    crash handlers (in Python/Mono/etc.) can put reports there.

 -- Martin Pitt <martin.pitt@ubuntu.com>  Sat, 25 Nov 2006 10:44:33 +0100

apport (0.29) feisty; urgency=low

  * apport-retrace: Do not crash if a linked library is not a dependency.
    Closes: LP#65914
  * apport_utils.py:
    - Add test_find_file_package_diversion() selftest to check diversion
      handling.
    - find_file_package(): Check for and respect diversions.
    - Closes: LP#65917
  * debian/apport.init, test-apport, use-local: Adapt to 'crashdump-helper' ->
    'crashdump' sysctl renaming in 2.6.19.
  * test-apport: Restore cwd even when failing a test.
  * problem_report.py, ProblemReport.write(): Support file-like objects as
    argument of file references to support direct reading from pipes. Add test
    case test_write_fileobj().
  * apport: Support '-' as core file argument, in which case the core will be
    read from stdin. This paves the way for using Linux 2.6.19's 'pipe
    core_pattern' feature. Bump python-problem-report dependency to >= 0.29
    for this.
  * apport: Confine permissions of log file to root:adm 0640, just in case.
  * apport: Temporarily drop real u/gid to target user for the os.access()
    tests, so that normal users cannot verify the existence of a given
    inaccessible file. Add comprehensive tests to apport_utils' test suite and
    test-apport. Thanks to Kees Cook for this patch!
  * apport_utils.py, find_file_package(): Terminate fgrep options with '--' to
    avoid problems with funny file names. Thanks to Kees Cook for spotting
    this!
  * test-apport: Automatically detect whether ULIMIT_CORE is nonzero, and
    adapt tests accordingly: check that core still exists after invoking
    apport, and clean it up.
  * apport-retrace: Add new mode -g/--gdb which starts an interactive gdb
    session with the report's core dump. Add this to man/apport-retrace.1, too.
  * apport-retrace: If -c is given, completely remove the CoreDump field from
    the report instead of setting it to 'removed'.
  * test-apport: When using 'lib' mode, point APPORT_LOG_FILE to a temporary
    file. Print it if the test suite fails.
  * test-apport: Fix EXFAILure of the 'core dump works for non-writable cwds'
    test case.
  * preloadlib: Support -DPIPE_CORE mode which emulates the
    pipe-in-core_pattern mode of kernel 2.6.19.
  * test-apport: Build preload library with core piping. No more failed test
    suite checks in 'lib' mode.

 -- Martin Pitt <martin.pitt@ubuntu.com>  Sun,  5 Nov 2006 07:10:30 -0800

apport (0.28) edgy; urgency=low

  "No core - ignore!"

  * apport: Do not create a report for crashes which we do not get a core dump
    for. The reports are useless and only clutter our bug tracker.

 -- Martin Pitt <martin.pitt@ubuntu.com>  Mon,  9 Oct 2006 15:22:32 +0200

apport (0.27) edgy; urgency=low

  * apport: Ignore SIGABRT for now; it's usually signalled from abort() or
    assertion failures and we only get reports with unusable stack traces for
    it (see #61938).
  * gtk/apport-gtk: If gnome-open is not available, fall back to x-www-browser
    instead of using webbrowser.py, to respect default browser in XFCE.
    Closes: LP#64209
  * apport: use os.nice() instead of executing 'renice'. Thanks to Benoit
    Boissinot for noticing.
  * apport_utils.py, find_file_package(): Lower() both strings in the speedup
    heuristics to match e. g. /usr/bin/Xorg -> xserver-xorg. Thanks to Kees
    Cook!
  * apport_utils.py, report_add_package_info(): Do not crash if we encounter a
    'None' current version, which can happen with uninstalled alternative
    dependencies. Thanks to Kees Cook for tracking this down!

 -- Martin Pitt <martin.pitt@ubuntu.com>  Fri,  6 Oct 2006 17:15:08 +0200

apport (0.26) edgy; urgency=low

  * apport-retrace: Clean up code a bit:
    - Move option parsing to separate function.
    - Use apport_utils' report_add_gdb_info() instead of duplicating the gdb
      code.
  * apport_utils.py, report_add_gdb_info(): Add optional parameter 'debugdir'
    to specify an alternate debug file symbol root directory.
  * apport-retrace: Add option -d/--download-debug to automatically download
    available ddebs, create a temporary debug symbol directory from already
    installed and downloaded ddebs, and point gdb to use that. Also add option
    -C/--cache-dir to specify a permanent ddeb cache directory (by default, a
    temporary one is used). Update the manpage accordingly.
  * apport-retrace: Make the best out of a report without packaging
    information (which can happen if the user does not click on 'report bug'
    in apport-gtk).
  * apport_utils, report_add_proc_info():
    - Move heuristics for detecting interpreted scripts to a separate function
      to be able to provide separate test cases for it. Check a few more
      special cases for mono programs.
    - Make interpreter heuristics even scarier to detect some more mono corner
      cases (like banshee and beagled-helper). Closes: LP#58859

 -- Martin Pitt <martin.pitt@ubuntu.com>  Wed,  4 Oct 2006 19:10:47 +0200

apport (0.25) edgy; urgency=low

  * Drop apport-gtk's update-notifier dependency to a Recommends:.
  * apport_utils.py, report_add_gdb_info(): Add register dump and disassembly
    of the last 32 bytes, they might be useful to see what's going on
    sometimes. Thanks to Kees Cook for the idea and the patch.
  * test-apport, check_crash(): Verify that a crash does not leave a core file
    behind. (Test for LP#62972)
  * preloadlib/libapport.c: Do not unlink the core file after calling apport,
    but set REMOVE_CORE=1 environment instead. This matches the current
    kernel behaviour.
  * apport: Register an atexit handler as early as possible for unlinking the
    core dump if REMOVE_CORE environment is set. Closes: LP#62972
  * apport: Set nice level 10 instead of 5. Closes: LP#63099

 -- Martin Pitt <martin.pitt@ubuntu.com>  Mon,  2 Oct 2006 14:21:53 +0200

apport (0.24) edgy; urgency=low

  The "Need for speed" release -- rrrroarrr!

  * apport: Remove _copy_shrink_corefile(): While this has an enormous impact
    on the size of an uncompressed core dump, it only causes a negligible size
    reduction of the bzip2'ed core, but it needs a lot of I/O resources for
    large core dumps.
  * problem_report.py:
    - Use zlib instead of bzip2 for compressing the binary data (in
      particular, core dumps). This results in slightly bigger files, but speeds
      up compression a lot (30 seconds vs. ~2:45 minutes for a Firefox core dump
      on my slow iBook). Closes: LP#61538
    - ProblemReport.read(): Support both bzip2 and zlib compression to be able
      to read existing reports, too.
    - Add/Adapt test cases.
  * Move InformationCollector._get_gdb() from apport to apport_utils.py
    report_add_gdb_info(), and add a test case for it.
  * apport_utils.py, report_add_package_info(): Support calling without a
    package name, then it will be figured out from ExecutableName. Extend test
    case accordingly.
  * test-apport: Do not require apport reports to contain gdb, packaging, and
    OS information, since we are going to move them out of apport.
  * apport: Do not collect static information. It requires a lot of CPU and
    I/O resources and slows down the machine a lot, and it can be added to
    the report later in the frontend. This also gets rid of the entire
    InformationCollector class, since everything has been moved to
    apport_utils.py now. Closes: LP#62542
  * apport: Do not intercept KeyboardInterrupt as unhandled exception (only
    useful for command line debugging, though).
  * problem_report.py: Add test case for appending new data to an existing
    report, fix write() function to not rely on an existing ProblemType key.
  * problem_report.py: Add new method ProblemReport.add_to_existing() to
    update an already existing problem report with new data. Add test case.
  * apport_utils.py, mark_report_seen(): Use os.utime() instead of
    open()/read() and a timeout for simpler and faster operation.
  * gtk/apport-gtk:
    - Collect gdb/packaging/operating system information when the user chooses
      to file a bug and update the apport report.
    - Change the 'Downloading bug patterns...' progress dialog to 'Collecting
      information about the crash...'.
  * debian/control: Bumped library dependencies of apport-gtk, added
    update-notifer dependency.

 -- Martin Pitt <martin.pitt@ubuntu.com>  Fri, 29 Sep 2006 15:47:56 +0200

apport (0.23) edgy; urgency=low

  * apport: Reset signal handler to SIG_IGN in the crash signal handler, to
    avoid an endless crash/handler loop (noticed during debugging LP#61708).
  * debian/apport.init: Do not let the script run with set -e, so that
    do_{start,stop} can deliver their return codes for proper evaluation,
    instead of immediately existing. Closes: LP#61796
  * test-apport: Check that SIGQUIT does not generate a report. (Check for
    bug #62511).
  * apport: Ignore SIGQUIT. Closes: LP#62511

 -- Martin Pitt <martin.pitt@ubuntu.com>  Thu, 28 Sep 2006 20:57:38 +0200

apport (0.22) edgy; urgency=low

  * apport_utils.py, report_add_proc_info(): Make 'interpreted script'
    detection more general to also work for mono programs.
  * test-apport: Check that non-packaged scripts do not generate a report.
  * apport: Call ic.collect_runtime_information() earlier and drop the local
    /proc/pid/exe examination, so that we get proper script detection. This
    avoids getting crash reports for non-packaged scripts (see test case
    change from above).
  * apport: Do not try to chmod the report file if we could not create it and
    output to stderr instead (this mainly affects local testing only).
  * apport_utils.py, find_file_package(): First grep the package lists whose
    names are a substring of the crashed binary name (or vice versa), to
    immensely speed up the package name determination in many cases.
  * apport: Drop the maximum number of consecutive crashes per executable
    from 5 to 2. 5 creates a too bad user experience and creates the
    impression that it will never stop. Closes: LP#61078

 -- Martin Pitt <martin.pitt@ubuntu.com>  Tue, 19 Sep 2006 16:16:46 +0200

apport (0.21) edgy; urgency=low

  * apport: Keep a partially written report with '000' permissions, and only
    chmod it to 0600 when it is fully written. This stops update-notifier from
    picking up half-written reports and get activated several times.
    Closes: LP#59988
  * apport: Add the executable path to the first line of logging.
  * apport: Run the complete code under control of the general exception
    fallback handler.
  * debian/apport.default: Increase maximum core size to 200 MB, to also catch
    Firefox and Evolution core dumps.
  * apport_utils.py, find_file_package(): Before searching the dpkg database
    (which is expensive), check if the executable path matches a whitelist of
    path prefixes. This replaces the weaker blacklist (/tmp and /home) in
    apport itself.
  * gtk/apport-gtk: Show a progress dialog while checking for bug patterns and
    execute report_search_bug_patterns() in a separate thread, so that the UI
    is not potentially blocked for a long time.
  * apport: Gracefully abort if we cannot readlink /proc/pid/exe, instead of
    falling over with an exception. Closes: LP#59993
  * debian/rules: Use 'multiuser' instead of 'defaults' for dh_installinit.
    Clean up the unnecessary rc symlinks in postinst and add appropriate
    sysv-rc dependency.

 -- Martin Pitt <martin.pitt@ubuntu.com>  Thu, 14 Sep 2006 23:16:26 +0200

apport (0.20) edgy; urgency=low

  * apport: Renice ourself to priority 5 to not slow down the user's processes
    so heavily.
  * Add manpages for apport-retrace(1) and apport-unpack(1) and install them
    into apport. Closes: LP#58463
  * problem_report.py: Test attaching two files instead of one in the
    test_write_file() regression check to assert correct key sorting.
  * problem_report.py: Alter write() method to sort binary data to the end of
    the report. This makes reports easier to read, and also shows relevant
    information more quickly when progressively loading them in a web browser.
    Adapt regression tests accordingly.
  * Move setting of ExecutablePath from apport's InformationCollector ctor to
    apport_utils' report_add_proc_info(), where it belongs to. Check
    ExecutablePath in apport_utils' regression tests.
  * apport-unpack: Support '-' as report argument to read from stdin.
  * apport_utils.py, report_add_proc_info():
    - Apply some heuristics to determine whether the crashed process is an
      interpreted script (check if the Name in /proc/pid/status matches
      the second /proc/pid/cmdline part, and if that command line argument is
      an existing executable file). In the case of an interpreted script, set
      ExecutablePath to the script and InterpreterPath to the actually crashed
      ELF binary.
    - Test this with a shell (/bin/zgrep) and a Python (./apport-unpack)
      script in the test suite.
    - Closes: LP#58859
  * Add debian/apport.logrotate to add a daily 7-step /var/log/apport
    log rotation.
  * test-apport: Fix WCOREDUMP() and pidof checks in check_crash().
  * apport: Install a signal handler for all 'crashy' signals, which just logs
    the signal and stack info and exits. This should avoid a crashing apport
    examining itself, possibly in an endless loop. Closes: LP#58873

 -- Martin Pitt <martin.pitt@ubuntu.com>  Mon, 11 Sep 2006 09:20:18 +0200

apport (0.19) edgy; urgency=low

  * apport_utils.py: Add function report_search_bug_patterns(): Try to
    download a package specific bug pattern XML file from a given URL base
    directory and return the bug URL in case of a match. Also add extensive
    test suite check.
  * test-apport: Fix help message.
  * apport-gtk: Make use of the new report_search_bug_patterns() function and
    display appropriate instructions on match. Bump python-apport-utils dependency.

 -- Martin Pitt <martin.pitt@ubuntu.com>  Tue,  5 Sep 2006 11:31:17 +0200

apport (0.18) edgy; urgency=low

  The "mating dance for ubiquity" release.

  * apport-gtk:
    - Use pidof's -x option in the detection whether the program is already
      running to correctly handle scripts.
    - Do not assume the presence of the ExecutablePath key in reports, but
      gracefully fall back to Package.
    - If the report specifies an explicit DesktopFile, use that instead of
      trying to figure it out.
    - Only created reduced report and show the radio buttons if there are
      actually removed fields.
    - Change tooltip of 'reduced report' radio button to be more generic (do
      not refer to the memory dump, but to 'large items', since this is what
      apport-gtk currently does).
    - Support new field 'BugDisplayMode: file | list (default)'. In 'file'
      mode, display the /+filebug page instead of /+bugs and change
      instructions accordingly.
    - Use the ProcCmdline attibute to restart an application; correctly
      parsing of all the desktop file is just not possible at this point.
    - Support new field 'RespawnCommand' to use custom respawning command.
  * problem_report.py: Add method has_removed_fields() to check whether load()
    skipped any fields due to binary=False. Add test suite check.
  * apport_utils.py: Fix the quoting in ProcCmdline so that it is fully shell
    compatible.
  * run-tests: Check if kernel crash dump helper is active, and if so, run
    test-apport in kernel mode.
  * problem_report.py: Support an optional second argument of file references
    which controls whether or not the file contents will be compressed/encoded
    (defaults to True for backwards compatibility). Add test suite checks.

 -- Martin Pitt <martin.pitt@ubuntu.com>  Fri, 25 Aug 2006 14:01:47 +0200

apport (0.17) edgy; urgency=low

  * Move packaging information collection from apport to new function
    report_add_package_info() in apport_utils.py, add test suite check.
  * Move operating system information collection from apport to new function
    report_add_os_info() in apport_utils.py, add test suite check.
  * Move /proc information collection from apport to new function
    report_add_proc_info() in apport_utils.py, add test suite check, and fix
    handling of failed /proc/$$/environ reading.
  * preloadlib/libapport.c: Route gcore's stderr to /dev/null to suppress
    error messages during the test suite and to become more compatible to the
    kernel behaviour.
  * Change apport_utils.py to be a public module and ship it in the new
    python-apport-utils package, so that other applications like ubiquity can
    use it easily.
  * po/de.po: Add new translations to make this complete again.
  * problem_report.py, apport_utils.py: Prepend UnitTest classes with '_' so
    that they do not appear in the help() output.
  * apport_utils.py: Add make_report_path(), which constructs the canonical
    crash report pathname for a given report.
  * Add debian/apport.postinst: Remove /usr/share/apport/apport_utils.pyc when
    upgrading from an earlier version, so that the programs in
    /usr/share/apport actually use the version from p-apport-utils.

 -- Martin Pitt <martin.pitt@ubuntu.com>  Tue, 22 Aug 2006 18:14:00 +0200

apport (0.16) edgy; urgency=low

  *  test-apport: Check that non-packaged binaries do not generate a report.
  * apport_utils.py: Add find_file_package() to find the package a file
    belongs to. This uses fgrep /var/lib/dpkg/info/*.list which is much faster
    than dpkg -S. Also add test suite check.
  * apport: Use find_file_package() instead of direct dpkg -S call and pass
    the result to the InformationCollector ctor to avoid grepping the dpkg
    lists twice.
  * apport: Immediately exit if the executable name starts with /home or /tmp,
    to avoid grepping the dpkg database in the common developer case.
  * apport: Replace 0-bytes in ProcCmdline with spaces to keep them readable.
  * apport-gtk: Offer an alternative small report (without the core dump) for
    users with slow internet connection.

 -- Martin Pitt <martin.pitt@ubuntu.com>  Mon, 21 Aug 2006 19:34:47 +0200

apport (0.15) edgy; urgency=low

  * Add apport-unpack: Script to extract the fields of a problem report into
    separate files into a new or empty directory. Mainly useful for extracting
    compressed binary data like the core dump.
  * test-apport: Check that dumped environment only contains security
    insensitive variables.
  * apport: Filter out all environment variables but $SHELL, $PATH, and
    locale/language related ones. Closes: LP#56846
  * test-apport: Delete test report in the cleanup handler so that the
    kernel-mode test can be run multiple times without manual cleanup.
  * test-apport: Check for running apport and test executable processes in
    check_crash().
  * preloadlib/libapport.c: Improve error checking, some robustification.
  * test-apport: If using the preload library, wait a second between the test
    process invocations in the flooding test to mitigate a strange race
    condition that sometimes causes the signal handler not to be executed.

 -- Martin Pitt <martin.pitt@ubuntu.com>  Sun, 20 Aug 2006 16:28:43 +0200

apport (0.14) edgy; urgency=low

  * preloadlib/libapport.c: Write core dump into cwd instead of /tmp to act
    like the current kernel.
  * apport_utils.py: Check APPORT_REPORT_DIR environment variable for an
    alternate crash report directory. This is mainly useful for a local test
    suite.
  * apport: Quiesce the apt module's FutureWarning.
  * preloadlib/libapport.c: Re-raise the signal instead of doing exit() so
    that the process exits with the same code as it would do without the
    library.
  * preloadlib/libapport.c: Close stdout for gcore process.
  * Add test-apport: Use preloadlib/ and APPORT_REPORT_DIR to create a
    sandboxed environment and run various apport functionality tests. Also add
    this script to run-tests.
  * apport_utils.py, delete_report(): Actually try to unlink the report before
    falling back to truncating it to zero bytes.
  * preloadlib/libapport.c: Close stderr for apport process.

 -- Martin Pitt <martin.pitt@ubuntu.com>  Fri, 18 Aug 2006 15:46:37 +0200

apport (0.13) edgy; urgency=low

  * Do not run the test suite on build since on the buildds modifying
    file atimes does not work.

 -- Martin Pitt <martin.pitt@ubuntu.com>  Fri, 18 Aug 2006 00:59:26 +0200

apport (0.12) edgy; urgency=low

  * apport-gtk: Make bug report window resizable when the details are
    expanded. Closes: LP#56672
  * apport_utils.py: Add get_recent_crashes() and a test suite check for it.
  * apport: If the same binary produced more than 5 crashes in the last 24
    hours, ignore the crash. This is a hideous and pretty ad-hoc band-aid to
    avoid flooding users with reports for continuously crashing respawning
    processes. Closes: LP#56362
  * apport: Clean up exit codes to only exit with 0 if report was created, and
    with 1 otherwise (to become more compatible to proposed future kernel
    behaviour, where core dumps are only generated on demand).
  * Add run-tests script which calls all available selftests.
  * debian/rules: Run run-tests during build to have the package FTBFS on
    regressions. Add python build dependency for this (it is already there
    implicitly anyway).

 -- Martin Pitt <martin.pitt@ubuntu.com>  Thu, 17 Aug 2006 16:06:41 +0200

apport (0.11) edgy; urgency=low

  * gtk/apport-gtk.glade: Remove separators from dialogs. Closes: LP#56326
  * apport:
    - Move information collection from ctor to two new separate functions
      collect_runtime_information() (fast, privileged, crashed process must
      exist) and collect_static_information() (slow, unprivileged, crashed
      process does not need to exist). This allows a cleaner design.
    - Add missing close() call in init_error_log().
    - Do not catch SystemExit in the final catch-all-and-log clause (will
      become important once we switch to master/slave processes).
    - Clean up handling of temporary files.
    - Log successful report creation with file and package name, to ease
      debugging.
    - transitive_dependencies(): Do not break on pure virtual dependencies
      (like perl-api-XXX).
  * Add debian/apport.default: Default file to disable apport entirely and to
    change the maximum size of kernel created core dumps.
  * debian/apport.init: Evaluate new default file.

 -- Martin Pitt <martin.pitt@ubuntu.com>  Wed, 16 Aug 2006 17:05:19 +0200

apport (0.10) edgy; urgency=low

  * apport-gtk: Show report file size in bug report window.
  * apport: Correctly handle relative paths to core dumps (use crashed
    process' cwd).
  * Fix the GPL URLs in source file's copyright comments.
  * debian/apport.cron.daily: Add -mindepth 1 to find commands to avoid
    attempting to remove the /var/crash/ directory. Closes: LP#55107
  * problem_report.py:
    - Fix precise whitespace handling in continuation lines, add selftest.
    - Add selftest for reading a report, modifying fields, and writing it
      back.
    - Fix writing back binary data, adapt test suite to check it.
    - Fixed ProblemReport.load() to clean up old data, added selftest.
    - Restructure class to inherit from IterableUserDict and throw away all
      the now obsolete dictionary wrapper methods.
  * debian/apport.init: Add colon to description to make output less
    confusing.
  * Add apport-retrace and install it into apport: This tool takes a crash
    report and refreshes the stack traces in it. This is particularly useful
    if debug symbols are installed now, but haven't been at the time the crash
    occured.

 -- Martin Pitt <martin.pitt@ubuntu.com>  Fri, 11 Aug 2006 15:40:05 +0200

apport (0.9) edgy; urgency=low

  * apport: Call objcopy to throw out READONLY/CODE sections from the core
    dump, which drastically reduces its (uncompressed) size (factor 2 to 10).
    This has little effect on the bzip2'ed core dump, though.
  * apport:
    - Support an optional third command line argument which specifies the
      location of a core dump.
    - If a core dump is given, call gdb on the core dump instead of the
      crashed process. We cannot attach to the latter if we are called by the
      kernel (since the crashed process is in uninterruptible kernel sleep).
    - If no core dump is given, do not attempt to do anything gdb related.
    - This matches the future behaviour of the kernel crash dump helper while
      remaining compatible to the previous call semantics.
  * Add preloadlib/{Makefile,libapport.c}: LD_PRELOADable library which
    emulates the future kernel behaviour. This is ONLY for testing and
    development purposes. It uses unsafe temporary file handling and thus must
    not be used on production boxes!
  * Ship preloadlib/* as examples in package 'apport' for people who want to
    play with it until the new kernel arrives.
  * Add preloadlib/README: Explain how to use the preload library.

 -- Martin Pitt <martin.pitt@ubuntu.com>  Wed,  9 Aug 2006 12:12:20 +0200

apport (0.8) edgy; urgency=low

  * apport_utils.py:
    - Add two new functions seen_report() and mark_report_seen().
    - get_new_reports(): Only return unseen reports, add function
      get_all_reports() for the old behaviour.
  * gtk/apport-gtk.py: Do not delete reports after notifying about them. This
    way, we do not need to add another button to save the report (which is
    considered evil UI-wise), but still retain the report for filing and
    examining later.
  * Replace all usages of '/var/crash' to a new global variable in
    apport_utils; this is particularly useful for test suites.
  * apport.py: Overwrite old reports if they are seen.
  * apport_utils.py: Add a test suite for all exported functions.

 -- Martin Pitt <martin.pitt@ubuntu.com>  Tue,  8 Aug 2006 19:29:23 +0200

apport (0.7) edgy; urgency=low

  * Add apport_utils.py: Factorize out some common code of apport-gtk,
    possible future frontends, and some backend tools.
  * Add apport-checkreports: Test if there are new crash reports for the
    invoking user. This factorizes out the tests we currently do in
    update-notifier and makes them easier to change and keep in sync with
    apport itself. Ship the script in the apport package.

 -- Martin Pitt <martin.pitt@ubuntu.com>  Tue,  8 Aug 2006 17:24:46 +0200

apport (0.6) edgy; urgency=low

  * Add missing intltool build dependency to fix FTBFS.

 -- Martin Pitt <martin.pitt@ubuntu.com>  Thu,  3 Aug 2006 09:15:42 +0200

apport (0.5) edgy; urgency=low

  * apport-gtk: Remove the crash report after it got displayed.
  * apport-gtk: Fix exception on startup if no readable crash reports exist.

 -- Martin Pitt <martin.pitt@ubuntu.com>  Wed,  2 Aug 2006 23:42:34 +0200

apport (0.4) edgy; urgency=low

  * Implement completely new UI according to the design described at
    https://wiki.ubuntu.com/CrashReporting. Many thanks to Matthew Paul
    Thomas!
  * po/Makefile: Fix default target to not just break. Now it builds the .pot
    file.
  * debian/rules: Build .pot file on package build for automatic Rosetta
    import.
  * Bring German translations up to date.
  * po/Makefile: Supply '--language=python' to intltool-update to properly
    extract strings from apport-gtk.

 -- Martin Pitt <martin.pitt@ubuntu.com>  Wed,  2 Aug 2006 23:14:58 +0200

apport (0.3) edgy; urgency=low

  * debian/rules clean: Also clean po/.
  * debian/apport.cron.daily: Clean away empty files everytime.
  * apport: Only consider a report as already present if it has a non-zero
    size.
  * apport: Set proper group for report files instead of 'root'.
  * apport-gtk: Ignore 0-sized reports.
  * apport-gtk: Add button to remove the current report (by truncating the
    file to zero bytes; a user cannot unlink files in /var/crash).
  * apport-gtk: Only display reports that the user can actually read.
  * problem_report.py: Add 'binary' option to ProblemReport.load() to
    optionally skip binary data.
  * debian/rules: Clean stale *.pyc files.
  * python-gtk: Do not load binary data (core dumps, etc.) to greatly speed up
    the GUI. They are just gibberish anyway.
  * apport: Switch from apt_pkg to apt, add SourcePackage: to reports.
  * apport-gtk: Use source package name for the Malone URL.
  * debian/rules: Call setup.py install with --no-compile to not ship *.pyc in
    debs.

 -- Martin Pitt <martin.pitt@ubuntu.com>  Mon, 31 Jul 2006 13:11:52 +0200

apport (0.2) edgy; urgency=low

  * debian/apport.cron.daily: Do not produce error messages if 'find' does not
    find any crash reports.
  * problem_report.py: Support iterators, add test case.
  * apport: Filter out trailing 0-byte from ProcCmdline.
  * Add a simple GTK frontend, ship it in new package apport-gtk.

 -- Martin Pitt <martin.pitt@ubuntu.com>  Thu, 27 Jul 2006 23:52:33 +0200

apport (0.1) edgy; urgency=low

  * Initial release. This package implements the client backend part of
    https://wiki.ubuntu.com/AutomatedProblemReports.

 -- Martin Pitt <martin.pitt@ubuntu.com>  Mon, 24 Jul 2006 14:21:10 +0200<|MERGE_RESOLUTION|>--- conflicted
+++ resolved
@@ -1,6 +1,6 @@
-<<<<<<< HEAD
 apport (1.1.1-0ubuntu1) UNRELEASED; urgency=low
 
+  [ Martin Pitt ]
   * New upstream security update:
     - etc/cron.daily/apport: Only attempt to remove files and symlinks, do not
       descend into subdirectories of /var/crash/. Doing so might be exploited by
@@ -11,15 +11,11 @@
       (LP: #357024, CVE-2009-1295)
     - Other fixes were already cherrypicked in the previous upload.
 
- -- Martin Pitt <martin.pitt@ubuntu.com>  Thu, 30 Apr 2009 09:02:17 +0200
-=======
-apport (1.1-0ubuntu2) UNRELEASED; urgency=low
-
+  [ Matt Zimmerman ]
   * package-hooks/source_linux.py: Attach info for linux-restricted-modules
     and linux-backports-modules
 
- -- Matt Zimmerman <mdz@ubuntu.com>  Tue, 28 Apr 2009 18:08:41 +0100
->>>>>>> 1b4b3836
+ -- Martin Pitt <martin.pitt@ubuntu.com>  Thu, 30 Apr 2009 09:02:17 +0200
 
 apport (1.1-0ubuntu1) karmic; urgency=low
 
