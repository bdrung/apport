--- conflicted
+++ resolved
@@ -1,5 +1,4 @@
-<<<<<<< HEAD
-apport (0.149~launchpadlib1) UNRELEASED; urgency=low
+apport (0.150~launchpadlib1) UNRELEASED; urgency=low
 
   * apport/crashdb_impl/launchpad.py: Port to python-launchpadlib. Thanks to
     Markus Korn for his initial work on this!
@@ -15,12 +14,9 @@
 
  -- Martin Pitt <martin.pitt@ubuntu.com>  Thu, 02 Apr 2009 10:44:31 +0200
 
-apport (0.149) UNRELEASED; urgency=low
-=======
 apport (0.149) jaunty; urgency=low
 
   Do some internal cleanup of distribution specific stuff:
->>>>>>> 0ee46c36
 
   * problem_report.py, man/apport-unpack.1: Fix description of .crash file
     syntax (RFC822, not "Debian control").
