apport (0.130) UNRELEASED; urgency=low

  [ Martin Pitt ]
  * bin/kernel_crashdump: Don't crash if vmcore.log does not exist.
  * crashdb_impl/launchpad.py: Tag bugs with the architecture they are
    being reported on.
<<<<<<< HEAD
  * bin/crash-digger: Revert catching "database is locked" errors
    during consolidation, since it just hides more fundamental errors.
  * apport/crashdb_impl/memory.py: Improve docstrings of test suite.
  * bin/apport-retrace: Do not try to install -dbgsym packages with
    nonmatching versions, unless --unpack-only is used. Thanks to
    hggdh for the initial patch! (LP: #309208)

 -- Martin Pitt <martin.pitt@ubuntu.com>  Thu, 12 Feb 2009 22:03:47 +0100
=======

  [ Andy Whitcroft ]
  * bin/apportcheckresume: modify the oops title and thereby the launchpad
    bug title to say suspend or hibernate.
  * bin/apportcheckresume: modify the tags tobin/apportcheckresume:
    modify the oops title and thereby the launchpad be resume+suspend or
    resume+hibernate as appropriate.
  * bin/apportcheckresume: include any non-free modules in the bug title.

 -- Andy Whitcroft <apw@canonical.com>  Thu, 12 Feb 2009 19:29:53 +0000
>>>>>>> 54ee8f45

apport (0.129) jaunty; urgency=low

  * bin/apport-retrace: Log broken reports.
  * bin/apport-retrace: Do not mark bugs as invalid after they are
    already marked as a duplicate, since that does not work in
    Launchpad.
  * debian/local/ubuntu-fat-chroot: Symlink /target -> /, to work
    for crashes which appear in /target during installation.
  * bin/apport: Move argv length/usage help before lock check, so that
    it works if the user cannot lock /var/crash/.lock. Thanks to Kees
    Cook!
  * doc/package-hooks.txt: Point out apport.hookutils.
  * apport/ui.py: Check environment variable APPORT_REPORT_THIRDPARTY
    in addition to the 'thirdparty' configuration file option for
    overriding the "genuine distro package" check. Thanks to Oumar
    Aziz OUATTARA!
  * apport/crashdb_impl/launchpad.py: In third-party mode, report bugs
    against Launchpad projects. Thanks to Oumar
    Aziz OUATTARA for his branch! (LP: #213454)
  * bin/apportcheckresume: Include /var/lib/pm-utils/stress.log, too.
    Thanks to Andy Whitcroft for the initial patch, rewrote to use
    apport.hookutils.
  * apport/crashdb.py, init_duplicate_db(): Run an integrity check and
    raise exception if it fails, to avoid running the retracers on a
    corrupt duplicate db. Add test case to
    apport/crashdb_impl/memory.py.
  * bin/crash-digger: Create a backup of the duplicates database right
    after initializing it (which verifies integrity).
  * dupdb-admin: Add new command "consolidate".
  * apport/crashdb_impl/launchpad.py: Request bug lists with batch
    size 300, for slight speedup of consolidation.
  * apport/crashdb.py, duplicate_db_consolidate(): Warn about a bug
    which is not yet fixed, but does not appear in get_unfixed(). In
    Launchpad, this means that the bug does not have the
    'apport-crash' tag any more; if there are many, those would be a
    huge time/bandwidth waste.

 -- Martin Pitt <martin.pitt@ubuntu.com>  Mon, 26 Jan 2009 16:04:16 +0100

apport (0.128) jaunty; urgency=low

  * apport/ui.py: Introduce new configuration option "thirdparty" and
    ignore the is_distro_package() check if it is set to true.
  * bin/apport-retrace: Call Cache.open() after Cache.update().
  * bin/apport-retrace: If downloading a report fails (e. g. the
    description was invalidly modified), mark the bug as invalid with
    a proper explanation instead of crashing, unless we are in
    "stdout" or "output file" mode.
  * apport/crashdb_impl/launchpad.py: Apply some heuristics to attempt
    recovering broken descriptions as in LP #315728 (intermediate
    blank lines, and non-apport data append).

 -- Martin Pitt <martin.pitt@ubuntu.com>  Mon, 19 Jan 2009 17:49:55 +0100

apport (0.127) jaunty; urgency=low

  * bin/apportcheckresume, debian/apport.init: integrate with pm-utils to
    detect suspend/resume failures.  Thanks to Steve Conklin and Andy
    Whitcroft.  LP: #316419.

 -- Steve Langasek <steve.langasek@ubuntu.com>  Tue, 13 Jan 2009 12:54:12 -0800

apport (0.126) jaunty; urgency=low

  * bin/apport-chroot: If --auth is specified in "login" mode, symlink
    the file into /tmp/auth in the fakechroot. This makes it much
    easier to interactively debug retracing.
  * bin/apport-retrace: Exit with zero for bugs which do not have a
    core dump, so that it does not completely stop the retracers.

 -- Martin Pitt <martin.pitt@ubuntu.com>  Fri, 09 Jan 2009 22:49:48 +0100

apport (0.125) jaunty; urgency=low

  * bin/apport-chroot: Exit with apport-retraces' exit status, to
    propagate errors upwards to crash-digger.
  * bin/apport-retrace: Do not put outdated -dbgsym comments into the
    bug comments.
  * Rewrite bin/crash-digger to become much more robust and easier for
    retracer maintainers:
    - Now designed around cron-based maintenance: start, process all
      pending bugs, exit. This makes memory leaks irrelevant, and gets
      rid of all the logging, daemonizing, and looping code.
    - Adapt stdout/stderr reporting to be suitable for cron and
      redirecting stdout to a log file.
    - Use lock files to avoid overlapping instances and avoid damaging
      bugs with broken retracers after crash-digger failed.
    - Handle chroot upgrading, so that this does not need separate
      cronjobs any more.
    - Drop old -i option, replace with -D/--dupcheck which is a mode
      which *only* checks duplicates of Python crashes (no fakechroot
      handling).
    - Mark bug as retraced after apport-chroot retrace finished
      successfully; the process is robust enough now to avoid enless
      loops even if retracing fails.
    - Adapt test-crash-digger accordingly.
    - UbuntuSpec:apport-retracer-maintenance

 -- Martin Pitt <martin.pitt@ubuntu.com>  Fri, 09 Jan 2009 12:14:44 +0100

apport (0.124) jaunty; urgency=low

  * debian/local/ubuntu-fat-chroot: Divert touch to touch.real and
    wrap it into a shell wrapper which ignores failures. Some packages
    use "touch -m" which fails with EPERM on directories under
    fakechroot. Also disable gconf-schemas and polkit-auth, since they
    do not work in fakechroots.
  * apport/crashdb_impl/launchpad.py: Allow using staging for testing.
  * apport/crashdb.py, mark_retrace_failed(): Add new optional
    argument "invalid_msg", intended for crashes which cannot be
    retraced properly (e. g. due to outdated packages). Implement this
    in apport/crashdb_impl/launchpad.py.
  * bin/apport-retrace: If we do not have an usable stack trace, and
    encounter outdated package versions in the crash, close the report
    as invalid with an appropriate comment. (LP: #308917)
  * bin/apport-retrace: Update the apt cache before looking for, and
    installing packages. (Part of UbuntuSpec:apport-retracer-maintenance)
  * debian/apport.default: Enable by default again for Jaunty. Let the
    flood begin!

 -- Martin Pitt <martin.pitt@ubuntu.com>  Thu, 08 Jan 2009 14:05:07 +0100

apport (0.123) jaunty; urgency=low

  * bin/apport: Do not write the report into the log file if opening
    the report file failed; just log the error.
  * bin/apport: Remove a previously seen report file, so that the
    following creation with O_EXCL actually works.
  * apport/report.py, add_proc_info(): Only try to attach
    /proc/pid/attr/current if we are root. This works around Python
    segfaulting regression when encountering EPERM on read() (see 
    LP #314065).
  * apport/report.py testsuite: Use "isofs" for module license check
    testing instead of "usbcore", since the latter is more likely to
    get built into the kernel.
  * apport/report.py, add_proc_environ(): Use "PATH=(...)" instead of
    "PATH: ..." notation, to be consistent with other environment
    variables. Unbreaks the apport test suite.

 -- Martin Pitt <martin.pitt@ubuntu.com>  Mon, 05 Jan 2009 18:05:38 +0100

apport (0.122) jaunty; urgency=low

  * apport/crashdb_impl/launchpad.py: Support extra tags in the
    report's "Tags:" field, and set them in the Launchpad bug.
    Document this in doc/data-format.tex. Thanks to Steve Conklin for
    the patch!

 -- Martin Pitt <martin.pitt@ubuntu.com>  Mon, 05 Jan 2009 10:06:49 +0100

apport (0.121) jaunty; urgency=low

  * debian/apport.init: Drop long obsolete setting of
    /proc/sys/kernel/crashdump-size.
  * debian/apport.init: Make restart actually work if the default file was
    changed. (LP: #292402)
  * apport/report.py, add_proc_environ(): Do not include verbatim $PATH, only
    classify it as "default" (does not appear at all then), "custom,
    user" (/home or /tmp in $PATH), or "custom, no user". Add appropriate test
    case. Update the data format documentation accordingly. (LP: #245263)

 -- Martin Pitt <martin.pitt@ubuntu.com>  Mon, 08 Dec 2008 19:37:53 -0800

apport (0.120) jaunty; urgency=low

  * man/apport-cli.1: Fix "sytem" typo. (LP: #288977)
  * apport/fileutils.py: Add new function get_options() to read
    ~/.config/apport/settings. In the future, the apport-ignore.xml file will
    move to this directory, too. Based on idea and initial patch from Nikolay
    Derkach.
  * bin/apport: Check config option "unpackaged", and if it is set to True,
    create a crash dump for unpackaged programs, too. Bump apport package
    dependency to python-apport for this.
  * apport/ui.py: Fix regression introduced in in 0.115 for checking
    successful package name determination.
  * apport/report.py: Some distro portability fixes in the test suite, thanks
    to Nikolay Derkach!
  * Add OpenSUSE spec file, init script, and RPM packaging backend. Thanks to
    Nikolay Derkach!
  * apport_python_hook.py, bin/apport: Create files in a race free way to
    avoid symlink attacks. Thanks to Sebastian Kramer <krahmer@novell.com> for
    finding them!
  * problem_report.py test suite: Create debugging leftover which left /tmp/r
    behind.
  * apport/crashdb_impl/memory.py: Use example.com, not bug.net, since the
    latter actually exists now.
  * apport/hookutils.py: Add attach_network(), attach_alsa(), and
    attach_hardware(), and add proper docstrings. Thanks to Matt Zimmerman for
    the branch!
  * source_linux.py hook: Use above tool functions, which greatly simplifies
    the hook.
  * apport/report.py: Also print exceptions from binary and source package
    hooks, not just from common ones.
  * apport/report.py, add_hooks_info(): Do not print an error if a source
    package hook does not exist.
  * apport/hookutils.py, _parse_gconf_schema(): Correctly handle bool values.

 -- Martin Pitt <martin.pitt@ubuntu.com>  Wed, 26 Nov 2008 19:24:23 +0100

apport (0.119) intrepid; urgency=low

  * debian/apport.default: Disable Apport by default for the final release.

 -- Martin Pitt <martin.pitt@ubuntu.com>  Thu, 23 Oct 2008 09:34:41 +0200

apport (0.118) intrepid; urgency=low

  * apport/hookutils.py: add attach_gconf() function to add non-default gconf
    settings to a report

 -- Matt Zimmerman <mdz@ubuntu.com>  Mon, 13 Oct 2008 20:10:33 +0100

apport (0.117) intrepid; urgency=low

  * backends/packaging-apt-dpkg.py, is_distro_package(): Fix crash if
    apt.Cache()[pkg].origins is None. (LP: #279353)
  * bin/apport: Log that we are ignoring SIGABRT, since it is a common cause
    of confusion.
  * test-apport, create_test_process(): Fix race condition: wait until the
    child process has fully execve()ed, to avoid coredumping it while it is
    still running as test-apport process.
  * apport/crashdb_impl/launchpad.py, update(): Set source package of a bug if
    the reporter removed it and the task is against 'Ubuntu'. (LP: #269045)

 -- Martin Pitt <martin.pitt@ubuntu.com>  Tue, 07 Oct 2008 16:38:06 +0200

apport (0.116) intrepid; urgency=low

  * Update AUTHORS and debian/copyright, Michael and Troy released their
    copyright to Canonical. Properly attribute them as authors in the
    respective files.
  * debian/local/ubuntu-bug: Fix quoting of the command line arguments, so
    that several options do not end up as one big argument when being passed
    to apport-{cli,gtk,qt}. This also repairs launchpad-integration.
    (LP: #260242)

 -- Martin Pitt <martin.pitt@ubuntu.com>  Fri, 26 Sep 2008 10:32:45 +0200

apport (0.115) intrepid; urgency=low

  [ Matt Zimmerman ]
  * Add apport/hookutils.py with some convenience functions for writing hook
    scripts (work in progress)
  * Extend ubuntu-bug to accept a path as an argument and look up the package
    name
  * Rename kernel_hook to kernel_crashdump (there are other kernel hooks)
  * Change kernel crash report type to KernelCrash
  * Fix automatix.py to not crash when automatix isn't installed (LP: #267004)
  * Add bin/kernel_oops hook to capture a kernel oops (eg. via kerneloops)

  [ Martin Pitt ]
  * Add AUTHORS file for collecting the list of major contributors and
    copyright holders.
  * apport/report.py: If we do not find a bug pattern file for the binary
    package, fall back to looking for one with the source package name.
  * run-tests: Provide a better error message if apport/packaging_impl.py does
    not exist.

  [ Brian Murray ]
  * apport/crashdb_impl/launchpad.py: Add regression-retracer tag to bugs
    which seem to be a regression (duplicate, and crash happens in a later
    version than the fix). (LP: #271876)

 -- Martin Pitt <martin.pitt@ubuntu.com>  Thu, 18 Sep 2008 18:18:03 -0700

apport (0.114) intrepid; urgency=low

  [ Fabien Tassin ]
  * apport/ui.py: Use preferred browser when it's recognized as a
    Mozilla browser (firefox, seamonkey, flock) or Epiphany (LP: #131350)

  [ Oumar Aziz OUATTARA ]
  * apport/crashdb.py: Add support for /etc/apport/crashdb.conf.d/*.conf crash
    database configuration files. Document it in doc/crashdb-conf.txt.
  * apport/ui.py: Support a new field "CrashDB" in apport reports which select
    a non-default crash database. Document this in doc/package-hooks.txt.

  [ Martin Pitt ]
  * apport/report.py: If a hook crashes with an exception, print it to
    stderr, for easier debugging of hooks.
  * apport/crashdb_impl/launchpad.py: If PackageArchitecture is 'all', fall
    back to looking at Architecture instead of not adding a
    needs-$ARCH-retrace tag at all. This prevented signal crashes originating
    from e. g. Python packages from being automatically retraced.

 -- Martin Pitt <martin.pitt@ubuntu.com>  Thu, 04 Sep 2008 10:51:24 +0200

apport (0.113) intrepid; urgency=low

  * apport-qt recommends update-notifier-kde instead of adept-notifier

 -- Anthony Mercatante <tonio@ubuntu.com>  Thu, 28 Aug 2008 15:02:20 +0200

apport (0.112) intrepid; urgency=low

  * apport/crashdb_impl/launchpad.py: Update attachment handling to current
    python-launchpad-bugs API, thanks Markus Korn!
  * apport/ui.py: Use gnome-panel as indicator for a running GNOME session;
    'gnome-session' now calls itself x-session-manager, which isn't useful
    to tell apart session types.

 -- Martin Pitt <martin.pitt@ubuntu.com>  Thu, 07 Aug 2008 17:09:49 +0200

apport (0.111) intrepid; urgency=low

  The "(Kernel) OOPS, I dumped it again!" release.

  * apport/ui.py: Fix test_run_report_bug_unpackaged_pid() to work with the
    installed run-tests from the package as well.
  * apport/crashdb_impl/launchpad.py: Ignore broken LP bug tasks instead of
    crashing on them.
  * apport/report.py, add_proc_info(): Report the AppArmor or SELinux context
    in a new ProcAttrCurrent field, read from /proc/pid/attr/current.
    Document it in doc/data-format.tex. The field will not be added if the
    proc attribute cannot be read or isn't present. Thanks to Steve Beattie
    for the patch and the suggestion!
  * debian/local/setup-apport-retracer: Switch to intrepid.
  * debian/local/setup-apport-retracer: Fix installation of python-apt. Also
    install apt, to avoid library version mismatches to python-apt.
  * debian/apport.default: Enable apport by default again, now that we have
    working retracers.
  * apport/report.py, test_add_gdb_info_script(): Use bash, not dash as test
    program for core dumping; stack trace is awkwardly bad with dash, so that
    the test case cannot really work any more.
  * Add package-hooks/source_linux.py: Package hook for collecting kernel
    related information. By Matt Zimmerman, thank you! (LP: #251441)
  * debian/local/ubuntu-bug.1: Fix documentation of -p, it  specifies the
    binary package name, not the source.
  * apport/packaging.py: Add get_kernel_package() to return the actual Linux
    kernel package name; useful if the user reports a bug against just
    "linux". Implement it in backends/packaging-apt-dpkg.py.
  * apport/ui.py: "Do what I mean" when filing a bug against "linux" and
    report it against the actual kernel package.
  * debian/local/ubuntu-bug: If just one argument is given, infer -p/-P from
    the type of the argument.
  * apport/ui.py: Drop the PackageArchitecture field for the uploaded report
    if it is equal to Architecture. Adapt apport/crashdb_impl/launchpad.py to
    fall back to Architecture, and mention the change in doc/data-format.tex.
  * problem_report.py, write_mime(): Add new "skip_keys" argument to filter
    out keys. Add test cases.
  * apport/crashdb_impl/launchpad.py: Do not write the "Date:" field on
    upload(), and fetch it from the bug metadata in download().
  * apport/crashdb_impl/launchpad.py, download(): Support reading bugs with
    the "--- " separator instead of "ProblemType: ". Launchpad doesn't create
    bugs that way ATM, but at least we have the reading part implemented now.
  * package-hooks/source_linux.py: Drop Uname, ProcVersion, and
    RunningKernelVersion fields, since they are all subsumed in the
    ProcVersionSignature field.
  * apport/ui.py, run_report_bug(): Strip spaces from package argument.
  * apport/ui.py, add_hooks_info(): Collect OS info first, then call the
    package hooks, so that the linux hook actually has a chance to delete the
    Uname field.
  * bin/kernel_hook, test-hooks: Throw away the original kernel hook which
    we never used (and got superseded by the proper source_linux.py package
    hook now). Replace it with the new logic of looking for
    /var/crash/vmcore{,.log} and turning that into an apport report.
  * debian/apport.init: Call kernel_hook if /var/crash/vmcore exists.
    (LP: #241322)
  * apport/ui.py: Collect information for "ProblemType: Kernel" as well, so
    that we run the package hook. Adapt test suite to cover this.
  * debian/control: Bump Standards-Version (no required changes).
  * gtk/apport-gtk.glade, qt4/apport-qt: Generalize notification of kernel
    crash, since it now happens after a boot, not right after the BUG/OOPS.
    But in the future we want to cover both cases.

 -- Martin Pitt <martin.pitt@ubuntu.com>  Tue, 05 Aug 2008 18:13:24 +0200

apport (0.110) intrepid; urgency=low

  * apport/chroot.py: In the test suite, copy some system binaries/libraries
    into a fakechroot and exercise a lot of standard shell commands (cp, ln
    -s, rm, rm -r, mkdir, echo, chmod, chown, etc.) with absolute/relative
    paths.  This reproduces the total breakage of rm'ing, chmod'ing, and
    chown'ing absolute paths in hardy fakechroots.
  * bin/crash-digger: Intercept exceptions when downloading crash reports for
    duplicate checking, so that the retracer does not crash on malformed bug
    reports. (LP: #205178)
  * apport/packaging.py: Introduce a new function enabled() which reports
    whether Apport should create crash reports. Signal crashes are controlled
    by /proc/sys/kernel/core_pattern, but we need that to control whether
    reports for Python, package, or kernel crashes are generated.
  * backends/packaging-apt-dpkg.py: Provide implementation for
    PackageInfo.enabled() for Debian/Ubuntu by evaluating /etc/default/apport.
    Add various test cases for different configuration files and absent files.
  * apport_python_hook.py: Do not create reports if Apport is disabled (in
    /etc/default/apport). (LP: #222260)

 -- Martin Pitt <martin.pitt@ubuntu.com>  Sat, 17 May 2008 12:44:21 +0200

apport (0.109) intrepid; urgency=low

  [ Martin Pitt ]
  * debian/local/setup-apport-retracer: Update for some changes in Hardy.

  [ Loic Minier ]
  * apport/report.py, add_proc_info(): also strip pathnames starting with
    'cow', 'squashmnt', and 'persistmnt' to allow apport to locate the
    executable pathname, additionally to 'rofs' added in 0.75.  This fixes
    apport for packages installed on the read-write part of the unionfs mounts
    and under UME which uses different names for the mount points.  Proper fix
    is to rewrite the pathnames in the kernel. (LP: #224168)

 -- Martin Pitt <martin.pitt@ubuntu.com>  Wed, 23 Apr 2008 14:30:03 +0200

apport (0.108) hardy; urgency=low

  [ Martin Pitt ]
  * apport-{gtk,qt,cli}: Fix handling of file references added by package
    hooks. (LP: #205163)
  * backends/packaging_rpm.py: Fix dependency resolution of uname(*) in the
    RPM backend. Thanks to Patryk Zawadzki! (LP: #213018)
  * backends/packaging_rpm.py: Fix RPM platform parsing, thanks to Patryk
    Zawadzki! (LP: #213015)
  * po/de.po: Fix typo (missing space).
  * debian/apport.default: Disable Apport for the final Hardy release, since
    it is less useful in stable releases, and drains a lot of CPU and I/O
    power on crashes. Disabling it here instead of in update-notifier/adept is
    more discoverable and more centralized.

  [ Daniel Hahler ]
  * bin/apport-retrace: catch the same exceptions from Report.load() like
    ui.load_report() does (LP: #211899)
  * Fix uncaught exceptions in apport itself (LP: #215929):
    - apport/REThread.py: check if "sys" exists in the except block of
      REThread.run()
    - apport_python_hook.py: check if "sys" exists in the finally block of
      apport_excepthook
  * cli/apport-cli: Fix UnboundLocalError in ui_present_crash, which rendered
    apport-cli useless (for reporting crashes) (LP: #216151)

 -- Martin Pitt <martin.pitt@ubuntu.com>  Wed, 16 Apr 2008 12:24:32 +0200

apport (0.107) hardy; urgency=low

  * cli/apport-cli: Add translator comment for difficult string. (LP: #210948)
  * Update German translations.
  * po/Make{vars,file}: Remove the --language=python option again, since it
    breaks extracting strings from the glade. intltool-update currently does
    not seem to have a way to tag a file as "language python", so add an ugly
    workaround: Create temporary .py symlinks for gtk/apport-gtk & friends,
    and have intltool extract them.
  * apport/ui.py: Disallow filing a bug without specifying a package or a PID.
    Update debian/local/ubuntu-bug.1 accordingly (apport-cli manpage was
    already correct). (LP: #210348)

 -- Martin Pitt <martin.pitt@ubuntu.com>  Sun, 06 Apr 2008 11:44:38 -0600

apport (0.106) hardy; urgency=low

  [ Martin Pitt ]
  * apport/crashdb_impl/launchpad.py: Fix spelling mistake in p-lp-bugs API
    (now corrected there).
  * apport_python_hook.py: Catch IndexError for invalid sys.argv[0], too.
    (LP: #204940)
  * apport/ui.py: Add test_run_report_bug_unpackaged_pid() test case which
    reports a bug against a pid which belongs to an unpackaged program. This
    reproduces LP #203764.
  * apport/report.py: Drop add_hooks_info() assertion on nonexisting Package
    field, return silently instead. This conforms to the behaviour of the
    other add_*_info() functions and avoids nasty error handling.
  * apport/ui.py: Generate proper error message when calling with -f -p PID
    and PID belongs to an unpackaged program. (LP: #203764).

  [ Sebastien Bacher ]
  * po/Makevars: add the --language=python xgettext option so the translations
    template is correctly updated on build since cdbs is using intltool-update
    directly and not the corresponding makefile target

 -- Martin Pitt <martin.pitt@ubuntu.com>  Tue, 01 Apr 2008 16:02:46 +0200

apport (0.105) hardy; urgency=low

  * apport/crashdb_impl/launchpad.py: Ignore ValueErrors when subscribing a
    team, since these are usually due to the team already being subscribed.
  * apport/report.py, anonymize(): Be robust against empty user names and only
    anonymize fields which can potentially contain user specific data.
    (LP: #195706)
  * backends/packaging-apt-dpkg.py, get_architecture(): Return 'unknown'
    instead of None if package architecture cannot be determined.
    (LP: #198548)
  * apport/ui.py, run_crash(): Intercept other IOErrors, too (such as EISDIR)
    and print out proper error message instead of crashing. (LP: #201819)
  * apport_python_hook.py: If the Python script has mutilated sys.argv so that
    even sys.argv[0] does not exist any more, fall back into readlink()ing
    /proc/pid/exe and gracefully handle the failure of that, instead of
    crashing in the crash handler (ugh). Add test case. (LP: #198183)

 -- Martin Pitt <martin.pitt@ubuntu.com>  Tue, 18 Mar 2008 23:04:57 +0100

apport (0.104) hardy; urgency=low

  [ Martin Pitt ]
  * apport/crashdb_impl/launchpad.py, get_source_version(): re-escape the
    package name so that it doesn't stumble over '+' and similar characters.
  * apport/ui.py tests: assert that ProcEnviron is also included into bug
    reports where we do not have a PID, since having the local information is
    interesting and important (and acceptable in terms of personal
    information).
  * apport/report.py: Split out method add_proc_environ() for getting
    ProcEnviron, so that we can call it separately.
  * apport/ui.py, run_report_bug(): Add ProcEnviron if we do not have a pid to
    file a bug against. This way, bugs filed against packages or distro also
    get locale information. (LP: #198514)
  * apport/fileutils.py, mark_report_seen(): Do not crash if the file does not
    exist any more, because it was removed underneath us. (LP: #199932)
  * apport/ui.py, test_collect_info_exepath(): Add a tuple argument and a
    CompressedValue to the test report. This reproduces LP #199349.
  * apport/report.py, anonymize(): Only work on string values. (LP: #199349)
  * apport/ui.py: If a report has a field "Ignore", entirely ignore the report
    without even presenting an explanatory error dialog (as
    "UnsupportableReason" does). Document this in doc/package-hooks.txt.
    (LP: #198863)
  * debian/control: Bump Standards-Version (no changes necessary).
  * debian/control: Fix wrongly spelt project names (Python and GTK+). Thanks
    to lintian's scrutiny.
  * gtk/apport-gtk-mime.desktop.in, qt4/apport-qt-mime.desktop.in: Add a main
    category.

  [ Kees Cook ]
  * apport/report.py: fix module license checking logic (LP: #199927).
    - nonfree_modules: being unable to find a module should not mean the
      module is non-free.
    - test_module_license_evaluation: check modinfo reporting.
  * problem_report.py: Skip atime test case if file system is mounted noatime.

 -- Martin Pitt <martin.pitt@ubuntu.com>  Thu, 13 Mar 2008 14:01:30 +0100

apport (0.103) hardy; urgency=low

  * bin/apport-unpack: Print error messages instead of crashing for problems
    like nonexisting file names passed as arguments. (LP: #185273)
  * backends/packaging-apt-dpkg.py, is_distro_package(): Explicitly check site
    for "ppa", so that we do not automatically file bugs for PPA packages.
    This works around Soyuz bug LP #140412 for the time being.
  * apport/report.py: Add standard_title() test cases for Python crashes with
    a custom message, and a custom message with newlines. The latter
    reproduces LP #190947.
  * apport/report.py, standard_title(): Do not rely on a fixed position of the
    topmost function; use iteration and regular expression matching instead.
    (LP: #190947)
  * apport/ui.py, parse_argv(): Specify that --pid/-P argument must be an
    integer, to avoid exceptions when it's not. (LP: #193494)
  * apport/report.py: Use uname -srm, not -a, to hide the hostname. (part of
    LP #192786); also use os.uname() instead of calling the system program.
  * problem_report.py(): Make write() work for reports with CompressedValues.
    Add test case.
  * apport/ui.py: Add test case test_run_crash_anonymity() which asserts that
    the crash dump does not contain strings which can identify the user, such
    as the user name, login name, host name, and current directory.
  * apport/report.py: Add method anonymize() which replaces user specific
    strings with generic ones.
  * apport/ui.py, thread_collect_info(): Call anonymize() on the report.
    (LP: #192786)
  * bin/apport-retrace: Only update a bug report with new attachments if it is
    not a duplicate. (LP: #172792)
  * bin/apport-retrace: Print out proper error message instead of an exception
    if trying to do write operations to the bug tracker without specifying
    a cookie file. (LP: #146423)

 -- Martin Pitt <martin.pitt@ubuntu.com>  Mon, 25 Feb 2008 17:47:13 +0100

apport (0.102) hardy; urgency=low

  [ Martin Pitt ]
  * problem_report.py: Support reading reports with legacy zlib
    compression in 'retain compressed values' mode (as used nowadays by
    apport when reporting a crash). Add a test case, too. (LP: #129616)
  * debian/control, debian/rules: Switch from python-support to
    python-central, and use 'nomove' option so that apport works during
    upgrades, too. (LP: #121341)
  * debian/rules: Use dh_icons instead of dh_iconcache.
  * debian/apport.init: Do not stop apport in any runlevel (LSB header).
  * apport/ui.py, run_crash(): Catch zlib.error on invalidly compressed core
    dumps. (LP: #176977)
  * apport/ui.py: Give a meaningful error message instead of crashing if the
    package for a crash report is not installed any more. (LP: #149739)
  * apport/ui.py: Do not include ProcCmdline in bug reports, since these are
    not ack'ed by the user and might contain sensitive data. (LP: #132800)
  * apport/ui.py: Add various test cases for crash reports whose packages have
    been uninstalled between the crash and the report. This reproduces
    LP #186684.
  * apport/ui.py, load_report(): Produce proper error message if
    executable/interpreter path do not exist any more. (LP: #186684)
  * cli/apport-cli: Intercept SIGPIPE when calling sensible-pager, to avoid
    crash when quitting it prematurely. (LP: #153872)
  * bin/apport-checkreports: Print out a list of program names/packages which
    have a pending crash report. (LP: #145117)
  * apport/ui.py, run_argv(): Add return code which indicates whether any
    report has been processed.
  * cli/apport-cli: If no pending crash reports are present, say so and refer
    to --help. (LP: #182985)
  * apport/ui.py: Waive check for obsolete packages if environment defines
    $APPORT_IGNORE_OBSOLETE_PACKAGES. Document this in the apport-cli manpage.
    (LP: #148064)

  [ Daniel Hahler ]
  * .crash file integration for KDE3 (LP: #177055)
    - debian/apport-qt.install: install added files qt4/apport-qt-mime.desktop
      and qt4/apport-qt-mimelnk.desktop
  * Fixed minor warnings/errors from desktop-file-validate in
    gtk/apport-gtk-mime.desktop.in and qt4/apport-qt.desktop.in (LP: #146957)

 -- Martin Pitt <martin.pitt@ubuntu.com>  Wed, 06 Feb 2008 12:55:53 +0100

apport (0.101) hardy; urgency=low

  * debian/control: Add python-xdg dependency to apport, since apport-cli
    needs it. (LP: #177095)
  * apport/ui.py: Add test case for reporting a report which has been
    preprocessed by apport-retrace, i. e. has a stack trace, but no core dump
    any more (reproducing LP #185084).
  * apport/ui.py, run_crash(): Do not reject reports which have a stack trace,
    but no core dump. (LP: #185084)
  * apport/report.py: Fix test_add_gdb_info_load() test case, the temporary
    executable was already deleted when gdb ran the second time.

 -- Martin Pitt <martin.pitt@ubuntu.com>  Wed, 23 Jan 2008 17:48:06 +0000

apport (0.100) hardy; urgency=low

  * bin/crash-digger: Add option --log for logging to a file, and
    --pidfile/--stop for daemonization. Add test cases to test-crash-digger.
  * bin/apport: Do not re-raise exceptions about failure to create the lock
    file, to avoid crashing in the case that another apport instance tries to
    lock at exactly the same moment. (LP: #147237)
  * apport/report.py testsuite: Check that our methods get along with binary
    data which turn into CompressedValue objects after loading them from a
    file. This reproduces LP #148305.
  * problem_report.py, CompressedValue: Add method splitlines() since we need
    it very often. Add test case to test_compressed_values(). (LP: #148305)
  * problem_report.py: Add test case to check that update() works and does the
    right thing with binary values and overwriting. This confirms that
    importing a dictionary works.
  * debian/local/setup-apport-retracer: Update for hardy.
  * apport/crashdb_impl/launchpad.py: get_source_info() does not work any more
    due to HTML changes in Launchpad, and not showing the component any more
    on /distro/+source/package. Since we do not actually need component and
    release name any more, rename it to get_source_version(), fix the regular
    expression to just get the version, and adapt get_fixed_version()
    accordingly.
  * debian/local/setup-apport-retracer: Update default apt sources to
    http://ddebs.ubuntu.com.
  * apport/ui.py: Robostify cleanup of forked test processes.
  * apport/ui.py: Sleep for 0.5 seconds after creating the test process in the
    test suite to give /proc some time to settle down.
  * bin/apport: Drop evaluation of CORE_* environment variables and mandate
    calling with <pid> <signal> <core ulimit>. Drop the now obsolete
    apport/elfcore.py. Adapt test-apport accordingly.
  * debian/apport.init, use-local: Now call apport with %p, %s, and %c kernel
    macros (since 2.6.24). Drop Edgy support from init script.

 -- Martin Pitt <martin.pitt@ubuntu.com>  Fri, 21 Dec 2007 02:18:48 +0100

apport (0.99) hardy; urgency=low

  * cli/apport-cli, qt4/apport-qt: Fix typo 'send' -> 'sent'.
    (LP: #139288)
  * apport_python_hook.py: Add user info, too. Also add check for this to the
    test suite. (LP: #145109)
  * apport/ui.py, run_crash(): Show a proper UI error message instead of just
    crashing with an exception if the crash report is inaccessible for the
    invoking user. (LP: #146464)
  * apport/crashdb_impl/memory.py: Implement mark_retraced(),
    get_unretraced(), and get_dup_unchecked() for completeness, and define
    _MemoryCrashDBTest also when not running file as __main__. This makes the
    class useful for higher-level test suites. Add test cases for the new
    functions.
  * apport/crashdb_impl/memory.py: Support 'dummy_data' option which adds a
    few dummy crashes by default. This is useful for external test suites
    which cannot otherwise pre-fill the in-memory db. Add checks that this
    works properly.
  * bin/crash-digger: Use self.log() more consistently, and flush stdout in
    log(), so that we do not lose logs on output redirection.
  * Add test-crash-digger: Initial test suite for bin/crash-digger.
  * apport/ui.py, run_crash(): Intercept CRC errors from the info collection
    thread, which happens on broken core dumps. (LP: #132212)
  * cli/apport-cli, ui_present_package_error(): Fix running of dialog, so that
    reporting package problems with apport-cli actually works. (LP: #136369)
  * apport/ui.py, run_crash(): Intercept ENOSPC and present a proper error
    message. (LP: #145100)
  * gtk/apport-gtk.glade: Fix title of upload progress window to comply to
    HIG. Thanks, Bruce Cowan. (LP: #144782)
  * qt4/apport-qt: Fix Unicode <-> UTF-8 conversion. Thanks, Daniel Hahler!
    (LP: #148177)
  * apport/ui.py: Only import xdg.DesktopEntry when a .desktop file has been
    found in the affected package. This avoids the dependency on servers with
    just apport-cli. Thanks, Matthias Gug! (LP: #130013)
  * apport/fileutils.py: Do not fail if there are no packages installed which
    have one or several .desktop files. Thanks, Matthias Gug!

 -- Martin Pitt <martin.pitt@ubuntu.com>  Sun, 28 Oct 2007 18:32:07 -0400

apport (0.98) gutsy; urgency=low

  [ Martin Pitt ]
  * debian/local/setup-apport-retracer: launchpadBugs -> launchpadbugs
    (recently renamed Python package in python-launchpad-bugs).
  * apport/crashdb_impl/launchpad.py, test examples: Do not duplicate to bug
    #1, that generates a huge amount of spam. Use another test bug.
  * apport/crashdb_impl/launchpad.py, download(): Use Bug.description_raw,
    since LP mangles spaces in .description. Bump p-lp-bugs dependency.
  * apport/crashdb_impl/launchpad.py, close_duplicate(): Explicitly set the
    duplicate after removing attachments, since the new LP does not allow any
    modification of duplicate bugs.
  * bin/crash-digger: Only consolidate the duplicate DB when -i is given (i.
    e. usually only on one running instance).

  [ Colin Watson ]
  * Use bugs.launchpad.net for +filebug and +bugs requests. (LP: #138090)

 -- Martin Pitt <martin.pitt@ubuntu.com>  Mon, 01 Oct 2007 14:35:07 +0200

apport (0.97) gutsy; urgency=low

  [Martin Pitt]
  * problem_report.py: Coerce CompressedValue.__len__() to return an int to
    work on Python 2.4, too.
  * debian/local/setup-apport-retracer: Adapt ddeb apt source for the move
    from ~pitti to ~ubuntu-archive.

  [Markus Korn]
  * port to new python-launchpad-bugs API.

  [Daniel Holbach]
  * small fixes to the port.
  * debian/control: bumped python-launchpad-bugs Depends to >= 0.2.2.

 -- Daniel Holbach <daniel.holbach@ubuntu.com>  Tue, 04 Sep 2007 11:24:28 +0200

apport (0.96) gutsy; urgency=low

  * Create man pages for apport-cli, apport-chroot, and dupdb-admin.
  * apport/fileutils.py, find_file_package(): Try to resolve symlinks in the
    directory path. (LP: #125551)
  * apport/crashdb_impl/launchpad.py, debian/local/setup-apport-retracer: Use
    packaging.get_system_architecture() (which is dpkg --print-architecture on
    Debian/Ubuntu) instead of uname, so that this does the right thing on lpia.
  * problem_report.py, write_mime(): Use base64 encoding for gzipped
    attachments, to not screw up mail servers. Thanks to Tim Yamin for this
    patch!
  * apport/crashdb.py: Drop the last argument (-1), since it is the default
    anyway and did not yet exist on Python 2.4.

 -- Martin Pitt <martin.pitt@ubuntu.com>  Tue, 21 Aug 2007 14:11:48 +0200

apport (0.95) gutsy; urgency=low

  * general-hooks/automatix.py: Remove hashbang, it's not an executable
    script.
  * apport/report.py: Support system-wide blacklisting:
    /etc/apport/blacklist.d/. Add test cases.
  * Add doc/README.blacklist: Document blacklist.d/, install it there in
    setup.py.
  * debian/rules: Blacklist wine-preloader, so that we ignore wine crashes
    until an appropriate way is found to deal with them. (Point 6 of
    apport-better-retracing spec.)

 -- Martin Pitt <martin.pitt@ubuntu.com>  Sat, 11 Aug 2007 18:10:54 +0200

apport (0.94) gutsy; urgency=low

  * doc/data-format.tex: Some updates to incorporate feedback from Gnome
    upstream:
    - Do not talk about "Distributions" any more, but "Operating systems".
      Gnome is used on non-Linux OSs, too.
    - Split "DistroRelease:" field into "OS:" and "OSRelease:".
    - Explicitly mention that CoreDump, StackTrace etc. can also contain
      minidump output.
    - Increase document version to 0.2.
  * apport/report.py, obsolete_packages(): Fix crash when apt does not know an
    available version of a package. (LP: #128176)
  * test-apport: Add check that apport aborts immediately if another apport
    instance is already running. Also test that a symlink attack on the lock
    file is not possible.
  * bin/apport: Abort running several apport instances at the same time, by
    lockf()'ing /var/crashes/.lock and aborting on failure. (LP: #119622)
  * Add bin/gcc_ice_hook: Script to create an apport report for a gcc ICE
    (internal compiler exception). Add test cases to test-hooks, and ship it
    in the 'apport' package. (LP: #125551)
  * run-tests: In 'local' mode, only explicitly run the apt/dpkg
    implementation instead of backends/*, since the RPM ones don't have tests
    yet.
  * apport/crashdb.py: Add a second optional parameter to upload() to specify
    an upload progress callback function. Adapt the declarations in the
    Launchpad and Memory implementations, too.
  * apport/crashdb_impl/launchpad.py, upload(): Pass upload progress callback
    handler to launchpadBugs.storeblob.upload(), which supports this since
    version 0.2~39. Bump dependency to it accordingly.
  * apport/ui.py, file_report(): Define an upload progress callback handler,
    pass it to the crashdb upload(), and feed ui_set_upload_progress() with
    some actual data. (LP: #91521)
  * problem_report.py: Remove support for reading bz2 compressed binary data.
    That was only relevant during edgy's development cycle.
  * apport/report.py, test_add_proc_info(): Fix determination of /bin/zgrep
    interpreter.
  * problem_report.py: Switch encoding of binary values from bare zlib to
    proper gzip format, since this is much more useful when reusing the
    compressed value. Retain support for zlib-only reports. Add test cases for
    both old and new encodings, and adapt the other test cases for the new
    format. Update doc/data-format.tex accordingly.
  * problem_report.py, write(): Add new permitted 'binary' argument value
    'compressed', which retains gzip compressed binary values instead of
    unpacking them transparently. Add test cases.
  * problem_report, write_mime(): Eliminate unnecessary usage of StringIO.
  * problem_report, write_mime(): Make function work for compressed binary
    values. Add test case.
  * apport/report.py, add_gdb_info(): Make function work if CoreDump is a
    compressed value.
  * apport/ui.py: Load crash report with keeping compressed binaries. This
    avoids loading the entire uncompressed core dump into memory, and avoids
    recompressing it all over again for generating the crash database upload
    MIME document. This greatly speeds up crash reporting, too. (LP: #98562)

 -- Martin Pitt <martin.pitt@ubuntu.com>  Tue, 31 Jul 2007 21:32:00 +0200

apport (0.93) gutsy; urgency=low

  * apport/crashdb.py: Set sqlite connect timeout to two hours, instead of the
    default 5 seconds. Previously, one retracer always crashed when the other
    was consolidating the database.
  * bin/dupdb-admin, command_dump(): Correctly interpret empty version strings
    as 'fixed in unknown verrsion', not 'unfixed'.
  * apport/crashdb_impl/launchpad.py: Fix typo in bug comment string.
  * apport/crashdb_impl/launchpad.py: Add function get_source_info() which
    parses out release, version, and component from
    https://launchpad.net/$DISTRO/+source/$PACKAGE.
  * apport/crashdb_impl/launchpad.py, get_fixed_version(): If a bug is fixed,
    return the current version (as approximation of the version where the bug
    was fixed), instead of an empty string (which meant 'fixed in unknown
    version'). [apport-crash-duplicates spec]

 -- Martin Pitt <martin.pitt@ubuntu.com>  Wed, 25 Jul 2007 17:04:27 +0200

apport (0.92) gutsy; urgency=low

  * bin/crash-digger: Do not crash if duplicate db is locked when attempting
    to consolidate it. This happens often because in the DC we have two
    parallel instances (for amd64 and i386).
  * Move ubuntu-fat-chroot from bin/ to debian/local/, since it is so heavily
    Ubuntu specific.
  * debian/local/ubuntu-fat-chroot: Use diversions for the binaries we want to
    disable, so that chroot upgrades do not trash the modifications.
  * debian/local/setup-apport-retracer: launchpad-crash-digger ->
    crash-digger.
  * bin/crash-digger: Add option -i/--arch-indep-dupcheck to explicitly enable
    duplicate checking of arch-independent crashes like Python exceptions. We
    only want to process them on one architecture to avoid scattering the
    duplicate database.
  * apport/crashdb_impl/launchpad.py, get_unfixed(): Search for 'apport-crash'
    tag, not 'apport'.
  * bin/apport-unpack: Fix format string in error message.
  * apport/ui.py, __init__(): Intercept ImportError, which can happen for
    crashes during system upgrades. (LP: #124354)
  * Add general-hooks/automatix.py: Refuse to send problem reports if
    automatix is installed.
  * doc/package-hooks.txt: Do not document UnsupportableReason, since it does
    not make sense to set it in package hooks (it is checked before calling
    the hooks). Hooks should use UnreportableReason only.
  * apport/ui.py, test_run_crash_package(): Check that 'Package' problem
    reports collect additional information, too.
  * apport/ui.py, collect_info(): Collect additional information for 'Package'
    problem reports, too.
  * Revive preloadlib/:
    - Remove PIPE_CORE #ifdefs and make them the default. We do not need to
      support the Edgy kernel patches in this version any more.
    - Install signal handler for SIGABRT, too.
    - Read core ulimit, pass it to apport in CORE_REAL_RLIM, and set it to
      zero for the program, since we do not actually want the kernel to write
      core files when we pipe the core dump to apport.
    - test-apport: Pass APPORT_REPORT_DIR to the manually called apport
      instance in the memory clipping test; otherwise it'll write into
      /var/crash/, which we do not consider in library mode.
  * apport/crashdb_impl/launchpad.py, __init__(): Only do the "download bug
    #2" hack if we actually have an authentication cookie. Thus, do it only on
    the retracing servers, not on the client side. (LP: #125142)
  * apport/report.py, crash_signature(): Generate a signature for one-line
    Python tracebacks, too. This sometimes seems to happen, e. g. LP#124588.
    (LP: #125020)
  * apport/crashdb_impl/launchpad.py, update(): Set bug importance to Medium
    if retracing was successful. (LP: #106379)

 -- Martin Pitt <martin.pitt@ubuntu.com>  Tue, 24 Jul 2007 21:50:34 +0200

apport (0.91) gutsy; urgency=low

  * bin/apport: Remove code that supported the Edgy kernel way of core dump
    passing. Also factorize the CORE_REAL_RLIM evaluation, since it is likely
    to change in the near future.
  * apport/crashdb_impl/launchpad.py, close_duplicate(): Delete some
    attachments, as specified in apport-crash-duplicates spec, and make the
    bug public afterwards.
  * apport/crashdb_impl/launchpad.py, close_duplicate(): If the master bug is
    already duped to yet another bug, mark the bug to that one instead of the
    master.
  * apport/crashdb.py: Split out duplicate_db_last_consolidation() for getting
    the date (or seconds since) the last consolidation, so that we can use it
    externally.
  * apport/crashdb.py: Add duplicate_db_change_master_id() to change the
    master ID of a crash. Add test case to apport/crashdb_impl/memory.py.
  * Add bin/dupdb-admin: Initial version of duplicate db CLI app; can dump the
    db, display consolidation state, and change master bug IDs for now. Ship
    it in apport-retrace.
  * apport/crashdb.py, duplicate_db_last_consolidation(): Fix timedelta
    seconds calculation to actually take the days into account, too.
  * bin/crash-digger: Fix dumping of dup db after consolidation.
  * apport/ui.py:
    - test_run_report_bug_package(): Add test case for calling the UI in bug
      filing mode with an invalid package name.
    - run_report_bug(): Do not crash on invalid package name, generate an
      error message instead. (LP: #123644)
  * apport/fileutils.py, mark_report_seen(): Do not crash if the file has
    already been deleted underneath us. (LP: #122347)
  * apport/ui.py, run_report_bug(): Do not crash if the target process runs as
    a different user. Print a proper error message instead. Add test case
    test_run_report_bug_noperm_pid(). (LP: #121121)
  * apport/fileutils.py, likely_packaged(): Ignore /var/lib/schroot. Add test
    case. (LP: #122859)
  * apport/ui.py, open_url(): Intercept weird race condition for os.close()
    trying to close an already invalidated fd. (LP: #123180)

  Merge the fedora branch, thanks to Will Woods <wwoods@redhat.com>:

  * Add apport.init.fedora: Fedora specific init script.
  * Add apport.spec: RPM build recipe.
  * Add backends/packaging_rpm.py: Partial implementation of the packaging
    backend for RPM which applies to all RPM-based distros.
  * Add backends/packaging_fedora.py: Concrete packaging backend
    implementation for Fedora.
  * apport/elfcore.py: Classes for parsing general ELF files, and information
    from core dumps.
  * bin/apport: Fall back to reading signal number and PID directly from the
    core file (via elfcore.py) if CORE_SIGNAL and CORE_PID are not defined (i.
    e. when running on a non-Ubuntu kernel).
  * crashdb.conf: Add stanzas for Fedora and a 'debug' database which uses the
    'memory' crashdb implementation.

 -- Martin Pitt <martin.pitt@ubuntu.com>  Sat, 14 Jul 2007 15:08:35 +0200

apport (0.90) gutsy; urgency=low

  * apport/ui.py, load_report(): Catch IOError, too. LP: #118827
  * Merge apport-cli package into apport itself. The program itself is just 3
    kB compressed, and it's not worth wasting another 34 kB compressed
    changelog for this tiny bit.
  * apport/report.py, obsolete_packages(): Use the version comparison from the
    packaging system instead of just testing for inequality. This catches zero
    epochs. Thanks to Will Woods <wwoods@redhat.com>!
  * apport/ui.py: Add option -c/--crash-file to run the UI with a particular
    crash file (which can be anywhere) instead of all pending crashes in
    /var/crash/.
  * Add xdg-mime/apport.xml: XDG MIME type definition for .crash files.
  * Add gtk/apport-gtk-mime.desktop.in: Link text/x-apport MIME type to
    apport-gtk -c, so that .crash files can be reported with Gnome.
  * Add debian/apport.links: Install an icon symlink for the MIME type.
  * apport/ui.py: Do not ask the initial "Do you want to report this?"
    question when being invoked with --crash-file.
  * po/POTFILES.in: Add missing cli/apport-cli.
  * po/de.po: Updated for apport-cli.
  * cli/apport-cli: Add option for keeping the report file without sending it,
    and to display its path. This is for sending the report later, copying
    it from a server to a workstation with internet connection, etc.
  * apport/crashdb_impl/launchpad.py: Simplify _subscribe_triaging_team(), now
    that we do not differ between main and universe policies any more.
  * apport/report.py: Support another hook directory
    /usr/share/apport/general-hooks/ for scripts which are run for every
    problem report. This was requested for adding e. g. AppArmor logs, etc.
    Add test cases.
  * Add debian/apport.dirs again to ship that hook directory.
  * doc/package-hooks.txt: Document the general hooks.

 -- Martin Pitt <martin.pitt@ubuntu.com>  Tue, 10 Jul 2007 21:10:19 +0100

apport (0.89) gutsy; urgency=low

  Implement private crash bug handling, according to
  https://wiki.ubuntu.com/CrashReporting:

  * apport/crashdb_impl/launchpad.py:
    - upload(): If we have an Ubuntu bug, mark it as private and only
      subscribe 'apport' (the 'Apport retracing service' user).
    - Add function _subscribe_triaging_team() which subscribes
      ubuntu-crashes-main for source packages in Ubuntu main or restricted, or
      ubuntu-crashes-universe for other packages. It does not touch non-Ubuntu
      bugs, since these are not marked private by default and are outside of
      the scope of this spec.
    - update(), _mark_dup_checked(): Call _subscribe_triaging_team().
    - Note: This entire spec is a gross hack, and Ubuntu derivatives do not
      benefit from it at all. We have to live with this until LP grows a real
      crash database.
    - get_distro_release(): Make this function work with private bugs, too, by
      using p-lp-bugs' safe_urlopen().

  Bug fixes:

  * apport/crashdb_impl/launchpad.py: Revert simplification change of 0.85:
    BugList returns a set of strings, not integers; due to non-identity they
    do not work with the usual set operations.
  * apport/crashdb_impl/launchpad.py: Add function get_source_component() to
    query Launchpad for the component of a given distribution and source
    package. (This will be required for implementing crash-reporting).
  * backends/packaging-apt-dpkg.py, _search_contents(): Package list is
    actually comma separated, only take the first item. This fixes retracing
    of e. g. #124139.
  * backends/packaging-apt-dpkg.py, _search_contents(): Fix package name
    parsing for non-main components. This fixes retracing of e. g. #124111.
  * apport/report.py, _read_maps(): Revert ptrace hack when maps cannot be
    read. maps file is now protected based on process ownership, not ptracing.
  * apport/crashdb.py, apport/crashdb_impl/launchpad.py,
    apport/crashdb_impl/memory.py: Remove official interface
    mark_dup_checked(), as it should only be an internally used function. Add
    report parameter, since we will need it there in the future. Remove
    explicit call from bin/crash-digger and instead change check_duplicate()
    to call it on its own.
  * apport/crashdb_impl/launchpad.py, download(): Replace dodgy parsing of
    fields from the description with proper code, so that multi-line fields
    are read correctly, too.

 -- Martin Pitt <martin.pitt@ubuntu.com>  Fri, 06 Jul 2007 11:19:22 +0200

apport (0.88) gutsy; urgency=low

  * po/de.po: Update.
  * backends/packaging-apt-dpkg.py, _search_contents(): Do not check the
    return value of zgrep. It usually errors out with 'stdout: broken pipe'
    when called with -m1.
  * bin/crash-digger: Mark a bug as retraced if DistroRelease: cannot be
    determined. Those are bugs apport cannot handle.
  * backends/packaging-apt-dpkg.py, get_source_tree(): Call apt-get source
    with --assume-yes to not block on VCS confirmations.
  * apport/crashdb.py: Add interface mark_retrace_failed(). Implement it in
    apport/crashdb_impl/launchpad.py.
  * bin/apport-retrace: If retraced report does not have a crash signature,
    mark it as failed with above new function. Bump python-apport dependency
    for this.
  * apport/crashdb_impl/launchpad.py, update(): Delete CoreDump.gz attachment
    if the retrace was successful (i. e. if the report has a crash signature).
  * apport/ui.py, test_run_crash(): Set the message box title, text, and
    severity as assertion message if the run_crash() test fails, so that you
    know why it fails. This usually happens if libc6 or another dependency of
    the test crash is out of date.
  * gtk/apport-gtk.glade: Mark string as translatable. LP: #119621

 -- Martin Pitt <martin.pitt@ubuntu.com>  Tue, 03 Jul 2007 21:38:05 +0200

apport (0.87) gutsy; urgency=low

  * apport/report.py:
    - test_gen_stacktrace_top(): Add test case for unwinding a Gnome assertion
      (g_logv(), g_assert_warning() and similar), see LP #123462.
    - _gen_stacktrace_top(): Generalize for unwinding multiple functions and a
      set of function names, and add the Gnome assertion ones.

 -- Martin Pitt <martin.pitt@ubuntu.com>  Mon, 02 Jul 2007 11:00:44 +0200

apport (0.86) gutsy; urgency=low

  * test-apport: Check that apport does not create reports for emtpy core
    dumps.
  * problem_report.py: Introduce a fourth optional parameter "fail_on_empty"
    to file pointer tuples which causes write() to raise an IOError if no data
    was read. Add test cases.
  * bin/apport: Enforce non-emptyness of CoreDump.
  * problem_report.py: Add test case for delayed piping of data passed as file
    object pointers. This was supposed to explain the reason for getting bugs
    with zero-byte core dumps, but already works correctly.
  * apport/report.py, check_ignored(): round the mtime to an int (just like
    mark_ignore() does), to not get wrong results on file systems that support
    subsecond file timestamps. This fixes running the test suite on the live
    CD.
  * test-apport: Clarify assertion message if /var/crash is not empty.

 -- Martin Pitt <martin.pitt@ubuntu.com>  Thu, 28 Jun 2007 19:14:36 +0200

apport (0.85) gutsy; urgency=low

  * apport/crashdb_impl/launchpad.py: BugList.bugs is already a set, simplify
    code a bit.
  * debian/control: Add dpkg-dev dependency to apport-retrace, for getting
    dpkg-source.
  * apport/report.py, crash_signature(): Allow ':' and '~' as part of function
    names to cover C++. Adapt test case to cover this.
  * apport/report.py test suite: Do not assume that /bin/zgrep uses /bin/sh,
    it was recently changed to use bash. Directly read the interpreter from
    the shebang line.
  * bin/apport-chroot, command_upgrade(): Supply -y to 'apt-get upgrade' also
    in verbose mode.
  * bin/apport-chroot, command_upgrade(): Run 'apt-get clean' before
    regenerating the chroot tarball.
  * backends/packaging-apt-dpkg.py, get_dependencies(): Fix crash when
    encountering a virtual package. LP: #122274
  * apport/report.py, obsolete_packages(): Do not consider virtual packages as
    obsolete.
  * apport/crashdb_impl/launchpad.py: Do a bogus call to Bug() in the ctor.
    This initializes python-launchpad-bugs to use a cookie for the urlopen in
    BugList, so that get_unretraced() and get_dup_unchecked() return private
    bugs, too. This works around LP #122126.

 -- Martin Pitt <martin.pitt@ubuntu.com>  Mon, 25 Jun 2007 16:38:43 +0200

apport (0.84) gutsy; urgency=low

  * apport/crashdb.py: Add new abstract methods:
    - get_unretraced() and mark_retraced(id) to get a list of crashes that
      need to be retraced and chalk them off.
    - get_dup_unchecked() and mark_dup_checked() to get a list of crashes that
      need to be checked for being a duplicate and chalk them off. This is
      aimed at crashes which do not need retracing, such as unhandled Python
      exceptions.
  * apport/crashdb_impl/launchpad.py: Implement above methods for launchpad
    (moving the code from bin/launchpad-crash-digger).
  * apport/crashdb_impl/launchpad.py: Set "need-duplicate-check" tag for
    Python crashes.
  * apport/crashdb_impl/launchpad.py, download(): Fetch Traceback.txt, too, so
    that we can do duplicate checking for Python crashes.
  * bin/launchpad-crash-digger: Drop Launchpad specific code and replace it
    with calls to above new functions. Rename to bin/crash-digger. Also rename
    all 'cookie' to 'auth' (as happened with the other applications earlier).
  * bin/crash-digger: Do duplicate checking for needs-duplicate-check crash
    bugs (such as Python crashes).
  * bin/apport-retrace, bin/crash-digger: More language cleanup; we should
    stop talking about 'bugs' and use 'crash' consistently.

 -- Martin Pitt <martin.pitt@ubuntu.com>  Thu, 14 Jun 2007 19:50:24 +0200

apport (0.83) gutsy; urgency=low

  * apport/crashdb.py: Separate abstract from implemented functions.
  * apport/crashdb.py, apport/packaging.py, apport/ui.py: Use
    NotImplementedError instead of Exception in the abstract methods.
  * apport/packaging.py: Add interface compare_versions() for comparing
    package version numbers.
  * backends/packaging-apt-dpkg.py: Implement compare_versions() using
    apt.VersionCompare(), add some test cases.
  * apport/report.py: Fix typo: 'none' -> 'None'.
  * apport/chroot.py: Do not include /usr/local/lib and /usr/lib in
    LD_LIBRARY_PATH, just /lib, so that we still use the libc from outside,
    but e. g. libxml2 from inside the chroot.

  https://blueprints.launchpad.net/ubuntu/+spec/apport-crash-duplicates: Merge
  crash-dups branch, which implements automatic crash duplicate detection:

  * apport/crashdb.py: Add methods for crash duplicate detection.
  * apport/crashdb_impl/memory.py: Change internal data management to track
    fixed version and duplicates.
  * apport/crashdb_impl/memory.py: Add a test suite for all methods, including
    the duplicate detection API of the base CrashDatabase (since it is
    much easier to test it here, on an actual implementation).
  * debian/pyversions: Bump minimal Python version to 2.5, since this starts
    providing the sqlite3 module.
  * apport/crashdb_impl/launchpad.py: Implement new methods required for crash
    duplicate detection. get_fixed_version() does not approximate version
    tracking yet; it just returns '' for fixed bugs (which means 'fixed, but
    unknown version'). Bump python-launchpad-bugs dependency for this to
    ensure the availability of Bug.mark_duplicate().
  * bin/apport-retrace: Add option --duplicate-db which specifies the path to
    the duplicate sqlite database and enables duplicate detection.
  * Abin/apport-chroot: Add option --duplicate-db. If a file is given, symlink
    it into the chroot and pass --duplicate-db to apport-retrace.
  * bin/launchpad-crash-digger: Add --duplicate-db and pass it to
    apport-chroot.
  * apport/crashdb.py: Track last run of duplicate_db_consolidate() in an
    extra table and add a method duplicate_db_needs_consolidation() which
    returns True if the last run was more than a given number of seconds ago.
    Add test cases to apport/crashdb_impl/memory.py.
  * bin/launchpad-crash-digger, fill_pool(): Check whether the duplicate
    database needs consolidation (i. e. updating the bug states to the reality
    in the bug tracker) and if so, trigger it.

 -- Martin Pitt <martin.pitt@ubuntu.com>  Wed, 13 Jun 2007 13:09:57 +0200

apport (0.82) gutsy; urgency=low

  * Add bin/ubuntu-fat-chroot: Script to install a set of commonly needed
    packages into a minimal Ubuntu chroot (as created by apport-chroot). This
    requires some hacking of postinst and /usr/sbin/ files in between the
    installation stages and thus deserves a script on its own.
  * apport/packaging.py:
    - Add "uninstalled" option to get_file_package(). If set to True, this
      will do an expensive search of files/packages which are not installed.
    - Add interface "set_mirror(URL)" for functions which need to retrieve
      packages and data from distribution mirrors.
  * backends/packaging-apt-dpkg.py: Implement "uninstalled" option and
    "set_mirror(URL)", add test cases.
  * bin/apport-retrace: Use "uninstalled" option now to install packages and
    corresponding -dbgsyms for uninstalled files mentioned in ProcMaps
    (Point 1 of apport-better-retracing spec). Bump python-apport dependency.
  * apport/packaging.py: Add interface get_available_version(package).
  * backends/packaging-apt-dpkg.py: Implement get_available_version(), add
    shallow test case.
  * apport/report.py: Add function obsolete_packages() to return packages in
    Package: and Depends: which are not up to date. Add test cases.
  * apport/ui.py, thread_collect_info(): For crashes, call obsolete_packages()
    and set UnreportableReason: if there are any (Point 2 of
    apport-better-retracing spec).
  * apport/ui.py, thread_collect_info(): call standard_title() and add it to
    the report as 'Title' field. This is useful if reporters modify the
    default title (per request of Brian Murray, thanks). Add test case.
  * apport/ui.py: Fix declaration of the test suite's
    ui_set_upload_progress(). Funny that this has never been triggered before.
  * apport/report.py, add_gdb_info(): Split out StacktraceTop generation into
    separate funtion _gen_stacktrace_top(), so that we can test it separately.
  * apport/report.py, _gen_stacktrace_top(): Step back from the crashed
    program's own signal handlers, since those are generally not useful for
    the purposes of StacktraceTop and only impede duplicate matching
    (Point 4 of apport-better-retracing spec). Add various test cases.
  * apport/report.py: Add method crash_signature() to calculate an unique
    identifier of a signal or Python crash, to be used for duplicate
    detection. Add various test cases.
  * apport/packaging.py: Add interface get_source_tree() to fetch and unpack a
    source package to a given directory, optionally specifying a particular
    version.
  * backends/packaging-apt-dpkg.py: Implement get_source_tree(). This has a
    rather crude 'call apt-get source and guess about directories'
    implementation until python-apt learns about doing this directly and more
    elegantly (see LP #118788).
  * bin/apport-retrace: Add gen_source_stacktrace() and a few helper functions
    to construct a field 'StacktraceSource' with the source code around the
    affected lines in the stack trace (as available). (Point 5 of
    apport-better-retracing spec).
  * apport/crashdb_impl/launchpad.py, update(): Attach StacktraceSource to the
    bug if it exists.
  * apport/crashdb_impl/launchpad.py: Check PackageArchitecture for 'all', to
    not set a retracer tag 'need-all-retrace'.
  * test-apport: Clarify assertion failure message when an unexpected core
    dump is present.
  * apport/report.py, get_module_license(): Do not iterate over Popen.stdout,
    use communicate() instead. The latter is already fixed to not trip over
    SIGINTR. (LP: #118965)

 -- Martin Pitt <martin.pitt@ubuntu.com>  Fri, 08 Jun 2007 07:47:04 +0200

apport (0.81) gutsy; urgency=low

  * apport/report.py: Remove '[apport]' default bug title prefix. (LP: #94819)
  * apport/crashdb_impl/launchpad.py: Tag new bugs with
    'apport-<problemtype>'. This replaces the former '[apport]' prefixing.
  * debian/local/setup-apport-retracer: Specify a path in '.' command and
    use sh again. Yay for me needing three attempts before actually RTFMing
    how '.' works (which is really nasty and strange IMHO).
  * bin/apport-chroot: Fix symlinks before repackaging the chroot tarball in
    'install' and 'installdeb' modes.
  * debian/local/setup-apport-retracer: Install python-libxml2 and python-apt.
  * bin/launchpad-crash-digger: Supply --auth instead of the deprecated
    --cookie to apport-chroot.
  * bin/apport-chroot: Fix identifier name in command_retrace().
  * debian/local/setup-apport-retracer: Set APPORT_CRASHDB_CONF to the local
    crashdb.conf.
  * bin/apport-chroot: Unset APPORT_CRASHDB_CONF for login and retrace.
  * bin/launchpad-crash-digger: Check the release of a bug and whether we have
    a chroot for it before untagging it. This avoids loosing tags for bugs we
    do not yet have a working retracer chroot for.
  * bin/apport-retrace: Do not abort with an exception if package installation
    fails. Give a proper error message instead and point to -u. (LP: #115681)
  * apport/crashdb_impl/launchpad.py, update(): Create a temporary directory
    and use proper file names for the new attachments. With TemporaryFile(),
    attachment file names ended up as '<fdopen>'. (LP: #115347)
  * apport/report.py, add_os_info(): Add field 'NonfreeKernelModules' which
    lists loaded kernel modules which do not have a FOSS license. This is
    particularly helpful for quickly checking for restricted graphics drivers.
    (LP: #103239)
  * apport_python_hook.py: Move the apport.* imports into the try: block and
    move the likely_packaged() test to the top, to avoid importing
    apport.report and creating a Report object for non-packaged scripts. This
    makes the entire code more efficient and robust against errors in the
    apport modules. (LP: #109955)
  * apport/report.py, add_gdb_info(): Intercept OSError from gdb invocation
    (which might be segfaulting itself) and just do not put any gdb output
    into the report. The automatic retracers can try their luck again.
    (LP: #112501)
  * bin/apport-retrace: Fix handling of packages which are still known to
    /var/lib/dpkg/status, but do not have an apt record any more; treat them
    like virtual packages and just issue a warning instead of falling over.
    (LP: #107474)
  * Add doc/data-format.tex: Documentation of the structure, encoding, and
    standard keys of the Apport report file format. [apport-for-upstreams
    blueprint]
  * Add doc/Makefile: Build and clean rules for generating data-format.pdf.
  * debian/rules, setup.py: Call doc/Makefile and install the PDF
    documentation. Add texlive-latex-recommended build dependency for that.

 -- Martin Pitt <martin.pitt@ubuntu.com>  Thu, 24 May 2007 19:39:12 +0200

apport (0.80) gutsy; urgency=low

  Collect all Launchpad specific bits in a separate class and provide an
  abstract base class. This will greatly help for getting upstream acceptance
  and the possibility of automatically forwarding crashes upstream
  (apport-for-upstreams specification):

  * Add apport/crashdb.py: Abstract crash database interface. This also offers
    a factory function get_crashdb() which reads a configuration file to find
    the default crash database to be used.
  * Add ./crashdb.conf: Crash database configuration file, for Ubuntu on
    Launchpad. Modify setup.py and debian/python-apport.install to ship it in
    python-apport.
  * Add apport/crashdb_impl/memory.py: Simple in-memory implementation of
    crash database interface for testing.
  * Add apport/crashdb_impl/launchpad.py: Launchpad implementation of crash
    database interface.
  * apport/ui.py: Drop LP specific bits and move towards new CrashDatabase
    interface.
  * apport/ui.py, test suite: Do not overwrite file_report() any more, but
    use the memory CrashDatabase. This will test the actual file_report()
    implementation and allows the test suite to check the precise value of
    opened URLs.
  * apport/{report,ui}.py: Move UserInterface.create_crash_bug_title() and its
    test cases to Report.standard_title(). It is much more appropriate there
    and can be used in the retracer as well.
  * bin/apport-retrace: Drop LP specific bits and move to CrashDatabase
    interface. Remove the --remove-tag option, we really should not have it
    here; remove it from man/apport-retrace.1 as well.
  * bin/apport-chroot: Drop --remove-tag option here, too.
  * bin/apport-chroot: Drop LP specific bits and move to CrashDatabase
    interface.
  * bin/launchpad-crash-digger: Remove retracing tag directly instead of
    passing --remove-tag to apport-chroot. This is a much cleaner design and
    avoids infinitely looping on some weirdly failing retraces.
  * debian/control: Bump some python-apport dependencies for the API changes.

  Some debranding:

  * setup.py: Use apport wiki home page for 'url'.
  * Remove 'X-Ubuntu-Gettext-Domain' from *.desktop.in, since langpack.mk will
    add it automatically now.
  * *.desktop.in: Remove 'in Ubuntu' from comment.
  * cli/apport-cli, qt4/apport-qt: Generalize window titles.

  Other fixes:
  * po/de.po: Update.
  * debian/local/setup-apport-retracer: Revert back 'source' to '.' and use
    bash instead of sh. POSIX sh does not seem to have a 'source' command.

 -- Martin Pitt <martin.pitt@ubuntu.com>  Mon, 21 May 2007 19:25:31 +0200

apport (0.79) gutsy; urgency=low

  * debian/local/setup-apport-retracer: Fix '.' bashism, replace it with
    'source'.
  * problem_report.py, write_mime(): Drop preamble argument, replace it with
    an extra_headers dictionary. This is much easier to evaluate on clients.
  * apport/ui.py: Convert to new write_mime() interface from above. This
    finally automatically tags bugs with need-$ARCH-retrace. Bump
    p-problem-report dependency of python-apport for this.
  * apport/report.py: Change example URLs in the testsuite from launchpad to
    an artificial ones to avoid the impression that it is LP specific.
  * backends/packaging-apt-dpkg.py: Formally make this a subclass of
    apport.packaging.PackageInfo.
  * debian/control: Use code.lp.net instead of bazaar.lp.net VCS URL.
  * bin/kernel_hook: Fix/improve the collected information:
    - Read /proc/modules instead of lsmod.
    - Fix lspci argument: -n instead of -m.
    - Add /proc/cmdline.
  * debian/rules: Use langpack.mk for updating the .desktop files.
  * Add po/Makevars to specify the domain, to make intltool figure out the
    gettext domain automatically.
  * bin/kernel_hook, ./test-hooks: Do not rely on /proc/version_signature any
    more, it's gone in the gutsy kernel.

 -- Martin Pitt <martin.pitt@ubuntu.com>  Mon, 21 May 2007 15:55:10 +0200

apport (0.78) gutsy; urgency=low

  * apport/packaging.py, backends/packaging-dpkg.py: Add new interface
    is_distro_package(package) which verifies the origin of a given package.
    Move the dodgy hack from apport/ui.py to the backend, where it belongs to.
    Also add a test case.
  * debian/control: Add python-apt dependency to python-apport.
  * debian/control: Remove debianutils dependency, it's essential.
  * Drop backends/packaging-dpkg.py. It had some hackish usage of python-apt
    anyway, since some things just cannot be figured out with dpkg alone.
    Since we have to give up on that idea, implement a new clean packaging
    backend 'packaging-apt-dpkg.py' which now uses python-apt and dpkg in a
    clean way.
  * apport/report.py, add_gdb_info(): Fix crash when Stacktrace could not be
    created. (LP: #107853)
  * ./test-apport: Check that crashes create a core dump (with proper ulimits)
    when an unseen crash report exists already. This reproduces LP #105976.
  * bin/apport: Create core dump file if aborting because an unseen crash
    report already exists. (LP: #105976)
  * apport/ui.py: Add a comment for translators. (LP: #104703)
  * apport/ui.py, load_report(): Also catch zlib.error on invalid reports.
    (LP: #103547)
  * apport/report.py: Add method has_useful_stacktrace() to determine whether
    the stack trace can be considered useful. The current heuristic is to
    consider it useless if it either is shorter than three lines and has any
    unknown function, or for longer traces, a minority of known functions. Add
    test cases.
  * gtk/apport-gtk, qt4/apport-qt, cli/apport-cli: Do not offer 'reduced
    report' option if the stack trace is useless. (LP: #87430) Bump the
    python-apport dependencies of the frontend packages to ensure that we have
    has_useful_stacktrace().

 -- Martin Pitt <martin.pitt@ubuntu.com>  Sat,  5 May 2007 17:53:42 +0200

apport (0.77) gutsy; urgency=low

  * apport/report.py: Replace any() call with a list comprehension to work
    with Python < 2.5. (LP: #104864)
  * apport/report.py: Move the ctypes import to the one place where we
    actually need it, and do not entirely fail if they do not exist (such as
    in Python 2.4). It is only required for non-default Feisty kernels anyway.
    (LP: #107662)
  * apport/chroot.py: Fix test suite to work with Python 2.4's tarfile module
    output format.
  * debian/local/setup-apport-retracer: Generalized some feisty specific
    bits, set default release to gutsy.

 -- Martin Pitt <martin.pitt@ubuntu.com>  Mon, 23 Apr 2007 12:22:17 +0200

apport (0.76) feisty; urgency=low

  * Move python_hook.py out of the apport module to apport_python_hook.py, so
    that it does not inflict the expensive import of all apport related
    modules to every python program. Adapt module prefixes accordingly.
    (LP: #105764)
  * setup.py, debian/python-apport.install: Install apport_python_hook.py into
    the python-apport binary package.
  * apport/ui.py test suite: Unset locale related environment variables so
    that the tests which check strings are not invalidated by translations.

 -- Martin Pitt <martin.pitt@ubuntu.com>  Thu, 12 Apr 2007 11:47:50 +0200

apport (0.75) feisty; urgency=low

  * apport/report.py, add_proc_info(): Chop off /rofs/ prefix from
    ExecutablePath, so that crashes work on the live system, too. Arguably a
    kernel bug, but probably too hard to fix at this time. (LP: #102909)
  * backends/packaging-dpkg.py, get_modified_files(): Ignore empty lines in
    broken .md5sums file rather than crashing on them. (LP: #102906)

 -- Martin Pitt <martin.pitt@ubuntu.com>  Wed,  4 Apr 2007 21:51:28 +0200

apport (0.74) feisty; urgency=low

  * debian/apport-{gtk,qt}.install: Do not install .desktop files for now,
    until we get a proper guided bug reporting.
  * problem_report.py, write_mime(): Do not re-compress keys which already end
    in .gz. Add test cases.
  * test-hooks: Add a (dodgy) test case for calling package_hook on an
    uninstalled package. After all, this is very likely to happen for
    installation errors. This reproduces #97636.
  * backends/packaging-dpkg.py, get_source(): Add a similarly dodgy fallback
    to apt if the queried package is not installed. This needs to be
    generalized and cleaned up later, but now is the time for unintrusive
    small patches. (LP: #97636)
  * test-apport: Do not fail on non-empty gdb stderr if it only consists of a
    single warning (as happens on powerpc).
  * apport/report.py, test_check_interpreted(): Run gedit test on an actually
    existing file, reproducing the interpreter confusion reported in #102056.
  * apport/report.py, _check_interpreted(): Add a whitelist of common
    interpreters and check ExecutablePath against it. (LP: #102056)
  * apport/ui.py: Ignore SystemError exceptions from apt, which happen on
    badly formatted source.list entries. (LP: #98901)
  * apport/ui.py: Fix crash on None candiateOrigin from the apt cache object.
    (LP: #98961)
  * gtk/apport-gtk.glade: Add window titles to progress and details dialogs.
    (LP: #97640)

 -- Martin Pitt <martin.pitt@ubuntu.com>  Wed,  4 Apr 2007 14:44:08 +0200

apport (0.73) feisty; urgency=low

  * problem_report.py, write(): Allow a third optional argument in tuple
    values, which specify a maximum file size. Above it, the entire key gets
    removed. Add testsuite checks for all boundary cases.
  * bin/apport: Limit core dump size to 75% of usable RAM
    (MemFree+Cached-Writeback). This should avoid trashing people's boxes hard
    on huge core dumps. Bump dependencies on python-problem-report. Create an
    expensive, but realistic check for this in test-apport.
    (LP: #71560)
  * apport/ui.py, run_crash(): If a signal crash report does not have a core
    dump, explain that the computer has too little memory for an automatic
    analysis/report of the crash. Add test suite check.

 -- Martin Pitt <martin.pitt@ubuntu.com>  Thu, 29 Mar 2007 23:38:23 +0200

apport (0.72) feisty; urgency=low

  [ Martin Pitt ]
  * bin/apport-chroot, command_create(): Install gpgv.
  * bin/apport-retrace: Fix error handling in fetch_unpack().
  * Move apport-retrace.1 manpage from package apport to apport-retrace. Bump
    Conflicts/Replaces accordingly.
  * bin/launchpad-crash-digger, apport/ui.py: Remove the special case
    'powerpc'->'ppc' and use need-powerpc-retrace uniformly.
  * debian/control: Add XS-Vcs-Bzr: header.
  * apport/ui.py: Fix wrong parameter name in help message.
  * Another grammar fix, thanks to Brian Murray!

  [ Michael Hofmann ]
  * debian/local/ubuntu-bug: Try to use apport-cli, if we do not have a
    $DISPLAY, or neither Gnome nor KDE are running.
  * debian/control: Recommend elinks, since it is the only text browser so far
    that works with Launchpad (see #59510)
  * Add debian/apport-cli.README.Debian: Describe how to integrate
    apport-checkreports and apport-cli into .bashrc for crash notification on
    servers.
  * qt4/apport-qt: Fix undefined symbol in ui_present_package_error(). 
    (LP: #97282)

 -- Martin Pitt <martin.pitt@ubuntu.com>  Thu, 29 Mar 2007 11:41:39 +0200

apport (0.71) feisty; urgency=low

  * cli/apport-cli, qt4/apport-qt: Fix bad grammar 'some minutes'.
    (LP: #95296)
  * problem_report.py, write_mime(): Add optional 'preamble' parameter. Add
    test case.
  * apport/ui.py, upload_launchpad_blob(): Set need-$ARCH-retrace tag in MIME
    preamble. Bump p-problem-report dependency. (LP: #94790)
  * bin/apport-retrace: In verbose mode, display the path of currently
    extracting deb.
  * bin/apport-retrace: Do not fall over errors of dpkg -x (which happens e.
    g. on udev, where it cannot unpack /dev, since this is a symlink to the
    real /dev). Merely print out a warning about it.
  * apport/ui.py, run_report_bug(): Ignore ENOENT from add_proc_info(). This
    happens if the user closes the application prematurely, so that /proc/pid
    does not exist any more. Add test case. (LP: #95954)
  * backends/packaging-dpkg.py, get_modified_files(): Ignore lines in .md5sums
    files which contain a NUL byte. This Should Not Happen™, but nevertheless
    did. (LP: #96050)
  * apport/ui.py, doc/package-hooks.txt: Check for a field
    "UnreportableReason: <text>" and display an information box that the
    current crash cannot be reported because of <text>. Add test case.
    Document the new field.
  * apport/ui.py: Check package origin, compare it to DistroRelease:, and
    report crash as unreportable if they do not match. This particularly saves
    the user from uploading large reports for e. g. opera crashes, and avoids
    filing Ubuntu bugs from Debian installations. (LP: #75513)

 -- Martin Pitt <martin.pitt@ubuntu.com>  Mon, 26 Mar 2007 18:01:24 +0200

apport (0.70) feisty; urgency=low

  [ Martin Pitt ]
  * bin/apport-retrace: Add option --remove-tag to remove a Launchpad bug
    tag. This is intended for an automatic Malone crash retracing system.
  * debian/control: Bump python-launchpad-bugs dependency to ensure that we
    have Bug.[gs]et_metadata().
  * man/apport-retrace.1: Add documentation for --confirm and --remove-tag.
  * bin/apport-chroot: Add option --remove-tag and pass it to apport-retrace.
  * apport/chroot.py, fix_symlinks(): Convert chroot path prefixed absolute
    symlinks to relative symlinks to avoid fakechroot's weird handling of
    absolute symlinks.
  * Add bin/launchpad-crash-digger: Daemon for watching out for
    need-$ARCH-retrace tagged Ubuntu bugs in Launchpad and calling
    apport-retrace on them.
  * bin/apport-retrace: Mangle bug comment with StacktraceTop to not contain
    invalid UTF-8, to avoid getting Internal Server Errors from LP.
  * debian/local/setup-apport-retracer: Install libc6-i686{,-dbgsym} into an
    x86 chroot, to get sane x86 backtraces for crashes in libc.
  * debian/local/setup-apport-retracer:
    - Unpack and install python-launchpad-bugs locally if the package is not
      installed.
    - Link launchpad-crash-digger into the retracer's bin/ dir.
  * run-tests: Run tests with python's -tt flag to catch whitespace errors.
  * Replace tabs with spaces in all Python files. (LP: #93561)
  * Remove trailing white space in all Python files.
  * apport/report.py, add_proc_info(): Do not regard symlinks to executables
    as interpreted scripts any more (such as Debian alternatives). Add test
    case. (LP: #94732)
  * problem_report.py: Add new method get_new() which returns a set of all
    keys which have been added since load() or construction. Add test cases.
  * problem_report.py: Add optional parameter only_new to write(), which
    writes only the get_new() keys. Add test case.
  * apport/ui.py: Remember currently processed report file and update it with
    the added information, so that it becomes useful for local evaluation,
    too. Bump python-problem-report dependency to ensure write()'s only_new
    availability. (LP: #94678)
  * apport-chroot: Add forgotten sys.exit(1) after printing the error message
    about an invalid chroot specification.
  * apport/ui.py, run_crash(): Check for a field "UnsupportableReason: <text>"
    and display an information box that the current configuration cannot be
    supported because of <text>, instead of processing and reporting the
    crash. Add test case for this workflow. With special regards to our
    Firefox crash triagers who want to get rid of the hundreds of
    flash-related crashes. :)
  * apport/report.py, add_hooks_info(): Use execfile() instead of
    __import__(), since package names might conflict with module names already
    imported into apport's namespace. Also search for hook named after the
    source package name (prefixed with 'source_'). Add test cases.
  * bin/apport-chroot: When specifying --save for login, only save the tarball
    if the exit status is 0.
  * bin/apport-chroot, create: Install /usr/sbin/policy-rc.d to disable init
    scripts.
  * bin/apport-chroot: Fixed command function selection to not abort with
    'unknown command' if the DistroRelease: was unknown.
  * bin/apport-retrace: Replace --no-purge with --no-dpkg. With this option,
    do not call dpkg --unpack any more, but dpkg -x, to avoid any fchmod() and
    other calls which cause problems in fakechroots.
  * bin/apport-retrace: Fix ordering of version numbers in warning message.
  * doc/package-hooks.txt: Add some examples, document source package hook.

  [ Kees Cook ]
  * apport/report.py, add_proc_info(): If reading /proc/pid/maps fails,
    ptrace() the target process to make it readable (proposed security
    improvement in future kernels).
  * bin/apport-retrace: Fix crash for packages unknown to the apt cache.
  * apport/report.py, add_gdb_info(): Limit maximum backtrace depth to 2000 to
    avoid infinitely looped stacks and gdb crashes. (LP: #94455)
    This also caps the maximum size of information that we add to reports.
    (LP: #92653)
  * bin/apport-retrace: Add option -R/--rebuild-package-info, so that
    apport-retrace works on unprocessed crash dumps in /var/crash.
  * Some grammar corrections.
  * Add package-hooks/source_apport.py: Package hook for apport itself.
    Include /var/log/apport.log and the status of files in /var/crash.

  [ Michael Hofmann ]
  * Add cli/apport-cli, setup.py, debian/apport-cli.install, debian/control:
    Add command line user interface.
  * apport/ui.py, format_filesize(): Use MiB and GiB instead of MB and GB;
    these are the official units. Adapt test cases.
  * apport/ui.py, collect_info()/file_report(): Do not raise an exception on
    KeyboardInterrupt in the subthreads.
  * apport/ui.py, open_url(): Do not use gtk.MessageDialog(), but
    ui_error_message(), and fix error passing so that the message is
    displayed in the parent thread.
  * apport/ui.py, open_url(): Check that $DISPLAY is set before considering
    the KDE/Gnome web browsers.

 -- Martin Pitt <martin.pitt@ubuntu.com>  Mon, 26 Mar 2007 09:41:03 +0200

apport (0.69) feisty; urgency=low

  * apport-chroot: Add command 'installdeb' to conveniently install a bunch of
    .debs into a chroot.
  * apport-chroot: Fix 'login' and 'upgrade' commands to not require
    specifying a chroot map when giving a chroot tarball path as argument.
  * test-apport: Check that core dumps are written for packaged programs as
    well, if ulimits want them. (Test for #92029)
  * bin/apport: Call write_user_coredump() for packaged program crashes and
    SIGABRT as well. (LP: #92029)

 -- Martin Pitt <martin.pitt@ubuntu.com>  Mon, 19 Mar 2007 17:37:23 +0100

apport (0.68) feisty; urgency=low

  [ Michael Hofmann ]
  * qt4/apport-qt: Fix taskbar entry, remove an unused method.
  * qt4/error.ui: Fix icon spacing.

  [ Martin Pitt ]
  * apport-retrace: Add option --confirm to display the retraced stack traces
    and ask for confirmation before uploading them as LP bug attachments.
    (LP: #91878)
  * apport-chroot: Add option --confirm-attach; if given, call apport-retrace
    with --confirm.

 -- Martin Pitt <martin.pitt@ubuntu.com>  Thu, 15 Mar 2007 00:05:18 +0100

apport (0.67) feisty; urgency=low

  * debian/local/setup-apport-retracer: Add apt sources for restricted,
    universe, and multiverse, too.
  * po/de.po: Update from Rosetta.
  * apport/report.py: Remove undefined call to error_log() in
    _command_output(), replace it with raising proper exceptions.
  * bin/apport-retrace: Fix 'numer' typo. (LP: #91680)
  * test-apport: Check that non-packaged executables generate a core dump on
    SIGABRT, too (test case for bug #92029).
  * bin/apport: Move check for ignoring SIGABRT below the core dump file
    writing for non-packaged binaries. (LP: #92029)
  * gtk/apport-gtk.glade:
    - Remove titles from the progress windows to comply with Gnome HIG and not
      repeat the text content.
    - Improve wording a bit.
    - LP: #92114
  * gtk/apport-gtk{,.glade}: Fix signal handler name of the Cancel button in
    the upload progress dialog, so that it actually works. (LP: #92115)

 -- Martin Pitt <martin.pitt@ubuntu.com>  Wed, 14 Mar 2007 17:34:57 +0100

apport (0.66) feisty; urgency=low

  * Remove apport/MultipartPostHandler.py, this functionality moved to
    python-launchpad-bugs now. Add a dependency to that package.
  * apport/ui.py, upload_launchpad_blob(): Use the shiny new
    launchpadBugs.storeblob.upload().
  * bin/apport-retrace: Attach retraced stack traces back to the Launchpad bug
    report if no other output option is given (This corresponds to the
    in-place editing when a report file is specified). Add option --cookie to
    specify a Mozilla-style cookie file for the necessary Launchpad
    authentication.
  * man/apport-retrace.1: Document above apport-retrace changes.
  * bin/apport-chroot: Add --cookie option: temporarily symlink cookie into
    the chroot and pass it to apport-retrace in retrace mode.

 -- Martin Pitt <martin.pitt@ubuntu.com>  Sat, 10 Mar 2007 15:01:57 +0100

apport (0.65) feisty; urgency=low

  * debian/local/setup-apport-retracer:
    - Replace grep-dctrl with grep call, since grep-dctrl is not installed in
      all the DC chroots.
    - Do not download apport source from archive.u.c., instead require that
      this script lives in the unpacked apport source tree.
  * bin/apport-chroot: Use apt-get options -y and --allow-unauthenticated when
    installing additional packages.
  * bin/apport-chroot: Handle --extra-package for 'upgrade', too, to provide a
    simple way of adding a package to an existing chroot tarball.
  * debian/local/setup-apport-retracer: Create tarball chroots by default.
    It only imposes a negligible overhead, and sharing unpacked directories
    with multiple people is just too brittle.
  * bin/apport-retrace: Add option --no-purge to not purge unpacked packages
    after retracing. This is (only) useful with temporarily unpacked chroots,
    since it's only a waste of time there.
  * bin/apport-chroot: Call apport-retrace with --no-purge when retracing in a
    chroot tarball.
  * apport/chroot.py: Add fix_symlinks() method to remove the chroot root
    directory prefix from symbolic links; they prevent function of tarball
    chroots and moving around directory chroots. Add test case.
  * bin/apport: Fix symlinks after creating and upgrading a chroot.
  * bin/apport-chroot: Add option --save to update a tarball after logging
    in to it.

 -- Martin Pitt <martin.pitt@ubuntu.com>  Sat, 10 Mar 2007 21:21:25 +0100

apport (0.64) feisty; urgency=low

  * bin/apport-chroot: Add 'login' command.
  * bin/apport-chroot: Install apport-retrace into a newly created chroot.
  * Add debian/local/setup-apport-retracer: Script to install local versions
    of apport, debootstrap, fake{,ch}root libraries, and a feisty apport
    fakechroot. This works OOTB on ronne's amd64 and i386 feisty chroots. The
    script is not shipped in any package yet, but it's convenient to ship it
    in revision control and in the source.
  * apport/report.py, _check_interpreted(): When calling an interpreter with a
    script name as argument, set ExecutablePath to the script instead of the
    interpreter. Add test case. (LP: #88794)
  * apport/report.py, search_bug_patterns(): Catch all exceptions from
    urlopen(), not just IOError. Sometimes this fails with funnier errors.
    (LP: #89589)
  * bin/apport-retrace: Give some additional explanation when installing
    packages fails. (LP: #89916)
  * apport/fileutils.py, get_all_{system_,}reports(): Fix file access race
    condition. (LP: #89977)
  * bin/apport-retrace: Add option -p/--extra-package to install an additional
    package for retracing. May be specified multiple times. Document new
    option in man/apport-retrace.1. (LP: #90077)
  * bin/apport-chroot: Add a similar option -p/--extra-package and install
    those in the 'create' command and simply pass it to apport-retrace in the
    'retrace' command. (LP: #90077)
  * bin/apport-chroot: Add a -v/--verbose option.
  * bin/apport-retrace: Do not complain about missing ddebs for Arch: all
    packages.

 -- Martin Pitt <martin.pitt@ubuntu.com>  Tue,  6 Mar 2007 16:20:41 +0100

apport (0.63) feisty; urgency=low

  New feature: fakechroot support for apport-retrace

  * bin/apport-retrace:
    - Simplify program design and throw away the complicated debug symbol
      sandbox generation, along with the -d and -C options.  Instead, directly
      install the missing packages and ddebs with apt. This makes the tool more
      suitable for running in chroots and has often been requested anyway.
    - Add option -u/--unpack-only which causes additionally installed packages
      to be unpacked without being configured and purged again after
      retracing. This allows apport-retrace to work under fakechroot and has
      the nice side effect of speeding up package installation (we do not care
      about configuration for retracing anyway).
  * man/apport-retrace.1: Update description for the new behaviour, drop
    documentation of the -d and -C options, and add documentation of -u.
  * Add apport/chroot.py: Class for representing and working with chroots;
    this uses the fakeroot and fakechroot libraries when being called as
    non-root.
  * Add bin/apport-chroot: CLI frontend for doing various things with
    chroots (including fakeroot/fakechroot support from the Chroot class). For
    now, this implements:
    - create a chroot (tarball or directory)
    - dist-upgrade a particular or all chroots
    - apport-retrace a bug or Apport report file
  * setup.py: Ship apport-chroot in scripts directory.
  * Add a new package apport-retrace which ships apport-retrace and
    apport-chroot and carries all the heavier dependencies (binutils,
    python-launchpad-bugs, python-apt, etc.). Drop the latter two dependencies
    from the apport package. This allows us to install the apport-retrace
    package in fakechroots (not possible with apport itself) and avoid
    unnecessary dependencies on normal desktop installations.

 -- Martin Pitt <martin.pitt@ubuntu.com>  Mon,  5 Mar 2007 11:20:36 +0100

apport (0.62) feisty; urgency=low

  * apport/ui.py, collect_info(): Use REThread instead of Thread and raise
    exceptions from it, so that errors during info collection actually become
    visible.
  * apport/report.py, add_proc_info(): Check that ExecutablePath actually
    exists, so that invalid values from transient error conditions are ignored
    (such as '/usr/bin/gnome-panel\x00\x00\x8b (deleted)').
  * apport/packaging.py: Add interface get_system_architecture() to return the
    system architecture in the distro specific notation. This can differ from
    get_architecture(package) on multiarch platforms such as amd64.
  * backends/packaging-dpkg.py: Implement get_system_architecture() to return
    dpkg --print-architecture, add a shallow test case.
  * apport/report.py, add_package_info(): Rename key 'Architecture:' to
    'PackageArchitecture:' for clarity.
  * apport/report.py, add_os_info(): Add system architecture as
    'Architecture:' field.
  * apport/ui.py, create_crash_bug_title(): Append warning about non-native
    package if package architecture does not match the system's one.
  * All test suites: Remove redundant word 'behaviour' from test descriptions.
  * test-hooks: Run tests on installed hooks in /usr/share/apport by default
    and add a '--local' switch to test the hooks in the source tree instead.
    Use this option in run-tests.
  * apport/report.py, test_add_proc_info(): Change the python script test
    so that it does not depend on being run in the source tree.
  * run-tests: Add a 'local' command line option which runs tests on the files
    and modules in the build tree. Run tests on system files/modules by
    default.
  * setup.py, debian/apport.install: Ship test-hooks, test-apport, and
    run-tests in /usr/share/apport/testsuite/, so that the full test suite can
    be run in the installed system.
  * gtk/apport-gtk.desktop.in: Only show in Gnome and Xfce.
  * qt4/apport-qt.desktop.in: Only show in KDE.

 -- Martin Pitt <martin.pitt@ubuntu.com>  Thu,  1 Mar 2007 10:43:29 +0100

apport (0.61) feisty; urgency=low

  * bin/apport:
    - Kernel 2.6.20-9 now sets CORE_REAL_RLIM to -1 instead of not setting it;
      handle this case correctly. (LP: #87065)
    - Add forgotten multiplication of CORE_REAL_RLIM with 1024, since ulimit
      sets kB, not bytes.

 -- Martin Pitt <martin.pitt@ubuntu.com>  Tue, 27 Feb 2007 16:06:11 +0100

apport (0.60) feisty; urgency=low

  * gtk/apport-gtk.glade: Reintroduce window titles. Since the crash
    notifications are like alerts, title have been removed recently to comply
    with Gnome HIG standards, but then the user will get 'nameless window'
    buttons in the task bar. Let's have the smaller evil then. (LP: #87164)
  * apport/packaging.py: Add get_architecture() interface for determining the
    architecture of a particular package (which might not match the overall
    system architecture on multiarch-capable systems, e. g. an i386 Firefox
    package installed on amd64).
  * backends/packaging-dpkg.py: Implement get_architecture() and add test
    case.
  * apport/report.py, add_package_info(): Add Architecture: field.
    (LP: #87424)
  * apport/ui.py: Already mark report as seen when we load it, not just in the
    information collection thread. That way, reports will only be shown once
    on systems which have /var/crash mounted noatime, too. (LP: #85809)
  * apport/fileutils.py, mark_report_seen(): If os.utime() fails, and opening
    the report file for reading does not change the atime (happens with
    noatime mount option), don't throw an exception, just delete the report.
    (other aspect of LP: #85809)
  * qt4/apport-qt: Wrap gettext() into an unicode(str, 'UTF-8') call,
    otherwise all non-ASCII unicode strings are broken. (LP: #87757)

 -- Martin Pitt <martin.pitt@ubuntu.com>  Mon, 26 Feb 2007 20:55:40 +0100

apport (0.59) feisty; urgency=low

  * apport/report.py: Check that interpreter options are discarded in
    test_check_interpreted_script(). This replicates bug #87005.
  * apport/report.py, _check_interpreted_script(): Filter out interpreter
    command line options. This should make the detection of interpreted
    scripts more robust. (LP: #87005)
  * test-apport, check_crash(): Differ between expecting the program dumping
    core and finding a core dump on disk, because this is not equivalent any
    more with core pipelining.
  * bin/apport: Write core files into a process' cwd if the process' ulimit
    requests and permits it and the crashes process is not packaged, so that
    developers get happy again. Test this behaviour with various ulimits in
    test-apport.
  * test-apport: Check that the core file written by apport is valid. This
    uncovers kernel bugs like #87065
  * problem_report.py test suite: Use assertAlmostEqual() when comparing stat
    times, since they are floats on some systems.
  * apport/report.py, add_gdb_info():
    - Remove all the initial gdb output, which gets rid of the duplicated #0
      line.
    - Replace some stray tabs with spaces.
    - Thanks to Kees Cook for this!

 -- Martin Pitt <martin.pitt@ubuntu.com>  Thu, 22 Feb 2007 19:52:52 +0100

apport (0.58) feisty; urgency=low

  * qt4/apport-qt.desktop.in  move to System menu

 -- Jonathan Riddell <jriddell@ubuntu.com>  Tue, 20 Feb 2007 11:35:17 +0000

apport (0.57) feisty; urgency=low

  * apport/ui.py: Intercept ENOMEM and fail gracefully; there is little else
    we can do at that point, and there is no point in presenting a crash
    report for this. (LP: #85155)
  * apport/ui.py: Ignore KeyError when deleting the CoreDump field on sending
    a reduced report. This Should Not Happen™, but nevertheless did.
    (LP: #86083)
  * gtk/apport-gtk, qt4/apport-qt: Intercept ImportError for the non-builtin
    Python modules. This usually happens for crashes when there is a
    dist-upgrade active and some Python packages have not been configured yet.
    (LP: #86007)
  * apport/ui.py: If the problem report does not apply to a packaged program,
    and we have an ExecutablePath, mention it in the error message for easier
    debugging.
  * apport/python_hook.py: Resolve symbolic links in ExecutablePath.
    (LP: #85529)
  * apport/ui.py, open_url(): Remove debugging print statement again, now
    that we tracked down bug #83974.

 -- Martin Pitt <martin.pitt@ubuntu.com>  Mon, 19 Feb 2007 14:40:29 +0100

apport (0.56) feisty; urgency=low

  * apport/ui.py, open_url(): When being invoked as root, call gnome-open or
    firefox as root through sudo instead of dropping our uid/gid and calling
    it normally. The latter does not work for Firefox for some  mysterious
    reason. Thanks to Mika Fischer for this trick. (LP: #81207)
  * Add debian/local/ubuntu-bug.1: Manpage for ubuntu-bug. Add it to
    debian/apport.manpages.
  * qt4/apport-qt: Add some missing features that are present in the GTK UI:
    - Do not show details by default, add a button to show them.
    - Add complete/reduced bug report radio buttons.
    - Thanks to Michael Hofmann for this!

 -- Martin Pitt <martin.pitt@ubuntu.com>  Thu, 15 Feb 2007 14:59:07 +0100

apport (0.55) feisty; urgency=low

  * Add debian/local/ubuntu-bug: Check for a running KDE or Gnome session,
    availability of apport-gtk and -qt, and open the appropriate GUI in bug
    filing mode. This makes it convenient for shell users and is also required
    for proper Firefox 'Report a bug...' menu integration (see bug #85041).
  * debian/apport.install: Install ubuntu-bug to /usr/bin.
  * gtk/apport-gtk: Generously add some gtk.main_iteration() calls to avoid
    hanging dialogs, since we do not have a main loop.
  * apport/ui.py: Do not silently ignore exceptions while uploading data to
    Launchpad, but intercept them and display their message in the error
    dialog. (Part of LP: #84992)
  * apport/ui.py: Switch from edge.launchpad.net to production launchpad.net,
    since the necessary bits are now there. (LP: #84992)

 -- Martin Pitt <martin.pitt@ubuntu.com>  Wed, 14 Feb 2007 13:37:52 +0100

apport (0.54) feisty; urgency=low

  * bin/apport: Re-enable, now that our kernel has been fixed to pipe complete
    core dumps to us.

 -- Martin Pitt <martin.pitt@ubuntu.com>  Tue, 13 Feb 2007 09:33:38 +0100

apport (0.53) feisty; urgency=low

  * apport/ui.py, open_url(): Remove some accidentally left-over debugging
    junk.
  * gtk/apport-gtk: Process pending GTK events after hiding the info
    collection window to avoid a hanging dead dialog.
  * gtk/apport-gtk: Do not count the lines of fields with binary data. This
    particularly avoids long delays with huge core dumps. (LP: #81979)
  * apport/ui.py, open_url(): Print URL to stdout, so that we can debug the
    weirdness in #83974.

 -- Martin Pitt <martin.pitt@ubuntu.com>  Mon, 12 Feb 2007 16:57:05 +0100

apport (0.52) feisty; urgency=low

  * apport/report.py: Fix hook directory to be
    /usr/share/apport/package-hooks/,  not /u/s/apport/.
  * Add doc/package-hooks.txt: Document per-package hooks, ship in package
    apport.
  * Add debian/apport.dirs: Ship package-hooks/ directory.
  * gtk/apport-gtk, qt4/apport-qt: Fix detection of binary data so that the
    CoreDump is not displayed as incomprehensible gibberish any more.
  * Add qt4/apport-qt.desktop.in and add it to POTFILES.in.
  * bin/apport-retrace: --verbose can now be specified multiple times to
    increase verbosity and debug package installation. Also, fix some quoting
    bugs. Thanks to Kees Cook for this!
  * qt4/apport-qt: Fix restart button handling. (LP: #84202)
  * qt4/apport-qt: Do not try to call splitlines() on a report value that is a
    file reference; just display the reference instead. (LP: #84196)
  * bin/apport: Disable for now, since the current kernel produces cropped
    core dumps and thus we get totally useless crash reports

 -- Martin Pitt <martin.pitt@ubuntu.com>  Fri,  9 Feb 2007 18:58:08 +0100

apport (0.51) feisty; urgency=low

  New feature: Qt4 GUI implementation:

  * Added qt4/: Qt4 implementation of the abstract user interface. Thanks to
    Michael Hofmann <mh21@piware.de> for that!
  * debian/copyright: Add Michael as copyright holder.
  * setup.py, debian/control, debian/apport-qt.install: Packaging bits for
    apport-qt.
  * Move translations from apport-gtk to apport, since they are shared between
    frontends. Add appropriate Conflicts/Replaces (we don't strictly need it
    here because we strip them anyway, but we need that for the moving icon
    anyway).
  * Move icon from apport-gtk to apport, since it is/can be shared between
    frontends.

  Improvements:

  * Replaced old apport.png icon stolen from bug-buddy with nice SVG one.
    Thanks to Troy Sobotka for this!
  * debian/copyright: Add Troy as copyright holder for the icon.
  * bin/apport-retrace, man/apport-retrace.1: Document that report can now be
    a LP bug number.

 -- Martin Pitt <martin.pitt@ubuntu.com>  Thu,  8 Feb 2007 20:01:12 +0100

apport (0.50) feisty; urgency=low

  * gtk/apport-gtk.glade: Fix 'prolem' typo.
  * bin/apport-retrace: Use python-launchpad-bugs to create a Report object
    from a given Launchpad bug number (given as argument instead of the report
    file path). Add appropriate p-l-b dependency.
  * gtk/apport-gtk: Mark '(binary data)' string as translatable.

 -- Martin Pitt <martin.pitt@ubuntu.com>  Thu,  8 Feb 2007 15:15:47 +0100

apport (0.49) feisty; urgency=low

  * gtk/apport-gtk.glade: Fix s/send/sent/ typo. Closes: LP#83061
  * apport/ui.py, create_crash_bug_title(): Cope with odd Tracebacks that are
    shorter than three lines. Add test case from the bug. Closes: LP#83556
  * apport/python_hook: Do not create a report if the binary is ignored. Add
    test case. Closes: LP#83566
  * gtk/apport-gtk: Do not save/alter crash dialog title any more, it's empty
    now.
  * apport/ui.py, open_url(): Check the user's session for
    ksmserver/gnome-session to decide whether to prefer kfmclient or
    gnome-open. Also, only call Firefox directly if gconf's prefered browser
    is actually Firefox. Closes: LP#82007

 -- Martin Pitt <martin.pitt@ubuntu.com>  Tue,  6 Feb 2007 18:33:15 +0100

apport (0.48) feisty; urgency=low

  New feature: Infrastructure for reporting kernel Oopses:

  * Add bin/kernel_hook and ship it in /usr/share/apport. The kernel can call
    this on an Oops. Add a test suite for it to test-hooks.
  * apport/ui.py: Add support for reporting ProblemType: Kernel reports, and
    add test suite for the workflow.
  * gtk/apport-gtk{,.glade}: Add implementation for ui_present_kernel_error().

  Improvements:

  * Merged various apport-retrace improvements from Kees' branch:
    - Add various options to override some report fields with local values.
    - Add --verbose option and be quiet by default.
    - Read ProcMaps for additional library dependencies, to also catch
      libraries loaded at runtime (plugins).
    - Set correct debug file directory when starting an interactive gdb
      session with -g.
  * Add gtk/apport-gtk.desktop.in: Desktop file for calling apport-gtk in
    'file a distro bug' mode, to be displayed in gnome-panel's System menu
    (see bug-reporting-tool spec). Also add a Makefile to do the
    intltool-merge dance, add it to POTFILES.in, and ship it in
    debian/apport-gtk.install.
  * bin/apport: Call add_os_info(), so that we get architecture information
    even for 'naked' reports which didn't go through UI enrichment.
  * Add ./test-hooks: Test suite for the various package hooks shipped with
    apport. Test the package problem hook for now.

  Bug fixes:

  * debian/control: Add missing python-apt dependency to apport
    (apport-retrace needs it). Thanks to Kees Cook for noticing.
  * debian/control: Add gdb dependency to python-apport.
  * backends/packaging-dpkg.py test suite: Verify that packages returned by
    get_dependencies() actually exist. This catches the 'chops off first
    letter of package name sometimes' bug.
  * backends/packaging-dpkg.py, _init_status(): Add missing space to Depends:
    field format in dpkg-query call. This fixes the chopped-off first letters
    in the 'Dependencies' report field.
  * setup.py: Remove version attribute, we do not update and use it anyway.
  * apport/ui.py: Do not crash if Package: specifies a nonexisting package.
    Display a proper error message instead. Add test_run_crash_errors() test
    case.
  * apport/report.py, add_package_info(): Fix crash when the first dependency
    is not installed. Closes: LP#82561
  * gtk/apport-gtk.glade: Remove window titles in alert dialogs to comply with
    Gnome HIG. Closes: LP#83123

 -- Martin Pitt <martin.pitt@ubuntu.com>  Mon,  5 Feb 2007 12:19:35 +0100

apport (0.47) feisty; urgency=low

  * apport/report.py, add_hooks_info(): Only use first part of 'Package:',
    there might be a version number and a changed files list which we must not
    propagate to the import statement. Closes: LP#82566

 -- Kees Cook <kees@ubuntu.com>  Wed, 31 Jan 2007 15:37:11 -0800

apport (0.46) feisty; urgency=low

  * debian/control: Bump dependencies to python-apport due to recent changes
    in expected return values in some UI functions. Closes: LP#82267
  * bin/package_hook: Remove erroneous 'import apport.packaging', which
    shadows the packaging variable in the apport package. This unbreaks the
    package problem hook. Closes: LP#82297

 -- Martin Pitt <martin.pitt@ubuntu.com>  Wed, 31 Jan 2007 07:51:24 +0100

apport (0.45) feisty; urgency=low

  New feature: Infrastructure for package install/upgrade failures:

  * Add bin/package_hook: Script for creating a report for a package
    installation/upgrade failure. It receives a package name, a number of log
    files, and an ErrorMessage: from stdin. This will be called from e.g.
    dist-upgrader.
  * setup.py, debian/apport.install: Ship package_hook.
  * apport/ui.py: If ProblemType is 'Package', call a new function
    self.ui_present_package_error() instead of presenting a crash. Add test
    suite checks for the package error report workflow.
  * apport/ui.py, create_crash_bug_title(): Create default bug title for
    package reports. Add various test cases.
  * gtk/apport-gtk{,.glade}: GTK implementation of ui_present_package_error().

  New feature: Maintain a per-binary blacklist to inhibit apport crash reports
  until the binary changes. Closes: LP#79408

  * apport/report.py: Add new Report methods check_ignored() and mark_ignore()
    to check for/set ignore list entries. Add test cases.
  * apport/ui.py: Add another return value of ui_present_crash() to specify
    whether or not to blacklist the current crash's executable. Check workflow
    of both responses in the test suite.
  * gtk/apport-gtk{,.glade}: Add a blacklist checkbox to the crash
    notification dialogs.
  * bin/apport: Do nothing if the current crash is blacklisted.
  * test-apport: Test blacklisting.

  Bug fixes:

  * gtk/apport-gtk: Fix return code for restarting the application ('reopen' ->
    'restart'). Closes: LP#81422
  * test-apport: Adapt to new core_pattern kernel interface mode:
    - Check core_pattern instead of the obsolete crashdump sysctl to determine
      whether or not apport is running.
    - Give apport max. 10 seconds to complete. The current kernel reaps the
      crashed process as soon as writing the core dump to the pipe is
      finished, but apport still needs to write the report file.
    - Do not EXFAIL the test for crashes in nonwriteable cwd any more, since
      it is now supposed to work (we do not write a core dump to the disk any
      more).
  * run-tests, use-local: Adapt to new core_pattern kernel interface.
  * apport: Improve logging of exceptions, include environment variables.
  * apport/report.py test suite: Use gdb to generate a test core dump, do not
    rely on kill(SIGSEGV) and the kernel to do it (since we now use a pipe in
    core_pattern).
  * backends/packaging-dpkg.py: Fix return value of get_modified_files() if
    dpkg .list file is missing.
  * apport/report.py, add_package_info(): Do not produce stray empty lines for
    uninstalled alternative dependencies.
  * apport/report.py: Fix test_add_gdb_info_script() to not leave behind a
    stray gzip process which randomly blocks stdin. Closes: LP#78421
  * backends/packaging-dpkg.py: Do not read the dpkg status in the
    constructor, but lazily initialize it when actually calling a query
    function. This avoids imposing the dpkg-query overhead for programs that
    import the apport package without doing package queries (such as any
    Python program under Ubuntu, due to the Python crash hook).
  * apport/ui.py, create_crash_bug_title():
    - Do not crash on an empty StacktraceTop. Closes: LP#81677
    - Do not mention an unknown function name ('??') in the bug title;
      instead, use the topmost function with a known name, or leave it out
      at all.
    - Add test cases for these situations.
  * apport/report.py, _get_ignore_dom(): Do not throw an error for an empty
    ignore list file.

  Code cleanups:

  * apport/report.py test suite: Refactorize generation of test crash program
    and core dump generation.
  * Consistently use 'in'/'not in' instead of find() for substring searches.
  * Changed the packaging backend import, so that its methods can now be
    accessed at apport.packaging instead of apport.packging.impl.

 -- Martin Pitt <martin.pitt@ubuntu.com>  Sun, 28 Jan 2007 12:34:05 +0100

apport (0.44) feisty; urgency=low

  Some more 'Need for Speed' optimizations:

  * backends/packaging-dpkg.py, _check_files_md5(): Also accept a md5sum
    string in addition to a md5sum file.
  * backends/packaging-dpkg.py, get_modified_files(): Compare package file's
    ctime and mtime against the package list file's mtime and only md5sum the
    files that are newer. This drastically reduces the amount of md5suming
    (usually to zero) and thus speeds up the information collection.
  * backends/packaging-dpkg.py: Use a single hackish 'dpkg-query --show *'
    as a portable variant of 'cat /var/lib/dpkg/status' to pre-fill the status
    cache with all packages instead of calling dpkg -s on every single package
    we query. This changes the time for figuring out dependencies and their
    versions from 'unbearable for many packages' to 'barely noticeable'.

  New feature: per-package apport hooks to collect additional information:

  * apport/report.py: Add method add_hooks_info() which executes a function
    add_info(report) from /usr/share/apport/<package>.py. Also add
    appropriate test cases. This provides per-package hooks for apport.
  * apport/ui.py: Call add_hooks_info() in the information collection thread.

  Bug fixes:

  * apport/report.py: Add some more test cases for _check_interpreted() for
    Python scripts.
  * apport/python_hook.py: Check for a correct ExecutablePath in
    test_general().
  * apport/python_hook.py: Use fileutils.likely_packaged() instead of
    checking for /tmp and home, so that we ignore stuff in /usr/local, too.
    Closes: LP#81244
  * apport/python_hook.py: If we figure out an ExecutablePath which is not
    actually an executable, do not create a report. This particularly affects
    interactive python sessions where sys.argv[0] is empty and thus
    ExecutablePath ends up being the current directory. Add test cases.
    Closes: LP#81237

 -- Martin Pitt <martin.pitt@ubuntu.com>  Wed, 24 Jan 2007 17:16:04 +0100

apport (0.43) feisty; urgency=low

  * apport/ui.py: Add method create_crash_bug_title() to construct a
    reasonable standard bug title for crash reports, so that the automatic
    duplicate detection actually has a chance to work. Also add test cases for
    various signal crashes and an unhandled Python exception.
  * apport/ui.py, file_report(): Submit a default bug title for crash reports.
    Closes: LP#79657

 -- Martin Pitt <martin.pitt@ubuntu.com>  Tue, 23 Jan 2007 16:26:40 +0100

apport (0.42) feisty; urgency=low

  New feature: https://wiki.ubuntu.com/ApportImprovements (kernel interface
  change):

  * bin/apport: Support calling without arguments, to support new semantics
    agreed in the ApportImprovements spec: macro values (in particular, pid
    and signal number) are passed as environment variables.
  * preloadlib/libapport.c: Simulate new kernel behaviour described above.
  * debian/apport.init: Set the kernel's core_pattern sysctl to pipe to apport
    if the edgy-style 'crashdump-helper' sysctl helper does not exist.

  Bug fixes:

  * bin/apport-retrace: Beautify error message when report file is not
    accessible. Closes: LP#79568
  * apport/ui.py: Fix crash in the bug pattern search thread if we could
    not determine a package name. Closes: LP#77872
  * bin/apport: Only unlink the core dump if it still exists. Closes: LP#80866
  * gtk/apport-gtk.glade: Fix expand/fill attributes so that the expander gets
    all the space when resizing the window. Closes: LP#80987
  * problem_report.py, write_mime(): Make sure that multi-line values that go
    to the summary are terminated with a newline.
  * apport/ui.py: Fix error message invocation for reporting cloakroom upload
    failure.
  * problem_report.py, write_mime(): Fix off-by-one comparison of the 'inline
    text' treshold, so that apport's StacktraceTop field appears in bug
    summaries. Also fix a corner case in CR line ending handling. Check both
    things in the test suite.
  * gtk/apport-gtk: Add missing 'import subprocess.'. Closes: LP#81007
  * debian/control: Bump apport's and apport-gtk's dependency to python-apport
    to make sure that apport.ui is available. Closes: LP#81019
  * apport/ui.py: Add missing 'import pwd'. Closes: LP#81033

  Minor improvements:

  * apport/ui.py: Get the cloakroom ticket number from the
    X-Launchpad-Blob-Token HTTP header instead of parsing the resulting page.

 -- Martin Pitt <martin.pitt@ubuntu.com>  Tue, 23 Jan 2007 11:27:20 +0100

apport (0.41) feisty; urgency=low

  New feature: Use Malone cloakroom for uploading reports. Closes: LP#70919

  * gtk/apport-gtk.glade: Redesign bug reporting dialog to have a 'Create bug
    report' and a 'Cancel' button. Also assign GTK_RESPONSE_* constants to the
    dialog buttons. Go back to Glade 2 since Glade 3 still sucks too much.
  * gtk/apport-gtk: Adjust workflow for sending report to Malone cloakroom
    instead of asking the user to attach the file. Sending is not yet
    implemented, though.
  * gtk/apport-gtk: Do not show any dialogs any more when filing a bug.
  * Add apport/MultipartPostHandler.py: This module provides an urllib2 opener
    for uploading file attachments to forms over HTTP POST. This module is
    (C) 2006 Will Holcomb <wholcomb@gmail.com> and was taken from
    http://odin.himinbi.org/MultipartPostHandler.py. (This is a serious hole
    of the Python standard library IMHO.)
  * apport/ui.py, file_report(): Upload blob to Malone (edge.launchpad.net for
    now), retrieve the ticket, and pass it to +filebug.

  Refactorizations:

  * gtk/apport-gtk: Major refactorization to use modal dialogs and run()
    instead of loosely coupled event handlers.
  * Add apport/ui.py: Abstract frontend which encapsulates the logic, workflow
    and UI independent bits and provides UI hooks for concrete
    implementations. This both makes it easy to write more frontends like Qt
    or CLI, and also makes the code automatically testable. Add an extensive
    testsuite.
  * run-tests: Add ui.py testsuite.
  * gtk/apport-gtk: Port to ui.py's UserInterface (which means moving 1/3 of
    the code into the new ui_*() methods and throwing away the rest).
  * Add apport/REThread.py: Enhanced threading.Thread class that can propagate
    the return value and uncaught exceptions of run() to the calling thread.
  * apport/ui.py: Get rid of thread_check_bugpatterns() and hackish exception
    handling, rewrite using REThread.
  * apport/ui.py, gtk/apport-gtk: Add progress bar to report upload. It is
    indefinite for now, because neither urllib2 nor httplib support upload
    progress.

  Bug fixes:

  * gtk/apport-gtk.glade: Merged Gnome HIG fixes from Sebastian Heinlein,
    thank you!
  * Merge patch from Sebastian Heinlein to properly treat the apport-gtk icon
    the dh_iconcache way and make it themeable. Thank you!
  * gtk/apport-gtk: Remove periods from primary dialog texts to comply with
    Gnome HIG standards.
  * backends/packaging-dpkg.py, get_file_package(): Process list files in
    chunks of 100, so that we do not exceed the maximum command line length if
    there is a large number of packages installed. Closes: LP#64839
  * gtk/apport-gtk: Use pgrep with -u instead of pidof for testing whether the
    crashed process is already running again, so that we do not match
    processes of other users. Add procps package dependency for this.
  * gtk/apport-gtk: Only offer to restart programs that are in the $PATH. E.
    g. /usr/lib/firefox/firefox-bin cannot be called directly.
    Closes: LP#79623
  * apport/report.py: Disassemble 16 instructions instead of 32 bytes to
    become independent of the instruction size. Thanks to Kees Cook for the
    patch!

 -- Martin Pitt <martin.pitt@ubuntu.com>  Mon, 22 Jan 2007 10:47:33 +0100

apport (0.40) feisty; urgency=low

  * debian/control: Add missing python-dev build dependency, which is
    apparently required for 2.5 now.

 -- Martin Pitt <martin.pitt@ubuntu.com>  Mon, 15 Jan 2007 11:06:20 +0100

apport (0.39) feisty; urgency=low

  * Introduce abstract packaging interface and move all dpkg/apt specific bits
    to a dpkg implementation of this packaging interface (merge
    apport/abstract-pkg branch):
    - Add apport/packaging.py: Abstract packaging system query interface.
    - Add backends/packaging-dpkg.py: dpkg implementation of abstract
      packaging interface.
    - run-tests: Run tests of all backends.
    - apport/fileutils.py, apport/report.py: Port to packaging.py interface.
    - debian/control: Drop python-apport's 'python-apt' dependency since the
      backend only uses dpkg now (without measurable performance penalty since
      it uses internal caching).
    - debian/rules: Install backends/packaging-dpkg.py as our packaging
      backend to apport/packaging_impl.py and remove it again on clean.

 -- Martin Pitt <martin.pitt@ubuntu.com>  Sat, 13 Jan 2007 15:53:08 +0100

apport (0.38) feisty; urgency=low

  * Add ./COPYING: GPL license.
  * debian/rules: Build POT file again.
  * apport/fileutils.py: Add get_all_system_reports() and
    get_new_system_reports() and added test cases. Now the test suite can also
    be run as root to be able to actually check their complete behaviour.
    Adapt the other tests to get along with running the tests as root.
  * bin/apport-checkreports: Add option --system to check for system crash
    reports. Closes: LP#62316
  * gtk/apport-gtk: If called through sudo to process system crashes, drop
    privileges to the original user in open_url() so that we get the web
    browser correctly. (LP#62316) Caveat: The user cannot actually attach the
    crash report file directly since it is not accessible to the user; this
    will get fixed once Malone is able to link a bug report with uploaded
    blobs.

 -- Martin Pitt <martin.pitt@ubuntu.com>  Fri, 12 Jan 2007 14:29:44 +0100

apport (0.37) feisty; urgency=low

  * problem_report.py: Remove the requirement that values must not contain
    empty lines. Add test cases that reading and writing values with empty
    lines works, and add a test case that load() properly complains about
    empty lines in debcontrol encoding (empty lines in values are encoded with
    a single space). Closes: LP#78094
  * apport/report.py test suite: Do not rely on a particular structure of the
    'cat' stacktrace; apparently this is not consistent across architectures.
    Instead, compile a segfaulting mini C program, let it dump core, and test
    add_gdb_info() on it instead. This also allows us for a more rigid check
    of StacktraceTop.

 -- Martin Pitt <martin.pitt@ubuntu.com>  Mon,  8 Jan 2007 14:44:08 +0100

apport (0.36) feisty; urgency=low

  * gtk/apport-gtk.glade: Restore pulse step of progress bar (this apparently
    got destroyed when saving with Glade 3).
  * gtk/apport-gtk{,.glade}: Terminate the program properly when closing the
    progress dialog instead of exiting with an exception.
  * gtk/apport-gtk: Defer opening of the bug reporting window a bit so that
    it appears on top of the browser window. Also enable the task bar blinking
    for it when it is in the background.
  * gtk/apport-gtk.glade: Restore vertical padding of bug report dialog labels
    (another Glade 3 transition regression).
  * bin/apport-retrace, apport/report.py: Call gdb on InterpreterPath if
    present; calling it on a script does not yield anything useful. Add a test
    case to report.py.
  * debian/apport.init: Use mkdir -p instead of install -d, since install is
    not in /bin. Thanks to Kees Cook for catching this.
  * debian/control: Add missing python-apport dependency 'python-apt', which
    is not caught by ${python:Depends}.
  * gtk/apport-gtk: Catch MemoryError when loading a report and display an
    error dialog instead of just crashing. Closes: LP#76235
  * gtk/apport-gtk: Properly catch exceptions from the bug pattern check
    thread to avoid useless backtraces like in bug #75160.
  * gtk/apport-gtk: Catch exceptions from decoding of damaged reports and
    display an error message instead of crashing. Closes: LP#77149
  * apport/report.py: Add missing import of 'time' to test suite.

 -- Martin Pitt <martin.pitt@ubuntu.com>  Fri,  5 Jan 2007 09:49:01 +0100

apport (0.35) feisty; urgency=low

  Optimizations:

  * apport/fileutils.py: Split out heuristics for determining whether a file
    belongs to a package to new function likely_packaged() and add test cases.
  * bin/apport: Do not use the expensive find_file_package() any more, use
    likely_packaged() instead. This will create initial reports in some
    corner cases (like custom non-packaged executables in /usr/bin/), but
    greatly reduces I/O impact at crash time. We rely on apport-gtk to deal
    with reports that do not actually belong to a packaged executable.
  * apport/report.py, add_gdb_info(): Call gdb just once and split the output
    instead of calling it again for each command. This should significantly
    speed up the gdb stage especially for large programs/core dumps.
  * Use cStringIO instead of StringIO in modules.
  * gtk/apport-gtk: Code cleanup and refactorization:
    - Move iteration over crash reports into __main__ to simplify housekeeping
      in the ApportGTK class and get rid of some functions.
    - Refactor creation of temporary report file.
  * gtk/apport-gtk.glade: Split the text in the progress bar dialog so that we
    can use it for multiple steps (like uploading data to Malone) while not
    breaking translations.

  New feature: Bug reporting tool (https://wiki.ubuntu.com/BugReportingTool)

  * gtk/apport-gtk: Split out crash report initialization to new function
    show_crashes() so that we can use the frontend for other purposes like bug
    reporting.
  * gtk/apport-gtk: Add --file-bug, --package, and --pid options; if given,
    create a bug report about the given package instead of viewing crash
    reports.
  * gtk/apport-gtk{,.glade}: Generalize some strings to not talk about 'crash'
    any more, to make them suitable for bug reporting, too.
  * gtk/apport-gtk: Support --file-bug without specifying a package or a PID
    for filing generic distro bugs.
  * problem_report.py: Add new method write_mime() to encode a problem report
    in MIME/Multipart RFC 2822 format (i. e. an email with attachments). Short
    values are aggregated into the first inline text/plain part, large values,
    binary values, and file references get gzip compressed separate
    attachments. Also add various test cases.

  Bug/crash information:

  * apport/report.py, add_user_info(): Add list of system groups that the user
    belongs to.
  * bin/apport: Call add_user_info(), check functionality in test-apport.
  * apport/report.py, add_gdb_info(): Add field 'StacktraceTop' with the top
    five functions on the stack and no local variables. This reduced 'glimpse'
    is suitable for inline display in bug reports and automatic processing
    (dup finders, etc).

  Bug fixes:

  * po/Makefile: Add top_srcdir to work with current intltool.
  * po/de.po: Unfuzz some strings.
  * apport/report.py, add_gdb_info(): Strip away the 'No symbol table info
    available' messages from stack traces.
  * apport/report.py, test_search_bug_patterns(): Use security.u.c. instead
    of archive.u.c., since the latter times out too often.

 -- Martin Pitt <martin.pitt@ubuntu.com>  Wed,  3 Jan 2007 16:45:20 +0100

apport (0.34) feisty; urgency=low

  * apport/fileutils.py, mark_report_seen(): Do not bail out if os.utime()
    fails due to access permissions. This happens if the file does not belong
    to the user calling apport-gtk, but is world-readable (such as ubiquity
    crash reports). If utime() fails, repeatedly open()/close() the file for
    reading until atime != ctime, or the 1.2s timeout is reached.
    Closes: LP#72250
  * apport/python_hook.py: Add unit test, call that in run-tests.
  * apport/python_hook.py: Chmod the generated report to 0600 to not expose
    potentially private data to the world, and to be consistent with other
    crash reports.
  * apport/fileutils.py: Add check_files_md5() and test cases.
  * apport/report.py, add_package_info(): Append list of modified package
    files to Package: and Dependencies: value. Closes: LP#70946
  * bin/apport-retrace: Get along with Package:/Dependencies: fields with list
    of modified files.

 -- Martin Pitt <martin.pitt@ubuntu.com>  Fri, 22 Dec 2006 12:40:55 +0100

apport (0.33) feisty; urgency=low

  * debian/rules: Convert to cdbs. This fixes the dh_pysupport invocation
    along the way, too.
  * gtk/apport-gtk: Rework web browser invocation: Use kfmclient if available,
    fall back to firefox-remote, then to webbrowser.open(). Do not call
    x-www-browser any more since this would block if no running browser was
    open before.
  * Drop the apport_utils module (and with it the python-apport-utils
    package), it became too much of a dumping ground. The report file handling
    functions now live in apport.fileutils, and the debugging information
    collectors are now methods of a new 'Report' class (subclass of
    ProblemReport) in the new apport.report module. Adjust all programs
    accordingly.
  * Add debian/python-apport.postinst: Remove old .pyc and .pyo cruft on
    upgrades to clean up after our broken dh_pysupport invocation in earlier
    versions, so that the new modules are actually used.
  * Remove debian/apport.postinst: Those cleanups were only necessary for
    intra-edgy upgrades.

 -- Martin Pitt <martin.pitt@ubuntu.com>  Tue, 19 Dec 2006 01:15:27 +0100

apport (0.32) feisty; urgency=low

  * apport_utils.py: Filter out "no debugging symbols found" warnings from gdb
    outputs, and add some tests for this. Thanks to Kees Cook for the patch!
  * test-apport: Fix AGENTPATH directory when building the preload library
    (recently moved to bin/).
  * use-local: Fix path to apport as well (recently moved to bin/).
  * apport-retrace: Use ldd on InterpreterPath if present; ldd'ing scripts
    will not get us very far. Closes: LP#72201

 -- Martin Pitt <martin.pitt@ubuntu.com>  Thu, 14 Dec 2006 13:42:58 +0100

apport (0.31) feisty; urgency=low

  * Move scripts to bin/ in source package.
  * Add apport/python_hook.py: Default exception handler for Python, to create
    apport reports for unhandled exceptions. Thanks to Robert Collins
    <robert@ubuntu.com> for this! Closes: LP#70957
  * Add new package python-apport to ship the new Python package 'apport'.
    This includes the python crash hook for now, but in the near future
    apport-utils will get redesigned and put into this package, too.
  * debian/control: apport now depends on python-apport instead of
    python-apport-utils.
  * apport_utils.py: Quiesce gdb error messages in test suite.

 -- Martin Pitt <martin.pitt@ubuntu.com>  Sat, 25 Nov 2006 12:30:41 +0100

apport (0.30) feisty; urgency=low

  * test-apport, use-local: Support both kernel 2.6.17 and 2.6.19 sysctl names
    (crashdump-helper vs. crashdump).
  * gtk/apport-gtk.glade: Improve dialog title capitalization.
    Closes: LP#70652.
  * debian/apport.cron.daily: Immediately exit if /var/crash does not exist.
    Create /var/crash in debian/apport.init if it does not exist.
    Closes: LP#71599
  * Convert all tabs in Python source code files to spaces to comply to PEP 8.
    Thanks to Robert Collins for pointing this out.
  * apport_utils.py, gtk/apport-gtk: Do not pass None to subprocess arguments
    if report belongs to a non-packaged program. Thanks to Robert Collins for
    discovering and fixing this! Closes: LP#70942
  * debian/apport.init: Change /var/crash permissions to 1777, so that custom
    crash handlers (in Python/Mono/etc.) can put reports there.

 -- Martin Pitt <martin.pitt@ubuntu.com>  Sat, 25 Nov 2006 10:44:33 +0100

apport (0.29) feisty; urgency=low

  * apport-retrace: Do not crash if a linked library is not a dependency.
    Closes: LP#65914
  * apport_utils.py:
    - Add test_find_file_package_diversion() selftest to check diversion
      handling.
    - find_file_package(): Check for and respect diversions.
    - Closes: LP#65917
  * debian/apport.init, test-apport, use-local: Adapt to 'crashdump-helper' ->
    'crashdump' sysctl renaming in 2.6.19.
  * test-apport: Restore cwd even when failing a test.
  * problem_report.py, ProblemReport.write(): Support file-like objects as
    argument of file references to support direct reading from pipes. Add test
    case test_write_fileobj().
  * apport: Support '-' as core file argument, in which case the core will be
    read from stdin. This paves the way for using Linux 2.6.19's 'pipe
    core_pattern' feature. Bump python-problem-report dependency to >= 0.29
    for this.
  * apport: Confine permissions of log file to root:adm 0640, just in case.
  * apport: Temporarily drop real u/gid to target user for the os.access()
    tests, so that normal users cannot verify the existence of a given
    inaccessible file. Add comprehensive tests to apport_utils' test suite and
    test-apport. Thanks to Kees Cook for this patch!
  * apport_utils.py, find_file_package(): Terminate fgrep options with '--' to
    avoid problems with funny file names. Thanks to Kees Cook for spotting
    this!
  * test-apport: Automatically detect whether ULIMIT_CORE is nonzero, and
    adapt tests accordingly: check that core still exists after invoking
    apport, and clean it up.
  * apport-retrace: Add new mode -g/--gdb which starts an interactive gdb
    session with the report's core dump. Add this to man/apport-retrace.1, too.
  * apport-retrace: If -c is given, completely remove the CoreDump field from
    the report instead of setting it to 'removed'.
  * test-apport: When using 'lib' mode, point APPORT_LOG_FILE to a temporary
    file. Print it if the test suite fails.
  * test-apport: Fix EXFAILure of the 'core dump works for non-writable cwds'
    test case.
  * preloadlib: Support -DPIPE_CORE mode which emulates the
    pipe-in-core_pattern mode of kernel 2.6.19.
  * test-apport: Build preload library with core piping. No more failed test
    suite checks in 'lib' mode.

 -- Martin Pitt <martin.pitt@ubuntu.com>  Sun,  5 Nov 2006 07:10:30 -0800

apport (0.28) edgy; urgency=low

  "No core - ignore!"

  * apport: Do not create a report for crashes which we do not get a core dump
    for. The reports are useless and only clutter our bug tracker.

 -- Martin Pitt <martin.pitt@ubuntu.com>  Mon,  9 Oct 2006 15:22:32 +0200

apport (0.27) edgy; urgency=low

  * apport: Ignore SIGABRT for now; it's usually signalled from abort() or
    assertion failures and we only get reports with unusable stack traces for
    it (see #61938).
  * gtk/apport-gtk: If gnome-open is not available, fall back to x-www-browser
    instead of using webbrowser.py, to respect default browser in XFCE.
    Closes: LP#64209
  * apport: use os.nice() instead of executing 'renice'. Thanks to Benoit
    Boissinot for noticing.
  * apport_utils.py, find_file_package(): Lower() both strings in the speedup
    heuristics to match e. g. /usr/bin/Xorg -> xserver-xorg. Thanks to Kees
    Cook!
  * apport_utils.py, report_add_package_info(): Do not crash if we encounter a
    'None' current version, which can happen with uninstalled alternative
    dependencies. Thanks to Kees Cook for tracking this down!

 -- Martin Pitt <martin.pitt@ubuntu.com>  Fri,  6 Oct 2006 17:15:08 +0200

apport (0.26) edgy; urgency=low

  * apport-retrace: Clean up code a bit:
    - Move option parsing to separate function.
    - Use apport_utils' report_add_gdb_info() instead of duplicating the gdb
      code.
  * apport_utils.py, report_add_gdb_info(): Add optional parameter 'debugdir'
    to specify an alternate debug file symbol root directory.
  * apport-retrace: Add option -d/--download-debug to automatically download
    available ddebs, create a temporary debug symbol directory from already
    installed and downloaded ddebs, and point gdb to use that. Also add option
    -C/--cache-dir to specify a permanent ddeb cache directory (by default, a
    temporary one is used). Update the manpage accordingly.
  * apport-retrace: Make the best out of a report without packaging
    information (which can happen if the user does not click on 'report bug'
    in apport-gtk).
  * apport_utils, report_add_proc_info():
    - Move heuristics for detecting interpreted scripts to a separate function
      to be able to provide separate test cases for it. Check a few more
      special cases for mono programs.
    - Make interpreter heuristics even scarier to detect some more mono corner
      cases (like banshee and beagled-helper). Closes: LP#58859

 -- Martin Pitt <martin.pitt@ubuntu.com>  Wed,  4 Oct 2006 19:10:47 +0200

apport (0.25) edgy; urgency=low

  * Drop apport-gtk's update-notifier dependency to a Recommends:.
  * apport_utils.py, report_add_gdb_info(): Add register dump and disassembly
    of the last 32 bytes, they might be useful to see what's going on
    sometimes. Thanks to Kees Cook for the idea and the patch.
  * test-apport, check_crash(): Verify that a crash does not leave a core file
    behind. (Test for LP#62972)
  * preloadlib/libapport.c: Do not unlink the core file after calling apport,
    but set REMOVE_CORE=1 environment instead. This matches the current
    kernel behaviour.
  * apport: Register an atexit handler as early as possible for unlinking the
    core dump if REMOVE_CORE environment is set. Closes: LP#62972
  * apport: Set nice level 10 instead of 5. Closes: LP#63099

 -- Martin Pitt <martin.pitt@ubuntu.com>  Mon,  2 Oct 2006 14:21:53 +0200

apport (0.24) edgy; urgency=low

  The "Need for speed" release -- rrrroarrr!

  * apport: Remove _copy_shrink_corefile(): While this has an enormous impact
    on the size of an uncompressed core dump, it only causes a negligible size
    reduction of the bzip2'ed core, but it needs a lot of I/O resources for
    large core dumps.
  * problem_report.py:
    - Use zlib instead of bzip2 for compressing the binary data (in
      particular, core dumps). This results in slightly bigger files, but speeds
      up compression a lot (30 seconds vs. ~2:45 minutes for a Firefox core dump
      on my slow iBook). Closes: LP#61538
    - ProblemReport.read(): Support both bzip2 and zlib compression to be able
      to read existing reports, too.
    - Add/Adapt test cases.
  * Move InformationCollector._get_gdb() from apport to apport_utils.py
    report_add_gdb_info(), and add a test case for it.
  * apport_utils.py, report_add_package_info(): Support calling without a
    package name, then it will be figured out from ExecutableName. Extend test
    case accordingly.
  * test-apport: Do not require apport reports to contain gdb, packaging, and
    OS information, since we are going to move them out of apport.
  * apport: Do not collect static information. It requires a lot of CPU and
    I/O resources and slows down the machine a lot, and it can be added to
    the report later in the frontend. This also gets rid of the entire
    InformationCollector class, since everything has been moved to
    apport_utils.py now. Closes: LP#62542
  * apport: Do not intercept KeyboardInterrupt as unhandled exception (only
    useful for command line debugging, though).
  * problem_report.py: Add test case for appending new data to an existing
    report, fix write() function to not rely on an existing ProblemType key.
  * problem_report.py: Add new method ProblemReport.add_to_existing() to
    update an already existing problem report with new data. Add test case.
  * apport_utils.py, mark_report_seen(): Use os.utime() instead of
    open()/read() and a timeout for simpler and faster operation.
  * gtk/apport-gtk:
    - Collect gdb/packaging/operating system information when the user chooses
      to file a bug and update the apport report.
    - Change the 'Downloading bug patterns...' progress dialog to 'Collecting
      information about the crash...'.
  * debian/control: Bumped library dependencies of apport-gtk, added
    update-notifer dependency.

 -- Martin Pitt <martin.pitt@ubuntu.com>  Fri, 29 Sep 2006 15:47:56 +0200

apport (0.23) edgy; urgency=low

  * apport: Reset signal handler to SIG_IGN in the crash signal handler, to
    avoid an endless crash/handler loop (noticed during debugging LP#61708).
  * debian/apport.init: Do not let the script run with set -e, so that
    do_{start,stop} can deliver their return codes for proper evaluation,
    instead of immediately existing. Closes: LP#61796
  * test-apport: Check that SIGQUIT does not generate a report. (Check for
    bug #62511).
  * apport: Ignore SIGQUIT. Closes: LP#62511

 -- Martin Pitt <martin.pitt@ubuntu.com>  Thu, 28 Sep 2006 20:57:38 +0200

apport (0.22) edgy; urgency=low

  * apport_utils.py, report_add_proc_info(): Make 'interpreted script'
    detection more general to also work for mono programs.
  * test-apport: Check that non-packaged scripts do not generate a report.
  * apport: Call ic.collect_runtime_information() earlier and drop the local
    /proc/pid/exe examination, so that we get proper script detection. This
    avoids getting crash reports for non-packaged scripts (see test case
    change from above).
  * apport: Do not try to chmod the report file if we could not create it and
    output to stderr instead (this mainly affects local testing only).
  * apport_utils.py, find_file_package(): First grep the package lists whose
    names are a substring of the crashed binary name (or vice versa), to
    immensely speed up the package name determination in many cases.
  * apport: Drop the maximum number of consecutive crashes per executable
    from 5 to 2. 5 creates a too bad user experience and creates the
    impression that it will never stop. Closes: LP#61078

 -- Martin Pitt <martin.pitt@ubuntu.com>  Tue, 19 Sep 2006 16:16:46 +0200

apport (0.21) edgy; urgency=low

  * apport: Keep a partially written report with '000' permissions, and only
    chmod it to 0600 when it is fully written. This stops update-notifier from
    picking up half-written reports and get activated several times.
    Closes: LP#59988
  * apport: Add the executable path to the first line of logging.
  * apport: Run the complete code under control of the general exception
    fallback handler.
  * debian/apport.default: Increase maximum core size to 200 MB, to also catch
    Firefox and Evolution core dumps.
  * apport_utils.py, find_file_package(): Before searching the dpkg database
    (which is expensive), check if the executable path matches a whitelist of
    path prefixes. This replaces the weaker blacklist (/tmp and /home) in
    apport itself.
  * gtk/apport-gtk: Show a progress dialog while checking for bug patterns and
    execute report_search_bug_patterns() in a separate thread, so that the UI
    is not potentially blocked for a long time.
  * apport: Gracefully abort if we cannot readlink /proc/pid/exe, instead of
    falling over with an exception. Closes: LP#59993
  * debian/rules: Use 'multiuser' instead of 'defaults' for dh_installinit.
    Clean up the unnecessary rc symlinks in postinst and add appropriate
    sysv-rc dependency.

 -- Martin Pitt <martin.pitt@ubuntu.com>  Thu, 14 Sep 2006 23:16:26 +0200

apport (0.20) edgy; urgency=low

  * apport: Renice ourself to priority 5 to not slow down the user's processes
    so heavily.
  * Add manpages for apport-retrace(1) and apport-unpack(1) and install them
    into apport. Closes: LP#58463
  * problem_report.py: Test attaching two files instead of one in the
    test_write_file() regression check to assert correct key sorting.
  * problem_report.py: Alter write() method to sort binary data to the end of
    the report. This makes reports easier to read, and also shows relevant
    information more quickly when progressively loading them in a web browser.
    Adapt regression tests accordingly.
  * Move setting of ExecutablePath from apport's InformationCollector ctor to
    apport_utils' report_add_proc_info(), where it belongs to. Check
    ExecutablePath in apport_utils' regression tests.
  * apport-unpack: Support '-' as report argument to read from stdin.
  * apport_utils.py, report_add_proc_info():
    - Apply some heuristics to determine whether the crashed process is an
      interpreted script (check if the Name in /proc/pid/status matches
      the second /proc/pid/cmdline part, and if that command line argument is
      an existing executable file). In the case of an interpreted script, set
      ExecutablePath to the script and InterpreterPath to the actually crashed
      ELF binary.
    - Test this with a shell (/bin/zgrep) and a Python (./apport-unpack)
      script in the test suite.
    - Closes: LP#58859
  * Add debian/apport.logrotate to add a daily 7-step /var/log/apport
    log rotation.
  * test-apport: Fix WCOREDUMP() and pidof checks in check_crash().
  * apport: Install a signal handler for all 'crashy' signals, which just logs
    the signal and stack info and exits. This should avoid a crashing apport
    examining itself, possibly in an endless loop. Closes: LP#58873

 -- Martin Pitt <martin.pitt@ubuntu.com>  Mon, 11 Sep 2006 09:20:18 +0200

apport (0.19) edgy; urgency=low

  * apport_utils.py: Add function report_search_bug_patterns(): Try to
    download a package specific bug pattern XML file from a given URL base
    directory and return the bug URL in case of a match. Also add extensive
    test suite check.
  * test-apport: Fix help message.
  * apport-gtk: Make use of the new report_search_bug_patterns() function and
    display appropriate instructions on match. Bump python-apport-utils dependency.

 -- Martin Pitt <martin.pitt@ubuntu.com>  Tue,  5 Sep 2006 11:31:17 +0200

apport (0.18) edgy; urgency=low

  The "mating dance for ubiquity" release.

  * apport-gtk:
    - Use pidof's -x option in the detection whether the program is already
      running to correctly handle scripts.
    - Do not assume the presence of the ExecutablePath key in reports, but
      gracefully fall back to Package.
    - If the report specifies an explicit DesktopFile, use that instead of
      trying to figure it out.
    - Only created reduced report and show the radio buttons if there are
      actually removed fields.
    - Change tooltip of 'reduced report' radio button to be more generic (do
      not refer to the memory dump, but to 'large items', since this is what
      apport-gtk currently does).
    - Support new field 'BugDisplayMode: file | list (default)'. In 'file'
      mode, display the /+filebug page instead of /+bugs and change
      instructions accordingly.
    - Use the ProcCmdline attibute to restart an application; correctly
      parsing of all the desktop file is just not possible at this point.
    - Support new field 'RespawnCommand' to use custom respawning command.
  * problem_report.py: Add method has_removed_fields() to check whether load()
    skipped any fields due to binary=False. Add test suite check.
  * apport_utils.py: Fix the quoting in ProcCmdline so that it is fully shell
    compatible.
  * run-tests: Check if kernel crash dump helper is active, and if so, run
    test-apport in kernel mode.
  * problem_report.py: Support an optional second argument of file references
    which controls whether or not the file contents will be compressed/encoded
    (defaults to True for backwards compatibility). Add test suite checks.

 -- Martin Pitt <martin.pitt@ubuntu.com>  Fri, 25 Aug 2006 14:01:47 +0200

apport (0.17) edgy; urgency=low

  * Move packaging information collection from apport to new function
    report_add_package_info() in apport_utils.py, add test suite check.
  * Move operating system information collection from apport to new function
    report_add_os_info() in apport_utils.py, add test suite check.
  * Move /proc information collection from apport to new function
    report_add_proc_info() in apport_utils.py, add test suite check, and fix
    handling of failed /proc/$$/environ reading.
  * preloadlib/libapport.c: Route gcore's stderr to /dev/null to suppress
    error messages during the test suite and to become more compatible to the
    kernel behaviour.
  * Change apport_utils.py to be a public module and ship it in the new
    python-apport-utils package, so that other applications like ubiquity can
    use it easily.
  * po/de.po: Add new translations to make this complete again.
  * problem_report.py, apport_utils.py: Prepend UnitTest classes with '_' so
    that they do not appear in the help() output.
  * apport_utils.py: Add make_report_path(), which constructs the canonical
    crash report pathname for a given report.
  * Add debian/apport.postinst: Remove /usr/share/apport/apport_utils.pyc when
    upgrading from an earlier version, so that the programs in
    /usr/share/apport actually use the version from p-apport-utils.

 -- Martin Pitt <martin.pitt@ubuntu.com>  Tue, 22 Aug 2006 18:14:00 +0200

apport (0.16) edgy; urgency=low

  *  test-apport: Check that non-packaged binaries do not generate a report.
  * apport_utils.py: Add find_file_package() to find the package a file
    belongs to. This uses fgrep /var/lib/dpkg/info/*.list which is much faster
    than dpkg -S. Also add test suite check.
  * apport: Use find_file_package() instead of direct dpkg -S call and pass
    the result to the InformationCollector ctor to avoid grepping the dpkg
    lists twice.
  * apport: Immediately exit if the executable name starts with /home or /tmp,
    to avoid grepping the dpkg database in the common developer case.
  * apport: Replace 0-bytes in ProcCmdline with spaces to keep them readable.
  * apport-gtk: Offer an alternative small report (without the core dump) for
    users with slow internet connection.

 -- Martin Pitt <martin.pitt@ubuntu.com>  Mon, 21 Aug 2006 19:34:47 +0200

apport (0.15) edgy; urgency=low

  * Add apport-unpack: Script to extract the fields of a problem report into
    separate files into a new or empty directory. Mainly useful for extracting
    compressed binary data like the core dump.
  * test-apport: Check that dumped environment only contains security
    insensitive variables.
  * apport: Filter out all environment variables but $SHELL, $PATH, and
    locale/language related ones. Closes: LP#56846
  * test-apport: Delete test report in the cleanup handler so that the
    kernel-mode test can be run multiple times without manual cleanup.
  * test-apport: Check for running apport and test executable processes in
    check_crash().
  * preloadlib/libapport.c: Improve error checking, some robustification.
  * test-apport: If using the preload library, wait a second between the test
    process invocations in the flooding test to mitigate a strange race
    condition that sometimes causes the signal handler not to be executed.

 -- Martin Pitt <martin.pitt@ubuntu.com>  Sun, 20 Aug 2006 16:28:43 +0200

apport (0.14) edgy; urgency=low

  * preloadlib/libapport.c: Write core dump into cwd instead of /tmp to act
    like the current kernel.
  * apport_utils.py: Check APPORT_REPORT_DIR environment variable for an
    alternate crash report directory. This is mainly useful for a local test
    suite.
  * apport: Quiesce the apt module's FutureWarning.
  * preloadlib/libapport.c: Re-raise the signal instead of doing exit() so
    that the process exits with the same code as it would do without the
    library.
  * preloadlib/libapport.c: Close stdout for gcore process.
  * Add test-apport: Use preloadlib/ and APPORT_REPORT_DIR to create a
    sandboxed environment and run various apport functionality tests. Also add
    this script to run-tests.
  * apport_utils.py, delete_report(): Actually try to unlink the report before
    falling back to truncating it to zero bytes.
  * preloadlib/libapport.c: Close stderr for apport process.

 -- Martin Pitt <martin.pitt@ubuntu.com>  Fri, 18 Aug 2006 15:46:37 +0200

apport (0.13) edgy; urgency=low

  * Do not run the test suite on build since on the buildds modifying
    file atimes does not work.

 -- Martin Pitt <martin.pitt@ubuntu.com>  Fri, 18 Aug 2006 00:59:26 +0200

apport (0.12) edgy; urgency=low

  * apport-gtk: Make bug report window resizable when the details are
    expanded. Closes: LP#56672
  * apport_utils.py: Add get_recent_crashes() and a test suite check for it.
  * apport: If the same binary produced more than 5 crashes in the last 24
    hours, ignore the crash. This is a hideous and pretty ad-hoc band-aid to
    avoid flooding users with reports for continuously crashing respawning
    processes. Closes: LP#56362
  * apport: Clean up exit codes to only exit with 0 if report was created, and
    with 1 otherwise (to become more compatible to proposed future kernel
    behaviour, where core dumps are only generated on demand).
  * Add run-tests script which calls all available selftests.
  * debian/rules: Run run-tests during build to have the package FTBFS on
    regressions. Add python build dependency for this (it is already there
    implicitly anyway).

 -- Martin Pitt <martin.pitt@ubuntu.com>  Thu, 17 Aug 2006 16:06:41 +0200

apport (0.11) edgy; urgency=low

  * gtk/apport-gtk.glade: Remove separators from dialogs. Closes: LP#56326
  * apport:
    - Move information collection from ctor to two new separate functions
      collect_runtime_information() (fast, privileged, crashed process must
      exist) and collect_static_information() (slow, unprivileged, crashed
      process does not need to exist). This allows a cleaner design.
    - Add missing close() call in init_error_log().
    - Do not catch SystemExit in the final catch-all-and-log clause (will
      become important once we switch to master/slave processes).
    - Clean up handling of temporary files.
    - Log successful report creation with file and package name, to ease
      debugging.
    - transitive_dependencies(): Do not break on pure virtual dependencies
      (like perl-api-XXX).
  * Add debian/apport.default: Default file to disable apport entirely and to
    change the maximum size of kernel created core dumps.
  * debian/apport.init: Evaluate new default file.

 -- Martin Pitt <martin.pitt@ubuntu.com>  Wed, 16 Aug 2006 17:05:19 +0200

apport (0.10) edgy; urgency=low

  * apport-gtk: Show report file size in bug report window.
  * apport: Correctly handle relative paths to core dumps (use crashed
    process' cwd).
  * Fix the GPL URLs in source file's copyright comments.
  * debian/apport.cron.daily: Add -mindepth 1 to find commands to avoid
    attempting to remove the /var/crash/ directory. Closes: LP#55107
  * problem_report.py:
    - Fix precise whitespace handling in continuation lines, add selftest.
    - Add selftest for reading a report, modifying fields, and writing it
      back.
    - Fix writing back binary data, adapt test suite to check it.
    - Fixed ProblemReport.load() to clean up old data, added selftest.
    - Restructure class to inherit from IterableUserDict and throw away all
      the now obsolete dictionary wrapper methods.
  * debian/apport.init: Add colon to description to make output less
    confusing.
  * Add apport-retrace and install it into apport: This tool takes a crash
    report and refreshes the stack traces in it. This is particularly useful
    if debug symbols are installed now, but haven't been at the time the crash
    occured.

 -- Martin Pitt <martin.pitt@ubuntu.com>  Fri, 11 Aug 2006 15:40:05 +0200

apport (0.9) edgy; urgency=low

  * apport: Call objcopy to throw out READONLY/CODE sections from the core
    dump, which drastically reduces its (uncompressed) size (factor 2 to 10).
    This has little effect on the bzip2'ed core dump, though.
  * apport:
    - Support an optional third command line argument which specifies the
      location of a core dump.
    - If a core dump is given, call gdb on the core dump instead of the
      crashed process. We cannot attach to the latter if we are called by the
      kernel (since the crashed process is in uninterruptible kernel sleep).
    - If no core dump is given, do not attempt to do anything gdb related.
    - This matches the future behaviour of the kernel crash dump helper while
      remaining compatible to the previous call semantics.
  * Add preloadlib/{Makefile,libapport.c}: LD_PRELOADable library which
    emulates the future kernel behaviour. This is ONLY for testing and
    development purposes. It uses unsafe temporary file handling and thus must
    not be used on production boxes!
  * Ship preloadlib/* as examples in package 'apport' for people who want to
    play with it until the new kernel arrives.
  * Add preloadlib/README: Explain how to use the preload library.

 -- Martin Pitt <martin.pitt@ubuntu.com>  Wed,  9 Aug 2006 12:12:20 +0200

apport (0.8) edgy; urgency=low

  * apport_utils.py:
    - Add two new functions seen_report() and mark_report_seen().
    - get_new_reports(): Only return unseen reports, add function
      get_all_reports() for the old behaviour.
  * gtk/apport-gtk.py: Do not delete reports after notifying about them. This
    way, we do not need to add another button to save the report (which is
    considered evil UI-wise), but still retain the report for filing and
    examining later.
  * Replace all usages of '/var/crash' to a new global variable in
    apport_utils; this is particularly useful for test suites.
  * apport.py: Overwrite old reports if they are seen.
  * apport_utils.py: Add a test suite for all exported functions.

 -- Martin Pitt <martin.pitt@ubuntu.com>  Tue,  8 Aug 2006 19:29:23 +0200

apport (0.7) edgy; urgency=low

  * Add apport_utils.py: Factorize out some common code of apport-gtk,
    possible future frontends, and some backend tools.
  * Add apport-checkreports: Test if there are new crash reports for the
    invoking user. This factorizes out the tests we currently do in
    update-notifier and makes them easier to change and keep in sync with
    apport itself. Ship the script in the apport package.

 -- Martin Pitt <martin.pitt@ubuntu.com>  Tue,  8 Aug 2006 17:24:46 +0200

apport (0.6) edgy; urgency=low

  * Add missing intltool build dependency to fix FTBFS.

 -- Martin Pitt <martin.pitt@ubuntu.com>  Thu,  3 Aug 2006 09:15:42 +0200

apport (0.5) edgy; urgency=low

  * apport-gtk: Remove the crash report after it got displayed.
  * apport-gtk: Fix exception on startup if no readable crash reports exist.

 -- Martin Pitt <martin.pitt@ubuntu.com>  Wed,  2 Aug 2006 23:42:34 +0200

apport (0.4) edgy; urgency=low

  * Implement completely new UI according to the design described at
    https://wiki.ubuntu.com/CrashReporting. Many thanks to Matthew Paul
    Thomas!
  * po/Makefile: Fix default target to not just break. Now it builds the .pot
    file.
  * debian/rules: Build .pot file on package build for automatic Rosetta
    import.
  * Bring German translations up to date.
  * po/Makefile: Supply '--language=python' to intltool-update to properly
    extract strings from apport-gtk.

 -- Martin Pitt <martin.pitt@ubuntu.com>  Wed,  2 Aug 2006 23:14:58 +0200

apport (0.3) edgy; urgency=low

  * debian/rules clean: Also clean po/.
  * debian/apport.cron.daily: Clean away empty files everytime.
  * apport: Only consider a report as already present if it has a non-zero
    size.
  * apport: Set proper group for report files instead of 'root'.
  * apport-gtk: Ignore 0-sized reports.
  * apport-gtk: Add button to remove the current report (by truncating the
    file to zero bytes; a user cannot unlink files in /var/crash).
  * apport-gtk: Only display reports that the user can actually read.
  * problem_report.py: Add 'binary' option to ProblemReport.load() to
    optionally skip binary data.
  * debian/rules: Clean stale *.pyc files.
  * python-gtk: Do not load binary data (core dumps, etc.) to greatly speed up
    the GUI. They are just gibberish anyway.
  * apport: Switch from apt_pkg to apt, add SourcePackage: to reports.
  * apport-gtk: Use source package name for the Malone URL.
  * debian/rules: Call setup.py install with --no-compile to not ship *.pyc in
    debs.

 -- Martin Pitt <martin.pitt@ubuntu.com>  Mon, 31 Jul 2006 13:11:52 +0200

apport (0.2) edgy; urgency=low

  * debian/apport.cron.daily: Do not produce error messages if 'find' does not
    find any crash reports.
  * problem_report.py: Support iterators, add test case.
  * apport: Filter out trailing 0-byte from ProcCmdline.
  * Add a simple GTK frontend, ship it in new package apport-gtk.

 -- Martin Pitt <martin.pitt@ubuntu.com>  Thu, 27 Jul 2006 23:52:33 +0200

apport (0.1) edgy; urgency=low

  * Initial release. This package implements the client backend part of
    https://wiki.ubuntu.com/AutomatedProblemReports.

 -- Martin Pitt <martin.pitt@ubuntu.com>  Mon, 24 Jul 2006 14:21:10 +0200<|MERGE_RESOLUTION|>--- conflicted
+++ resolved
@@ -4,7 +4,6 @@
   * bin/kernel_crashdump: Don't crash if vmcore.log does not exist.
   * crashdb_impl/launchpad.py: Tag bugs with the architecture they are
     being reported on.
-<<<<<<< HEAD
   * bin/crash-digger: Revert catching "database is locked" errors
     during consolidation, since it just hides more fundamental errors.
   * apport/crashdb_impl/memory.py: Improve docstrings of test suite.
@@ -12,19 +11,15 @@
     nonmatching versions, unless --unpack-only is used. Thanks to
     hggdh for the initial patch! (LP: #309208)
 
- -- Martin Pitt <martin.pitt@ubuntu.com>  Thu, 12 Feb 2009 22:03:47 +0100
-=======
-
   [ Andy Whitcroft ]
   * bin/apportcheckresume: modify the oops title and thereby the launchpad
     bug title to say suspend or hibernate.
-  * bin/apportcheckresume: modify the tags tobin/apportcheckresume:
+  * bin/apportcheckresume: modify the tags to bin/apportcheckresume:
     modify the oops title and thereby the launchpad be resume+suspend or
     resume+hibernate as appropriate.
   * bin/apportcheckresume: include any non-free modules in the bug title.
 
- -- Andy Whitcroft <apw@canonical.com>  Thu, 12 Feb 2009 19:29:53 +0000
->>>>>>> 54ee8f45
+ -- Martin Pitt <martin.pitt@ubuntu.com>  Thu, 12 Feb 2009 22:03:47 +0100
 
 apport (0.129) jaunty; urgency=low
 
