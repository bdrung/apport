apport (0.80) UNRELEASED; urgency=low

<<<<<<< HEAD
  Collect all Launchpad specific bits in a separate class and provide an
  abstract base class. This will greatly help for getting upstream acceptance
  and the possibility of automatically forwarding crashes upstream:

  * Add apport/crashdb.py: Abstract crash database interface. This also offers
    a factory function get_crashdb() which reads a configuration file to find
    the default crash database to be used.
  * Add ./crashdb.conf: Crash database configuration file, for Ubuntu on
    Launchpad. Modify setup.py and debian/python-apport.install to ship it in
    python-apport.
  * Add apport/crashdb_impl/launchpad.py: Launchpad implementation of crash
    database interface.
  * apport/ui.py: Drop LP specific bits and move towards new CrashDatabase
    interface.
  * apport/ui.py, test suite: Do not overwrite file_report() any more, but
    use a dummy CrashDatabase. This will test the actual file_report()
    implementation and allows the test suite to check the precise value of
    opened URLs.
  * debian/rules: Install the crashdb implementations in backends/ into
    apport/, and remove them again on clean.
  * apport/{report,ui}.py: Move UserInterface.create_crash_bug_title() and its
    test cases to Report.standard_title(). It is much more appropriate there
    and can be used in the retracer as well.
  * bin/apport-retrace: Drop LP specific bits and move to CrashDatabase
    interface. Remove the --remove-tag option, we really should not have it
    here; remove it from man/apport-retrace.1 as well.
  * bin/apport-chroot: Drop LP specific bits and move to CrashDatabase
    interface.
  * bin/launchpad-crash-digger: Remove retracing tag directly instead of
    passing --remove-tag to apport-chroot. This is a much cleaner design and
    avoids infinitely looping on some weirdly failing retraces.
  * bin/apport-chroot: Drop --remove-tag option here, too.

  Other fixes:
  * po/de.po: Update.

 -- Martin Pitt <martin.pitt@ubuntu.com>  Sun, 20 May 2007 22:30:30 +0200
=======
  Some debranding:

  * setup.py: Use apport wiki home page for 'url'.
  * Remove 'X-Ubuntu-Gettext-Domain' from *.desktop.in, since langpack.mk will
    add it automatically now.
  * *.desktop.in: Remove 'in Ubuntu' from comment.
  * cli/apport-cli, qt4/apport-qt: Generalize window titles.

 -- Martin Pitt <martin.pitt@ubuntu.com>  Mon, 21 May 2007 16:33:58 +0200
>>>>>>> 918db7f2

apport (0.79) gutsy; urgency=low

  * debian/local/setup-apport-retracer: Fix '.' bashism, replace it with
    'source'.
  * problem_report.py, write_mime(): Drop preamble argument, replace it with
    an extra_headers dictionary. This is much easier to evaluate on clients.
  * apport/ui.py: Convert to new write_mime() interface from above. This
    finally automatically tags bugs with need-$ARCH-retrace. Bump
    p-problem-report dependency of python-apport for this.
  * apport/report.py: Change example URLs in the testsuite from launchpad to
    an artificial ones to avoid the impression that it is LP specific.
  * backends/packaging-apt-dpkg.py: Formally make this a subclass of
    apport.packaging.PackageInfo.
  * debian/control: Use code.lp.net instead of bazaar.lp.net VCS URL.
  * bin/kernel_hook: Fix/improve the collected information:
    - Read /proc/modules instead of lsmod.
    - Fix lspci argument: -n instead of -m.
    - Add /proc/cmdline.
  * debian/rules: Use langpack.mk for updating the .desktop files.
  * Add po/Makevars to specify the domain, to make intltool figure out the
    gettext domain automatically.
  * bin/kernel_hook, ./test-hooks: Do not rely on /proc/version_signature any
    more, it's gone in the gutsy kernel.

 -- Martin Pitt <martin.pitt@ubuntu.com>  Mon, 21 May 2007 15:55:10 +0200

apport (0.78) gutsy; urgency=low

  * apport/packaging.py, backends/packaging-dpkg.py: Add new interface
    is_distro_package(package) which verifies the origin of a given package.
    Move the dodgy hack from apport/ui.py to the backend, where it belongs to.
    Also add a test case.
  * debian/control: Add python-apt dependency to python-apport.
  * debian/control: Remove debianutils dependency, it's essential.
  * Drop backends/packaging-dpkg.py. It had some hackish usage of python-apt
    anyway, since some things just cannot be figured out with dpkg alone.
    Since we have to give up on that idea, implement a new clean packaging
    backend 'packaging-apt-dpkg.py' which now uses python-apt and dpkg in a
    clean way.
  * apport/report.py, add_gdb_info(): Fix crash when Stacktrace could not be
    created. (LP: #107853)
  * ./test-apport: Check that crashes create a core dump (with proper ulimits)
    when an unseen crash report exists already. This reproduces LP #105976.
  * bin/apport: Create core dump file if aborting because an unseen crash
    report already exists. (LP: #105976)
  * apport/ui.py: Add a comment for translators. (LP: #104703)
  * apport/ui.py, load_report(): Also catch zlib.error on invalid reports.
    (LP: #103547)
  * apport/report.py: Add method has_useful_stacktrace() to determine whether
    the stack trace can be considered useful. The current heuristic is to
    consider it useless if it either is shorter than three lines and has any
    unknown function, or for longer traces, a minority of known functions. Add
    test cases.
  * gtk/apport-gtk, qt4/apport-qt, cli/apport-cli: Do not offer 'reduced
    report' option if the stack trace is useless. (LP: #87430) Bump the
    python-apport dependencies of the frontend packages to ensure that we have
    has_useful_stacktrace().

 -- Martin Pitt <martin.pitt@ubuntu.com>  Sat,  5 May 2007 17:53:42 +0200

apport (0.77) gutsy; urgency=low

  * apport/report.py: Replace any() call with a list comprehension to work
    with Python < 2.5. (LP: #104864)
  * apport/report.py: Move the ctypes import to the one place where we
    actually need it, and do not entirely fail if they do not exist (such as
    in Python 2.4). It is only required for non-default Feisty kernels anyway.
    (LP: #107662)
  * apport/chroot.py: Fix test suite to work with Python 2.4's tarfile module
    output format.
  * debian/local/setup-apport-retracer: Generalized some feisty specific
    bits, set default release to gutsy.

 -- Martin Pitt <martin.pitt@ubuntu.com>  Mon, 23 Apr 2007 12:22:17 +0200

apport (0.76) feisty; urgency=low

  * Move python_hook.py out of the apport module to apport_python_hook.py, so
    that it does not inflict the expensive import of all apport related
    modules to every python program. Adapt module prefixes accordingly.
    (LP: #105764)
  * setup.py, debian/python-apport.install: Install apport_python_hook.py into
    the python-apport binary package.
  * apport/ui.py test suite: Unset locale related environment variables so
    that the tests which check strings are not invalidated by translations.

 -- Martin Pitt <martin.pitt@ubuntu.com>  Thu, 12 Apr 2007 11:47:50 +0200

apport (0.75) feisty; urgency=low

  * apport/report.py, add_proc_info(): Chop off /rofs/ prefix from
    ExecutablePath, so that crashes work on the live system, too. Arguably a
    kernel bug, but probably too hard to fix at this time. (LP: #102909)
  * backends/packaging-dpkg.py, get_modified_files(): Ignore empty lines in
    broken .md5sums file rather than crashing on them. (LP: #102906)

 -- Martin Pitt <martin.pitt@ubuntu.com>  Wed,  4 Apr 2007 21:51:28 +0200

apport (0.74) feisty; urgency=low

  * debian/apport-{gtk,qt}.install: Do not install .desktop files for now,
    until we get a proper guided bug reporting.
  * problem_report.py, write_mime(): Do not re-compress keys which already end
    in .gz. Add test cases.
  * test-hooks: Add a (dodgy) test case for calling package_hook on an
    uninstalled package. After all, this is very likely to happen for
    installation errors. This reproduces #97636.
  * backends/packaging-dpkg.py, get_source(): Add a similarly dodgy fallback
    to apt if the queried package is not installed. This needs to be
    generalized and cleaned up later, but now is the time for unintrusive
    small patches. (LP: #97636)
  * test-apport: Do not fail on non-empty gdb stderr if it only consists of a
    single warning (as happens on powerpc).
  * apport/report.py, test_check_interpreted(): Run gedit test on an actually
    existing file, reproducing the interpreter confusion reported in #102056.
  * apport/report.py, _check_interpreted(): Add a whitelist of common
    interpreters and check ExecutablePath against it. (LP: #102056)
  * apport/ui.py: Ignore SystemError exceptions from apt, which happen on
    badly formatted source.list entries. (LP: #98901)
  * apport/ui.py: Fix crash on None candiateOrigin from the apt cache object.
    (LP: #98961)
  * gtk/apport-gtk.glade: Add window titles to progress and details dialogs.
    (LP: #97640)

 -- Martin Pitt <martin.pitt@ubuntu.com>  Wed,  4 Apr 2007 14:44:08 +0200

apport (0.73) feisty; urgency=low

  * problem_report.py, write(): Allow a third optional argument in tuple
    values, which specify a maximum file size. Above it, the entire key gets
    removed. Add testsuite checks for all boundary cases.
  * bin/apport: Limit core dump size to 75% of usable RAM
    (MemFree+Cached-Writeback). This should avoid trashing people's boxes hard
    on huge core dumps. Bump dependencies on python-problem-report. Create an
    expensive, but realistic check for this in test-apport.
    (LP: #71560)
  * apport/ui.py, run_crash(): If a signal crash report does not have a core
    dump, explain that the computer has too little memory for an automatic
    analysis/report of the crash. Add test suite check.

 -- Martin Pitt <martin.pitt@ubuntu.com>  Thu, 29 Mar 2007 23:38:23 +0200

apport (0.72) feisty; urgency=low

  [ Martin Pitt ]
  * bin/apport-chroot, command_create(): Install gpgv.
  * bin/apport-retrace: Fix error handling in fetch_unpack().
  * Move apport-retrace.1 manpage from package apport to apport-retrace. Bump
    Conflicts/Replaces accordingly.
  * bin/launchpad-crash-digger, apport/ui.py: Remove the special case
    'powerpc'->'ppc' and use need-powerpc-retrace uniformly.
  * debian/control: Add XS-Vcs-Bzr: header.
  * apport/ui.py: Fix wrong parameter name in help message.
  * Another grammar fix, thanks to Brian Murray!

  [ Michael Hofmann ]
  * debian/local/ubuntu-bug: Try to use apport-cli, if we do not have a
    $DISPLAY, or neither Gnome nor KDE are running.
  * debian/control: Recommend elinks, since it is the only text browser so far
    that works with Launchpad (see #59510)
  * Add debian/apport-cli.README.Debian: Describe how to integrate
    apport-checkreports and apport-cli into .bashrc for crash notification on
    servers.
  * qt4/apport-qt: Fix undefined symbol in ui_present_package_error(). 
    (LP: #97282)

 -- Martin Pitt <martin.pitt@ubuntu.com>  Thu, 29 Mar 2007 11:41:39 +0200

apport (0.71) feisty; urgency=low

  * cli/apport-cli, qt4/apport-qt: Fix bad grammar 'some minutes'.
    (LP: #95296)
  * problem_report.py, write_mime(): Add optional 'preamble' parameter. Add
    test case.
  * apport/ui.py, upload_launchpad_blob(): Set need-$ARCH-retrace tag in MIME
    preamble. Bump p-problem-report dependency. (LP: #94790)
  * bin/apport-retrace: In verbose mode, display the path of currently
    extracting deb.
  * bin/apport-retrace: Do not fall over errors of dpkg -x (which happens e.
    g. on udev, where it cannot unpack /dev, since this is a symlink to the
    real /dev). Merely print out a warning about it.
  * apport/ui.py, run_report_bug(): Ignore ENOENT from add_proc_info(). This
    happens if the user closes the application prematurely, so that /proc/pid
    does not exist any more. Add test case. (LP: #95954)
  * backends/packaging-dpkg.py, get_modified_files(): Ignore lines in .md5sums
    files which contain a NUL byte. This Should Not Happen™, but nevertheless
    did. (LP: #96050)
  * apport/ui.py, doc/package-hooks.txt: Check for a field
    "UnreportableReason: <text>" and display an information box that the
    current crash cannot be reported because of <text>. Add test case.
    Document the new field.
  * apport/ui.py: Check package origin, compare it to DistroRelease:, and
    report crash as unreportable if they do not match. This particularly saves
    the user from uploading large reports for e. g. opera crashes, and avoids
    filing Ubuntu bugs from Debian installations. (LP: #75513)

 -- Martin Pitt <martin.pitt@ubuntu.com>  Mon, 26 Mar 2007 18:01:24 +0200

apport (0.70) feisty; urgency=low

  [ Martin Pitt ]
  * bin/apport-retrace: Add option --remove-tag to remove a Launchpad bug
    tag. This is intended for an automatic Malone crash retracing system.
  * debian/control: Bump python-launchpad-bugs dependency to ensure that we
    have Bug.[gs]et_metadata().
  * man/apport-retrace.1: Add documentation for --confirm and --remove-tag.
  * bin/apport-chroot: Add option --remove-tag and pass it to apport-retrace.
  * apport/chroot.py, fix_symlinks(): Convert chroot path prefixed absolute
    symlinks to relative symlinks to avoid fakechroot's weird handling of
    absolute symlinks.
  * Add bin/launchpad-crash-digger: Daemon for watching out for
    need-$ARCH-retrace tagged Ubuntu bugs in Launchpad and calling
    apport-retrace on them.
  * bin/apport-retrace: Mangle bug comment with StacktraceTop to not contain
    invalid UTF-8, to avoid getting Internal Server Errors from LP.
  * debian/local/setup-apport-retracer: Install libc6-i686{,-dbgsym} into an
    x86 chroot, to get sane x86 backtraces for crashes in libc.
  * debian/local/setup-apport-retracer:
    - Unpack and install python-launchpad-bugs locally if the package is not
      installed.
    - Link launchpad-crash-digger into the retracer's bin/ dir.
  * run-tests: Run tests with python's -tt flag to catch whitespace errors.
  * Replace tabs with spaces in all Python files. (LP: #93561)
  * Remove trailing white space in all Python files.
  * apport/report.py, add_proc_info(): Do not regard symlinks to executables
    as interpreted scripts any more (such as Debian alternatives). Add test
    case. (LP: #94732)
  * problem_report.py: Add new method get_new() which returns a set of all
    keys which have been added since load() or construction. Add test cases.
  * problem_report.py: Add optional parameter only_new to write(), which
    writes only the get_new() keys. Add test case.
  * apport/ui.py: Remember currently processed report file and update it with
    the added information, so that it becomes useful for local evaluation,
    too. Bump python-problem-report dependency to ensure write()'s only_new
    availability. (LP: #94678)
  * apport-chroot: Add forgotten sys.exit(1) after printing the error message
    about an invalid chroot specification.
  * apport/ui.py, run_crash(): Check for a field "UnsupportableReason: <text>"
    and display an information box that the current configuration cannot be
    supported because of <text>, instead of processing and reporting the
    crash. Add test case for this workflow. With special regards to our
    Firefox crash triagers who want to get rid of the hundreds of
    flash-related crashes. :)
  * apport/report.py, add_hooks_info(): Use execfile() instead of
    __import__(), since package names might conflict with module names already
    imported into apport's namespace. Also search for hook named after the
    source package name (prefixed with 'source_'). Add test cases.
  * bin/apport-chroot: When specifying --save for login, only save the tarball
    if the exit status is 0.
  * bin/apport-chroot, create: Install /usr/sbin/policy-rc.d to disable init
    scripts.
  * bin/apport-chroot: Fixed command function selection to not abort with
    'unknown command' if the DistroRelease: was unknown.
  * bin/apport-retrace: Replace --no-purge with --no-dpkg. With this option,
    do not call dpkg --unpack any more, but dpkg -x, to avoid any fchmod() and
    other calls which cause problems in fakechroots.
  * bin/apport-retrace: Fix ordering of version numbers in warning message.
  * doc/package-hooks.txt: Add some examples, document source package hook.

  [ Kees Cook ]
  * apport/report.py, add_proc_info(): If reading /proc/pid/maps fails,
    ptrace() the target process to make it readable (proposed security
    improvement in future kernels).
  * bin/apport-retrace: Fix crash for packages unknown to the apt cache.
  * apport/report.py, add_gdb_info(): Limit maximum backtrace depth to 2000 to
    avoid infinitely looped stacks and gdb crashes. (LP: #94455)
    This also caps the maximum size of information that we add to reports.
    (LP: #92653)
  * bin/apport-retrace: Add option -R/--rebuild-package-info, so that
    apport-retrace works on unprocessed crash dumps in /var/crash.
  * Some grammar corrections.
  * Add package-hooks/source_apport.py: Package hook for apport itself.
    Include /var/log/apport.log and the status of files in /var/crash.

  [ Michael Hofmann ]
  * Add cli/apport-cli, setup.py, debian/apport-cli.install, debian/control:
    Add command line user interface.
  * apport/ui.py, format_filesize(): Use MiB and GiB instead of MB and GB;
    these are the official units. Adapt test cases.
  * apport/ui.py, collect_info()/file_report(): Do not raise an exception on
    KeyboardInterrupt in the subthreads.
  * apport/ui.py, open_url(): Do not use gtk.MessageDialog(), but
    ui_error_message(), and fix error passing so that the message is
    displayed in the parent thread.
  * apport/ui.py, open_url(): Check that $DISPLAY is set before considering
    the KDE/Gnome web browsers.

 -- Martin Pitt <martin.pitt@ubuntu.com>  Mon, 26 Mar 2007 09:41:03 +0200

apport (0.69) feisty; urgency=low

  * apport-chroot: Add command 'installdeb' to conveniently install a bunch of
    .debs into a chroot.
  * apport-chroot: Fix 'login' and 'upgrade' commands to not require
    specifying a chroot map when giving a chroot tarball path as argument.
  * test-apport: Check that core dumps are written for packaged programs as
    well, if ulimits want them. (Test for #92029)
  * bin/apport: Call write_user_coredump() for packaged program crashes and
    SIGABRT as well. (LP: #92029)

 -- Martin Pitt <martin.pitt@ubuntu.com>  Mon, 19 Mar 2007 17:37:23 +0100

apport (0.68) feisty; urgency=low

  [ Michael Hofmann ]
  * qt4/apport-qt: Fix taskbar entry, remove an unused method.
  * qt4/error.ui: Fix icon spacing.

  [ Martin Pitt ]
  * apport-retrace: Add option --confirm to display the retraced stack traces
    and ask for confirmation before uploading them as LP bug attachments.
    (LP: #91878)
  * apport-chroot: Add option --confirm-attach; if given, call apport-retrace
    with --confirm.

 -- Martin Pitt <martin.pitt@ubuntu.com>  Thu, 15 Mar 2007 00:05:18 +0100

apport (0.67) feisty; urgency=low

  * debian/local/setup-apport-retracer: Add apt sources for restricted,
    universe, and multiverse, too.
  * po/de.po: Update from Rosetta.
  * apport/report.py: Remove undefined call to error_log() in
    _command_output(), replace it with raising proper exceptions.
  * bin/apport-retrace: Fix 'numer' typo. (LP: #91680)
  * test-apport: Check that non-packaged executables generate a core dump on
    SIGABRT, too (test case for bug #92029).
  * bin/apport: Move check for ignoring SIGABRT below the core dump file
    writing for non-packaged binaries. (LP: #92029)
  * gtk/apport-gtk.glade:
    - Remove titles from the progress windows to comply with Gnome HIG and not
      repeat the text content.
    - Improve wording a bit.
    - LP: #92114
  * gtk/apport-gtk{,.glade}: Fix signal handler name of the Cancel button in
    the upload progress dialog, so that it actually works. (LP: #92115)

 -- Martin Pitt <martin.pitt@ubuntu.com>  Wed, 14 Mar 2007 17:34:57 +0100

apport (0.66) feisty; urgency=low

  * Remove apport/MultipartPostHandler.py, this functionality moved to
    python-launchpad-bugs now. Add a dependency to that package.
  * apport/ui.py, upload_launchpad_blob(): Use the shiny new
    launchpadBugs.storeblob.upload().
  * bin/apport-retrace: Attach retraced stack traces back to the Launchpad bug
    report if no other output option is given (This corresponds to the
    in-place editing when a report file is specified). Add option --cookie to
    specify a Mozilla-style cookie file for the necessary Launchpad
    authentication.
  * man/apport-retrace.1: Document above apport-retrace changes.
  * bin/apport-chroot: Add --cookie option: temporarily symlink cookie into
    the chroot and pass it to apport-retrace in retrace mode.

 -- Martin Pitt <martin.pitt@ubuntu.com>  Sat, 10 Mar 2007 15:01:57 +0100

apport (0.65) feisty; urgency=low

  * debian/local/setup-apport-retracer:
    - Replace grep-dctrl with grep call, since grep-dctrl is not installed in
      all the DC chroots.
    - Do not download apport source from archive.u.c., instead require that
      this script lives in the unpacked apport source tree.
  * bin/apport-chroot: Use apt-get options -y and --allow-unauthenticated when
    installing additional packages.
  * bin/apport-chroot: Handle --extra-package for 'upgrade', too, to provide a
    simple way of adding a package to an existing chroot tarball.
  * debian/local/setup-apport-retracer: Create tarball chroots by default.
    It only imposes a negligible overhead, and sharing unpacked directories
    with multiple people is just too brittle.
  * bin/apport-retrace: Add option --no-purge to not purge unpacked packages
    after retracing. This is (only) useful with temporarily unpacked chroots,
    since it's only a waste of time there.
  * bin/apport-chroot: Call apport-retrace with --no-purge when retracing in a
    chroot tarball.
  * apport/chroot.py: Add fix_symlinks() method to remove the chroot root
    directory prefix from symbolic links; they prevent function of tarball
    chroots and moving around directory chroots. Add test case.
  * bin/apport: Fix symlinks after creating and upgrading a chroot.
  * bin/apport-chroot: Add option --save to update a tarball after logging
    in to it.

 -- Martin Pitt <martin.pitt@ubuntu.com>  Sat, 10 Mar 2007 21:21:25 +0100

apport (0.64) feisty; urgency=low

  * bin/apport-chroot: Add 'login' command.
  * bin/apport-chroot: Install apport-retrace into a newly created chroot.
  * Add debian/local/setup-apport-retracer: Script to install local versions
    of apport, debootstrap, fake{,ch}root libraries, and a feisty apport
    fakechroot. This works OOTB on ronne's amd64 and i386 feisty chroots. The
    script is not shipped in any package yet, but it's convenient to ship it
    in revision control and in the source.
  * apport/report.py, _check_interpreted(): When calling an interpreter with a
    script name as argument, set ExecutablePath to the script instead of the
    interpreter. Add test case. (LP: #88794)
  * apport/report.py, search_bug_patterns(): Catch all exceptions from
    urlopen(), not just IOError. Sometimes this fails with funnier errors.
    (LP: #89589)
  * bin/apport-retrace: Give some additional explanation when installing
    packages fails. (LP: #89916)
  * apport/fileutils.py, get_all_{system_,}reports(): Fix file access race
    condition. (LP: #89977)
  * bin/apport-retrace: Add option -p/--extra-package to install an additional
    package for retracing. May be specified multiple times. Document new
    option in man/apport-retrace.1. (LP: #90077)
  * bin/apport-chroot: Add a similar option -p/--extra-package and install
    those in the 'create' command and simply pass it to apport-retrace in the
    'retrace' command. (LP: #90077)
  * bin/apport-chroot: Add a -v/--verbose option.
  * bin/apport-retrace: Do not complain about missing ddebs for Arch: all
    packages.

 -- Martin Pitt <martin.pitt@ubuntu.com>  Tue,  6 Mar 2007 16:20:41 +0100

apport (0.63) feisty; urgency=low

  New feature: fakechroot support for apport-retrace

  * bin/apport-retrace:
    - Simplify program design and throw away the complicated debug symbol
      sandbox generation, along with the -d and -C options.  Instead, directly
      install the missing packages and ddebs with apt. This makes the tool more
      suitable for running in chroots and has often been requested anyway.
    - Add option -u/--unpack-only which causes additionally installed packages
      to be unpacked without being configured and purged again after
      retracing. This allows apport-retrace to work under fakechroot and has
      the nice side effect of speeding up package installation (we do not care
      about configuration for retracing anyway).
  * man/apport-retrace.1: Update description for the new behaviour, drop
    documentation of the -d and -C options, and add documentation of -u.
  * Add apport/chroot.py: Class for representing and working with chroots;
    this uses the fakeroot and fakechroot libraries when being called as
    non-root.
  * Add bin/apport-chroot: CLI frontend for doing various things with
    chroots (including fakeroot/fakechroot support from the Chroot class). For
    now, this implements:
    - create a chroot (tarball or directory)
    - dist-upgrade a particular or all chroots
    - apport-retrace a bug or Apport report file
  * setup.py: Ship apport-chroot in scripts directory.
  * Add a new package apport-retrace which ships apport-retrace and
    apport-chroot and carries all the heavier dependencies (binutils,
    python-launchpad-bugs, python-apt, etc.). Drop the latter two dependencies
    from the apport package. This allows us to install the apport-retrace
    package in fakechroots (not possible with apport itself) and avoid
    unnecessary dependencies on normal desktop installations.

 -- Martin Pitt <martin.pitt@ubuntu.com>  Mon,  5 Mar 2007 11:20:36 +0100

apport (0.62) feisty; urgency=low

  * apport/ui.py, collect_info(): Use REThread instead of Thread and raise
    exceptions from it, so that errors during info collection actually become
    visible.
  * apport/report.py, add_proc_info(): Check that ExecutablePath actually
    exists, so that invalid values from transient error conditions are ignored
    (such as '/usr/bin/gnome-panel\x00\x00\x8b (deleted)').
  * apport/packaging.py: Add interface get_system_architecture() to return the
    system architecture in the distro specific notation. This can differ from
    get_architecture(package) on multiarch platforms such as amd64.
  * backends/packaging-dpkg.py: Implement get_system_architecture() to return
    dpkg --print-architecture, add a shallow test case.
  * apport/report.py, add_package_info(): Rename key 'Architecture:' to
    'PackageArchitecture:' for clarity.
  * apport/report.py, add_os_info(): Add system architecture as
    'Architecture:' field.
  * apport/ui.py, create_crash_bug_title(): Append warning about non-native
    package if package architecture does not match the system's one.
  * All test suites: Remove redundant word 'behaviour' from test descriptions.
  * test-hooks: Run tests on installed hooks in /usr/share/apport by default
    and add a '--local' switch to test the hooks in the source tree instead.
    Use this option in run-tests.
  * apport/report.py, test_add_proc_info(): Change the python script test
    so that it does not depend on being run in the source tree.
  * run-tests: Add a 'local' command line option which runs tests on the files
    and modules in the build tree. Run tests on system files/modules by
    default.
  * setup.py, debian/apport.install: Ship test-hooks, test-apport, and
    run-tests in /usr/share/apport/testsuite/, so that the full test suite can
    be run in the installed system.
  * gtk/apport-gtk.desktop.in: Only show in Gnome and Xfce.
  * qt4/apport-qt.desktop.in: Only show in KDE.

 -- Martin Pitt <martin.pitt@ubuntu.com>  Thu,  1 Mar 2007 10:43:29 +0100

apport (0.61) feisty; urgency=low

  * bin/apport:
    - Kernel 2.6.20-9 now sets CORE_REAL_RLIM to -1 instead of not setting it;
      handle this case correctly. (LP: #87065)
    - Add forgotten multiplication of CORE_REAL_RLIM with 1024, since ulimit
      sets kB, not bytes.

 -- Martin Pitt <martin.pitt@ubuntu.com>  Tue, 27 Feb 2007 16:06:11 +0100

apport (0.60) feisty; urgency=low

  * gtk/apport-gtk.glade: Reintroduce window titles. Since the crash
    notifications are like alerts, title have been removed recently to comply
    with Gnome HIG standards, but then the user will get 'nameless window'
    buttons in the task bar. Let's have the smaller evil then. (LP: #87164)
  * apport/packaging.py: Add get_architecture() interface for determining the
    architecture of a particular package (which might not match the overall
    system architecture on multiarch-capable systems, e. g. an i386 Firefox
    package installed on amd64).
  * backends/packaging-dpkg.py: Implement get_architecture() and add test
    case.
  * apport/report.py, add_package_info(): Add Architecture: field.
    (LP: #87424)
  * apport/ui.py: Already mark report as seen when we load it, not just in the
    information collection thread. That way, reports will only be shown once
    on systems which have /var/crash mounted noatime, too. (LP: #85809)
  * apport/fileutils.py, mark_report_seen(): If os.utime() fails, and opening
    the report file for reading does not change the atime (happens with
    noatime mount option), don't throw an exception, just delete the report.
    (other aspect of LP: #85809)
  * qt4/apport-qt: Wrap gettext() into an unicode(str, 'UTF-8') call,
    otherwise all non-ASCII unicode strings are broken. (LP: #87757)

 -- Martin Pitt <martin.pitt@ubuntu.com>  Mon, 26 Feb 2007 20:55:40 +0100

apport (0.59) feisty; urgency=low

  * apport/report.py: Check that interpreter options are discarded in
    test_check_interpreted_script(). This replicates bug #87005.
  * apport/report.py, _check_interpreted_script(): Filter out interpreter
    command line options. This should make the detection of interpreted
    scripts more robust. (LP: #87005)
  * test-apport, check_crash(): Differ between expecting the program dumping
    core and finding a core dump on disk, because this is not equivalent any
    more with core pipelining.
  * bin/apport: Write core files into a process' cwd if the process' ulimit
    requests and permits it and the crashes process is not packaged, so that
    developers get happy again. Test this behaviour with various ulimits in
    test-apport.
  * test-apport: Check that the core file written by apport is valid. This
    uncovers kernel bugs like #87065
  * problem_report.py test suite: Use assertAlmostEqual() when comparing stat
    times, since they are floats on some systems.
  * apport/report.py, add_gdb_info():
    - Remove all the initial gdb output, which gets rid of the duplicated #0
      line.
    - Replace some stray tabs with spaces.
    - Thanks to Kees Cook for this!

 -- Martin Pitt <martin.pitt@ubuntu.com>  Thu, 22 Feb 2007 19:52:52 +0100

apport (0.58) feisty; urgency=low

  * qt4/apport-qt.desktop.in  move to System menu

 -- Jonathan Riddell <jriddell@ubuntu.com>  Tue, 20 Feb 2007 11:35:17 +0000

apport (0.57) feisty; urgency=low

  * apport/ui.py: Intercept ENOMEM and fail gracefully; there is little else
    we can do at that point, and there is no point in presenting a crash
    report for this. (LP: #85155)
  * apport/ui.py: Ignore KeyError when deleting the CoreDump field on sending
    a reduced report. This Should Not Happen™, but nevertheless did.
    (LP: #86083)
  * gtk/apport-gtk, qt4/apport-qt: Intercept ImportError for the non-builtin
    Python modules. This usually happens for crashes when there is a
    dist-upgrade active and some Python packages have not been configured yet.
    (LP: #86007)
  * apport/ui.py: If the problem report does not apply to a packaged program,
    and we have an ExecutablePath, mention it in the error message for easier
    debugging.
  * apport/python_hook.py: Resolve symbolic links in ExecutablePath.
    (LP: #85529)
  * apport/ui.py, open_url(): Remove debugging print statement again, now
    that we tracked down bug #83974.

 -- Martin Pitt <martin.pitt@ubuntu.com>  Mon, 19 Feb 2007 14:40:29 +0100

apport (0.56) feisty; urgency=low

  * apport/ui.py, open_url(): When being invoked as root, call gnome-open or
    firefox as root through sudo instead of dropping our uid/gid and calling
    it normally. The latter does not work for Firefox for some  mysterious
    reason. Thanks to Mika Fischer for this trick. (LP: #81207)
  * Add debian/local/ubuntu-bug.1: Manpage for ubuntu-bug. Add it to
    debian/apport.manpages.
  * qt4/apport-qt: Add some missing features that are present in the GTK UI:
    - Do not show details by default, add a button to show them.
    - Add complete/reduced bug report radio buttons.
    - Thanks to Michael Hofmann for this!

 -- Martin Pitt <martin.pitt@ubuntu.com>  Thu, 15 Feb 2007 14:59:07 +0100

apport (0.55) feisty; urgency=low

  * Add debian/local/ubuntu-bug: Check for a running KDE or Gnome session,
    availability of apport-gtk and -qt, and open the appropriate GUI in bug
    filing mode. This makes it convenient for shell users and is also required
    for proper Firefox 'Report a bug...' menu integration (see bug #85041).
  * debian/apport.install: Install ubuntu-bug to /usr/bin.
  * gtk/apport-gtk: Generously add some gtk.main_iteration() calls to avoid
    hanging dialogs, since we do not have a main loop.
  * apport/ui.py: Do not silently ignore exceptions while uploading data to
    Launchpad, but intercept them and display their message in the error
    dialog. (Part of LP: #84992)
  * apport/ui.py: Switch from edge.launchpad.net to production launchpad.net,
    since the necessary bits are now there. (LP: #84992)

 -- Martin Pitt <martin.pitt@ubuntu.com>  Wed, 14 Feb 2007 13:37:52 +0100

apport (0.54) feisty; urgency=low

  * bin/apport: Re-enable, now that our kernel has been fixed to pipe complete
    core dumps to us.

 -- Martin Pitt <martin.pitt@ubuntu.com>  Tue, 13 Feb 2007 09:33:38 +0100

apport (0.53) feisty; urgency=low

  * apport/ui.py, open_url(): Remove some accidentally left-over debugging
    junk.
  * gtk/apport-gtk: Process pending GTK events after hiding the info
    collection window to avoid a hanging dead dialog.
  * gtk/apport-gtk: Do not count the lines of fields with binary data. This
    particularly avoids long delays with huge core dumps. (LP: #81979)
  * apport/ui.py, open_url(): Print URL to stdout, so that we can debug the
    weirdness in #83974.

 -- Martin Pitt <martin.pitt@ubuntu.com>  Mon, 12 Feb 2007 16:57:05 +0100

apport (0.52) feisty; urgency=low

  * apport/report.py: Fix hook directory to be
    /usr/share/apport/package-hooks/,  not /u/s/apport/.
  * Add doc/package-hooks.txt: Document per-package hooks, ship in package
    apport.
  * Add debian/apport.dirs: Ship package-hooks/ directory.
  * gtk/apport-gtk, qt4/apport-qt: Fix detection of binary data so that the
    CoreDump is not displayed as incomprehensible gibberish any more.
  * Add qt4/apport-qt.desktop.in and add it to POTFILES.in.
  * bin/apport-retrace: --verbose can now be specified multiple times to
    increase verbosity and debug package installation. Also, fix some quoting
    bugs. Thanks to Kees Cook for this!
  * qt4/apport-qt: Fix restart button handling. (LP: #84202)
  * qt4/apport-qt: Do not try to call splitlines() on a report value that is a
    file reference; just display the reference instead. (LP: #84196)
  * bin/apport: Disable for now, since the current kernel produces cropped
    core dumps and thus we get totally useless crash reports

 -- Martin Pitt <martin.pitt@ubuntu.com>  Fri,  9 Feb 2007 18:58:08 +0100

apport (0.51) feisty; urgency=low

  New feature: Qt4 GUI implementation:

  * Added qt4/: Qt4 implementation of the abstract user interface. Thanks to
    Michael Hofmann <mh21@piware.de> for that!
  * debian/copyright: Add Michael as copyright holder.
  * setup.py, debian/control, debian/apport-qt.install: Packaging bits for
    apport-qt.
  * Move translations from apport-gtk to apport, since they are shared between
    frontends. Add appropriate Conflicts/Replaces (we don't strictly need it
    here because we strip them anyway, but we need that for the moving icon
    anyway).
  * Move icon from apport-gtk to apport, since it is/can be shared between
    frontends.

  Improvements:

  * Replaced old apport.png icon stolen from bug-buddy with nice SVG one.
    Thanks to Troy Sobotka for this!
  * debian/copyright: Add Troy as copyright holder for the icon.
  * bin/apport-retrace, man/apport-retrace.1: Document that report can now be
    a LP bug number.

 -- Martin Pitt <martin.pitt@ubuntu.com>  Thu,  8 Feb 2007 20:01:12 +0100

apport (0.50) feisty; urgency=low

  * gtk/apport-gtk.glade: Fix 'prolem' typo.
  * bin/apport-retrace: Use python-launchpad-bugs to create a Report object
    from a given Launchpad bug number (given as argument instead of the report
    file path). Add appropriate p-l-b dependency.
  * gtk/apport-gtk: Mark '(binary data)' string as translatable.

 -- Martin Pitt <martin.pitt@ubuntu.com>  Thu,  8 Feb 2007 15:15:47 +0100

apport (0.49) feisty; urgency=low

  * gtk/apport-gtk.glade: Fix s/send/sent/ typo. Closes: LP#83061
  * apport/ui.py, create_crash_bug_title(): Cope with odd Tracebacks that are
    shorter than three lines. Add test case from the bug. Closes: LP#83556
  * apport/python_hook: Do not create a report if the binary is ignored. Add
    test case. Closes: LP#83566
  * gtk/apport-gtk: Do not save/alter crash dialog title any more, it's empty
    now.
  * apport/ui.py, open_url(): Check the user's session for
    ksmserver/gnome-session to decide whether to prefer kfmclient or
    gnome-open. Also, only call Firefox directly if gconf's prefered browser
    is actually Firefox. Closes: LP#82007

 -- Martin Pitt <martin.pitt@ubuntu.com>  Tue,  6 Feb 2007 18:33:15 +0100

apport (0.48) feisty; urgency=low

  New feature: Infrastructure for reporting kernel Oopses:

  * Add bin/kernel_hook and ship it in /usr/share/apport. The kernel can call
    this on an Oops. Add a test suite for it to test-hooks.
  * apport/ui.py: Add support for reporting ProblemType: Kernel reports, and
    add test suite for the workflow.
  * gtk/apport-gtk{,.glade}: Add implementation for ui_present_kernel_error().

  Improvements:

  * Merged various apport-retrace improvements from Kees' branch:
    - Add various options to override some report fields with local values.
    - Add --verbose option and be quiet by default.
    - Read ProcMaps for additional library dependencies, to also catch
      libraries loaded at runtime (plugins).
    - Set correct debug file directory when starting an interactive gdb
      session with -g.
  * Add gtk/apport-gtk.desktop.in: Desktop file for calling apport-gtk in
    'file a distro bug' mode, to be displayed in gnome-panel's System menu
    (see bug-reporting-tool spec). Also add a Makefile to do the
    intltool-merge dance, add it to POTFILES.in, and ship it in
    debian/apport-gtk.install.
  * bin/apport: Call add_os_info(), so that we get architecture information
    even for 'naked' reports which didn't go through UI enrichment.
  * Add ./test-hooks: Test suite for the various package hooks shipped with
    apport. Test the package problem hook for now.

  Bug fixes:

  * debian/control: Add missing python-apt dependency to apport
    (apport-retrace needs it). Thanks to Kees Cook for noticing.
  * debian/control: Add gdb dependency to python-apport.
  * backends/packaging-dpkg.py test suite: Verify that packages returned by
    get_dependencies() actually exist. This catches the 'chops off first
    letter of package name sometimes' bug.
  * backends/packaging-dpkg.py, _init_status(): Add missing space to Depends:
    field format in dpkg-query call. This fixes the chopped-off first letters
    in the 'Dependencies' report field.
  * setup.py: Remove version attribute, we do not update and use it anyway.
  * apport/ui.py: Do not crash if Package: specifies a nonexisting package.
    Display a proper error message instead. Add test_run_crash_errors() test
    case.
  * apport/report.py, add_package_info(): Fix crash when the first dependency
    is not installed. Closes: LP#82561
  * gtk/apport-gtk.glade: Remove window titles in alert dialogs to comply with
    Gnome HIG. Closes: LP#83123

 -- Martin Pitt <martin.pitt@ubuntu.com>  Mon,  5 Feb 2007 12:19:35 +0100

apport (0.47) feisty; urgency=low

  * apport/report.py, add_hooks_info(): Only use first part of 'Package:',
    there might be a version number and a changed files list which we must not
    propagate to the import statement. Closes: LP#82566

 -- Kees Cook <kees@ubuntu.com>  Wed, 31 Jan 2007 15:37:11 -0800

apport (0.46) feisty; urgency=low

  * debian/control: Bump dependencies to python-apport due to recent changes
    in expected return values in some UI functions. Closes: LP#82267
  * bin/package_hook: Remove erroneous 'import apport.packaging', which
    shadows the packaging variable in the apport package. This unbreaks the
    package problem hook. Closes: LP#82297

 -- Martin Pitt <martin.pitt@ubuntu.com>  Wed, 31 Jan 2007 07:51:24 +0100

apport (0.45) feisty; urgency=low

  New feature: Infrastructure for package install/upgrade failures:

  * Add bin/package_hook: Script for creating a report for a package
    installation/upgrade failure. It receives a package name, a number of log
    files, and an ErrorMessage: from stdin. This will be called from e.g.
    dist-upgrader.
  * setup.py, debian/apport.install: Ship package_hook.
  * apport/ui.py: If ProblemType is 'Package', call a new function
    self.ui_present_package_error() instead of presenting a crash. Add test
    suite checks for the package error report workflow.
  * apport/ui.py, create_crash_bug_title(): Create default bug title for
    package reports. Add various test cases.
  * gtk/apport-gtk{,.glade}: GTK implementation of ui_present_package_error().

  New feature: Maintain a per-binary blacklist to inhibit apport crash reports
  until the binary changes. Closes: LP#79408

  * apport/report.py: Add new Report methods check_ignored() and mark_ignore()
    to check for/set ignore list entries. Add test cases.
  * apport/ui.py: Add another return value of ui_present_crash() to specify
    whether or not to blacklist the current crash's executable. Check workflow
    of both responses in the test suite.
  * gtk/apport-gtk{,.glade}: Add a blacklist checkbox to the crash
    notification dialogs.
  * bin/apport: Do nothing if the current crash is blacklisted.
  * test-apport: Test blacklisting.

  Bug fixes:

  * gtk/apport-gtk: Fix return code for restarting the application ('reopen' ->
    'restart'). Closes: LP#81422
  * test-apport: Adapt to new core_pattern kernel interface mode:
    - Check core_pattern instead of the obsolete crashdump sysctl to determine
      whether or not apport is running.
    - Give apport max. 10 seconds to complete. The current kernel reaps the
      crashed process as soon as writing the core dump to the pipe is
      finished, but apport still needs to write the report file.
    - Do not EXFAIL the test for crashes in nonwriteable cwd any more, since
      it is now supposed to work (we do not write a core dump to the disk any
      more).
  * run-tests, use-local: Adapt to new core_pattern kernel interface.
  * apport: Improve logging of exceptions, include environment variables.
  * apport/report.py test suite: Use gdb to generate a test core dump, do not
    rely on kill(SIGSEGV) and the kernel to do it (since we now use a pipe in
    core_pattern).
  * backends/packaging-dpkg.py: Fix return value of get_modified_files() if
    dpkg .list file is missing.
  * apport/report.py, add_package_info(): Do not produce stray empty lines for
    uninstalled alternative dependencies.
  * apport/report.py: Fix test_add_gdb_info_script() to not leave behind a
    stray gzip process which randomly blocks stdin. Closes: LP#78421
  * backends/packaging-dpkg.py: Do not read the dpkg status in the
    constructor, but lazily initialize it when actually calling a query
    function. This avoids imposing the dpkg-query overhead for programs that
    import the apport package without doing package queries (such as any
    Python program under Ubuntu, due to the Python crash hook).
  * apport/ui.py, create_crash_bug_title():
    - Do not crash on an empty StacktraceTop. Closes: LP#81677
    - Do not mention an unknown function name ('??') in the bug title;
      instead, use the topmost function with a known name, or leave it out
      at all.
    - Add test cases for these situations.
  * apport/report.py, _get_ignore_dom(): Do not throw an error for an empty
    ignore list file.

  Code cleanups:

  * apport/report.py test suite: Refactorize generation of test crash program
    and core dump generation.
  * Consistently use 'in'/'not in' instead of find() for substring searches.
  * Changed the packaging backend import, so that its methods can now be
    accessed at apport.packaging instead of apport.packging.impl.

 -- Martin Pitt <martin.pitt@ubuntu.com>  Sun, 28 Jan 2007 12:34:05 +0100

apport (0.44) feisty; urgency=low

  Some more 'Need for Speed' optimizations:

  * backends/packaging-dpkg.py, _check_files_md5(): Also accept a md5sum
    string in addition to a md5sum file.
  * backends/packaging-dpkg.py, get_modified_files(): Compare package file's
    ctime and mtime against the package list file's mtime and only md5sum the
    files that are newer. This drastically reduces the amount of md5suming
    (usually to zero) and thus speeds up the information collection.
  * backends/packaging-dpkg.py: Use a single hackish 'dpkg-query --show *'
    as a portable variant of 'cat /var/lib/dpkg/status' to pre-fill the status
    cache with all packages instead of calling dpkg -s on every single package
    we query. This changes the time for figuring out dependencies and their
    versions from 'unbearable for many packages' to 'barely noticeable'.

  New feature: per-package apport hooks to collect additional information:

  * apport/report.py: Add method add_hooks_info() which executes a function
    add_info(report) from /usr/share/apport/<package>.py. Also add
    appropriate test cases. This provides per-package hooks for apport.
  * apport/ui.py: Call add_hooks_info() in the information collection thread.

  Bug fixes:

  * apport/report.py: Add some more test cases for _check_interpreted() for
    Python scripts.
  * apport/python_hook.py: Check for a correct ExecutablePath in
    test_general().
  * apport/python_hook.py: Use fileutils.likely_packaged() instead of
    checking for /tmp and home, so that we ignore stuff in /usr/local, too.
    Closes: LP#81244
  * apport/python_hook.py: If we figure out an ExecutablePath which is not
    actually an executable, do not create a report. This particularly affects
    interactive python sessions where sys.argv[0] is empty and thus
    ExecutablePath ends up being the current directory. Add test cases.
    Closes: LP#81237

 -- Martin Pitt <martin.pitt@ubuntu.com>  Wed, 24 Jan 2007 17:16:04 +0100

apport (0.43) feisty; urgency=low

  * apport/ui.py: Add method create_crash_bug_title() to construct a
    reasonable standard bug title for crash reports, so that the automatic
    duplicate detection actually has a chance to work. Also add test cases for
    various signal crashes and an unhandled Python exception.
  * apport/ui.py, file_report(): Submit a default bug title for crash reports.
    Closes: LP#79657

 -- Martin Pitt <martin.pitt@ubuntu.com>  Tue, 23 Jan 2007 16:26:40 +0100

apport (0.42) feisty; urgency=low

  New feature: https://wiki.ubuntu.com/ApportImprovements (kernel interface
  change):

  * bin/apport: Support calling without arguments, to support new semantics
    agreed in the ApportImprovements spec: macro values (in particular, pid
    and signal number) are passed as environment variables.
  * preloadlib/libapport.c: Simulate new kernel behaviour described above.
  * debian/apport.init: Set the kernel's core_pattern sysctl to pipe to apport
    if the edgy-style 'crashdump-helper' sysctl helper does not exist.

  Bug fixes:

  * bin/apport-retrace: Beautify error message when report file is not
    accessible. Closes: LP#79568
  * apport/ui.py: Fix crash in the bug pattern search thread if we could
    not determine a package name. Closes: LP#77872
  * bin/apport: Only unlink the core dump if it still exists. Closes: LP#80866
  * gtk/apport-gtk.glade: Fix expand/fill attributes so that the expander gets
    all the space when resizing the window. Closes: LP#80987
  * problem_report.py, write_mime(): Make sure that multi-line values that go
    to the summary are terminated with a newline.
  * apport/ui.py: Fix error message invocation for reporting cloakroom upload
    failure.
  * problem_report.py, write_mime(): Fix off-by-one comparison of the 'inline
    text' treshold, so that apport's StacktraceTop field appears in bug
    summaries. Also fix a corner case in CR line ending handling. Check both
    things in the test suite.
  * gtk/apport-gtk: Add missing 'import subprocess.'. Closes: LP#81007
  * debian/control: Bump apport's and apport-gtk's dependency to python-apport
    to make sure that apport.ui is available. Closes: LP#81019
  * apport/ui.py: Add missing 'import pwd'. Closes: LP#81033

  Minor improvements:

  * apport/ui.py: Get the cloakroom ticket number from the
    X-Launchpad-Blob-Token HTTP header instead of parsing the resulting page.

 -- Martin Pitt <martin.pitt@ubuntu.com>  Tue, 23 Jan 2007 11:27:20 +0100

apport (0.41) feisty; urgency=low

  New feature: Use Malone cloakroom for uploading reports. Closes: LP#70919

  * gtk/apport-gtk.glade: Redesign bug reporting dialog to have a 'Create bug
    report' and a 'Cancel' button. Also assign GTK_RESPONSE_* constants to the
    dialog buttons. Go back to Glade 2 since Glade 3 still sucks too much.
  * gtk/apport-gtk: Adjust workflow for sending report to Malone cloakroom
    instead of asking the user to attach the file. Sending is not yet
    implemented, though.
  * gtk/apport-gtk: Do not show any dialogs any more when filing a bug.
  * Add apport/MultipartPostHandler.py: This module provides an urllib2 opener
    for uploading file attachments to forms over HTTP POST. This module is
    (C) 2006 Will Holcomb <wholcomb@gmail.com> and was taken from
    http://odin.himinbi.org/MultipartPostHandler.py. (This is a serious hole
    of the Python standard library IMHO.)
  * apport/ui.py, file_report(): Upload blob to Malone (edge.launchpad.net for
    now), retrieve the ticket, and pass it to +filebug.

  Refactorizations:

  * gtk/apport-gtk: Major refactorization to use modal dialogs and run()
    instead of loosely coupled event handlers.
  * Add apport/ui.py: Abstract frontend which encapsulates the logic, workflow
    and UI independent bits and provides UI hooks for concrete
    implementations. This both makes it easy to write more frontends like Qt
    or CLI, and also makes the code automatically testable. Add an extensive
    testsuite.
  * run-tests: Add ui.py testsuite.
  * gtk/apport-gtk: Port to ui.py's UserInterface (which means moving 1/3 of
    the code into the new ui_*() methods and throwing away the rest).
  * Add apport/REThread.py: Enhanced threading.Thread class that can propagate
    the return value and uncaught exceptions of run() to the calling thread.
  * apport/ui.py: Get rid of thread_check_bugpatterns() and hackish exception
    handling, rewrite using REThread.
  * apport/ui.py, gtk/apport-gtk: Add progress bar to report upload. It is
    indefinite for now, because neither urllib2 nor httplib support upload
    progress.

  Bug fixes:

  * gtk/apport-gtk.glade: Merged Gnome HIG fixes from Sebastian Heinlein,
    thank you!
  * Merge patch from Sebastian Heinlein to properly treat the apport-gtk icon
    the dh_iconcache way and make it themeable. Thank you!
  * gtk/apport-gtk: Remove periods from primary dialog texts to comply with
    Gnome HIG standards.
  * backends/packaging-dpkg.py, get_file_package(): Process list files in
    chunks of 100, so that we do not exceed the maximum command line length if
    there is a large number of packages installed. Closes: LP#64839
  * gtk/apport-gtk: Use pgrep with -u instead of pidof for testing whether the
    crashed process is already running again, so that we do not match
    processes of other users. Add procps package dependency for this.
  * gtk/apport-gtk: Only offer to restart programs that are in the $PATH. E.
    g. /usr/lib/firefox/firefox-bin cannot be called directly.
    Closes: LP#79623
  * apport/report.py: Disassemble 16 instructions instead of 32 bytes to
    become independent of the instruction size. Thanks to Kees Cook for the
    patch!

 -- Martin Pitt <martin.pitt@ubuntu.com>  Mon, 22 Jan 2007 10:47:33 +0100

apport (0.40) feisty; urgency=low

  * debian/control: Add missing python-dev build dependency, which is
    apparently required for 2.5 now.

 -- Martin Pitt <martin.pitt@ubuntu.com>  Mon, 15 Jan 2007 11:06:20 +0100

apport (0.39) feisty; urgency=low

  * Introduce abstract packaging interface and move all dpkg/apt specific bits
    to a dpkg implementation of this packaging interface (merge
    apport/abstract-pkg branch):
    - Add apport/packaging.py: Abstract packaging system query interface.
    - Add backends/packaging-dpkg.py: dpkg implementation of abstract
      packaging interface.
    - run-tests: Run tests of all backends.
    - apport/fileutils.py, apport/report.py: Port to packaging.py interface.
    - debian/control: Drop python-apport's 'python-apt' dependency since the
      backend only uses dpkg now (without measurable performance penalty since
      it uses internal caching).
    - debian/rules: Install backends/packaging-dpkg.py as our packaging
      backend to apport/packaging_impl.py and remove it again on clean.

 -- Martin Pitt <martin.pitt@ubuntu.com>  Sat, 13 Jan 2007 15:53:08 +0100

apport (0.38) feisty; urgency=low

  * Add ./COPYING: GPL license.
  * debian/rules: Build POT file again.
  * apport/fileutils.py: Add get_all_system_reports() and
    get_new_system_reports() and added test cases. Now the test suite can also
    be run as root to be able to actually check their complete behaviour.
    Adapt the other tests to get along with running the tests as root.
  * bin/apport-checkreports: Add option --system to check for system crash
    reports. Closes: LP#62316
  * gtk/apport-gtk: If called through sudo to process system crashes, drop
    privileges to the original user in open_url() so that we get the web
    browser correctly. (LP#62316) Caveat: The user cannot actually attach the
    crash report file directly since it is not accessible to the user; this
    will get fixed once Malone is able to link a bug report with uploaded
    blobs.

 -- Martin Pitt <martin.pitt@ubuntu.com>  Fri, 12 Jan 2007 14:29:44 +0100

apport (0.37) feisty; urgency=low

  * problem_report.py: Remove the requirement that values must not contain
    empty lines. Add test cases that reading and writing values with empty
    lines works, and add a test case that load() properly complains about
    empty lines in debcontrol encoding (empty lines in values are encoded with
    a single space). Closes: LP#78094
  * apport/report.py test suite: Do not rely on a particular structure of the
    'cat' stacktrace; apparently this is not consistent across architectures.
    Instead, compile a segfaulting mini C program, let it dump core, and test
    add_gdb_info() on it instead. This also allows us for a more rigid check
    of StacktraceTop.

 -- Martin Pitt <martin.pitt@ubuntu.com>  Mon,  8 Jan 2007 14:44:08 +0100

apport (0.36) feisty; urgency=low

  * gtk/apport-gtk.glade: Restore pulse step of progress bar (this apparently
    got destroyed when saving with Glade 3).
  * gtk/apport-gtk{,.glade}: Terminate the program properly when closing the
    progress dialog instead of exiting with an exception.
  * gtk/apport-gtk: Defer opening of the bug reporting window a bit so that
    it appears on top of the browser window. Also enable the task bar blinking
    for it when it is in the background.
  * gtk/apport-gtk.glade: Restore vertical padding of bug report dialog labels
    (another Glade 3 transition regression).
  * bin/apport-retrace, apport/report.py: Call gdb on InterpreterPath if
    present; calling it on a script does not yield anything useful. Add a test
    case to report.py.
  * debian/apport.init: Use mkdir -p instead of install -d, since install is
    not in /bin. Thanks to Kees Cook for catching this.
  * debian/control: Add missing python-apport dependency 'python-apt', which
    is not caught by ${python:Depends}.
  * gtk/apport-gtk: Catch MemoryError when loading a report and display an
    error dialog instead of just crashing. Closes: LP#76235
  * gtk/apport-gtk: Properly catch exceptions from the bug pattern check
    thread to avoid useless backtraces like in bug #75160.
  * gtk/apport-gtk: Catch exceptions from decoding of damaged reports and
    display an error message instead of crashing. Closes: LP#77149
  * apport/report.py: Add missing import of 'time' to test suite.

 -- Martin Pitt <martin.pitt@ubuntu.com>  Fri,  5 Jan 2007 09:49:01 +0100

apport (0.35) feisty; urgency=low

  Optimizations:

  * apport/fileutils.py: Split out heuristics for determining whether a file
    belongs to a package to new function likely_packaged() and add test cases.
  * bin/apport: Do not use the expensive find_file_package() any more, use
    likely_packaged() instead. This will create initial reports in some
    corner cases (like custom non-packaged executables in /usr/bin/), but
    greatly reduces I/O impact at crash time. We rely on apport-gtk to deal
    with reports that do not actually belong to a packaged executable.
  * apport/report.py, add_gdb_info(): Call gdb just once and split the output
    instead of calling it again for each command. This should significantly
    speed up the gdb stage especially for large programs/core dumps.
  * Use cStringIO instead of StringIO in modules.
  * gtk/apport-gtk: Code cleanup and refactorization:
    - Move iteration over crash reports into __main__ to simplify housekeeping
      in the ApportGTK class and get rid of some functions.
    - Refactor creation of temporary report file.
  * gtk/apport-gtk.glade: Split the text in the progress bar dialog so that we
    can use it for multiple steps (like uploading data to Malone) while not
    breaking translations.

  New feature: Bug reporting tool (https://wiki.ubuntu.com/BugReportingTool)

  * gtk/apport-gtk: Split out crash report initialization to new function
    show_crashes() so that we can use the frontend for other purposes like bug
    reporting.
  * gtk/apport-gtk: Add --file-bug, --package, and --pid options; if given,
    create a bug report about the given package instead of viewing crash
    reports.
  * gtk/apport-gtk{,.glade}: Generalize some strings to not talk about 'crash'
    any more, to make them suitable for bug reporting, too.
  * gtk/apport-gtk: Support --file-bug without specifying a package or a PID
    for filing generic distro bugs.
  * problem_report.py: Add new method write_mime() to encode a problem report
    in MIME/Multipart RFC 2822 format (i. e. an email with attachments). Short
    values are aggregated into the first inline text/plain part, large values,
    binary values, and file references get gzip compressed separate
    attachments. Also add various test cases.

  Bug/crash information:

  * apport/report.py, add_user_info(): Add list of system groups that the user
    belongs to.
  * bin/apport: Call add_user_info(), check functionality in test-apport.
  * apport/report.py, add_gdb_info(): Add field 'StacktraceTop' with the top
    five functions on the stack and no local variables. This reduced 'glimpse'
    is suitable for inline display in bug reports and automatic processing
    (dup finders, etc).

  Bug fixes:

  * po/Makefile: Add top_srcdir to work with current intltool.
  * po/de.po: Unfuzz some strings.
  * apport/report.py, add_gdb_info(): Strip away the 'No symbol table info
    available' messages from stack traces.
  * apport/report.py, test_search_bug_patterns(): Use security.u.c. instead
    of archive.u.c., since the latter times out too often.

 -- Martin Pitt <martin.pitt@ubuntu.com>  Wed,  3 Jan 2007 16:45:20 +0100

apport (0.34) feisty; urgency=low

  * apport/fileutils.py, mark_report_seen(): Do not bail out if os.utime()
    fails due to access permissions. This happens if the file does not belong
    to the user calling apport-gtk, but is world-readable (such as ubiquity
    crash reports). If utime() fails, repeatedly open()/close() the file for
    reading until atime != ctime, or the 1.2s timeout is reached.
    Closes: LP#72250
  * apport/python_hook.py: Add unit test, call that in run-tests.
  * apport/python_hook.py: Chmod the generated report to 0600 to not expose
    potentially private data to the world, and to be consistent with other
    crash reports.
  * apport/fileutils.py: Add check_files_md5() and test cases.
  * apport/report.py, add_package_info(): Append list of modified package
    files to Package: and Dependencies: value. Closes: LP#70946
  * bin/apport-retrace: Get along with Package:/Dependencies: fields with list
    of modified files.

 -- Martin Pitt <martin.pitt@ubuntu.com>  Fri, 22 Dec 2006 12:40:55 +0100

apport (0.33) feisty; urgency=low

  * debian/rules: Convert to cdbs. This fixes the dh_pysupport invocation
    along the way, too.
  * gtk/apport-gtk: Rework web browser invocation: Use kfmclient if available,
    fall back to firefox-remote, then to webbrowser.open(). Do not call
    x-www-browser any more since this would block if no running browser was
    open before.
  * Drop the apport_utils module (and with it the python-apport-utils
    package), it became too much of a dumping ground. The report file handling
    functions now live in apport.fileutils, and the debugging information
    collectors are now methods of a new 'Report' class (subclass of
    ProblemReport) in the new apport.report module. Adjust all programs
    accordingly.
  * Add debian/python-apport.postinst: Remove old .pyc and .pyo cruft on
    upgrades to clean up after our broken dh_pysupport invocation in earlier
    versions, so that the new modules are actually used.
  * Remove debian/apport.postinst: Those cleanups were only necessary for
    intra-edgy upgrades.

 -- Martin Pitt <martin.pitt@ubuntu.com>  Tue, 19 Dec 2006 01:15:27 +0100

apport (0.32) feisty; urgency=low

  * apport_utils.py: Filter out "no debugging symbols found" warnings from gdb
    outputs, and add some tests for this. Thanks to Kees Cook for the patch!
  * test-apport: Fix AGENTPATH directory when building the preload library
    (recently moved to bin/).
  * use-local: Fix path to apport as well (recently moved to bin/).
  * apport-retrace: Use ldd on InterpreterPath if present; ldd'ing scripts
    will not get us very far. Closes: LP#72201

 -- Martin Pitt <martin.pitt@ubuntu.com>  Thu, 14 Dec 2006 13:42:58 +0100

apport (0.31) feisty; urgency=low

  * Move scripts to bin/ in source package.
  * Add apport/python_hook.py: Default exception handler for Python, to create
    apport reports for unhandled exceptions. Thanks to Robert Collins
    <robert@ubuntu.com> for this! Closes: LP#70957
  * Add new package python-apport to ship the new Python package 'apport'.
    This includes the python crash hook for now, but in the near future
    apport-utils will get redesigned and put into this package, too.
  * debian/control: apport now depends on python-apport instead of
    python-apport-utils.
  * apport_utils.py: Quiesce gdb error messages in test suite.

 -- Martin Pitt <martin.pitt@ubuntu.com>  Sat, 25 Nov 2006 12:30:41 +0100

apport (0.30) feisty; urgency=low

  * test-apport, use-local: Support both kernel 2.6.17 and 2.6.19 sysctl names
    (crashdump-helper vs. crashdump).
  * gtk/apport-gtk.glade: Improve dialog title capitalization.
    Closes: LP#70652.
  * debian/apport.cron.daily: Immediately exit if /var/crash does not exist.
    Create /var/crash in debian/apport.init if it does not exist.
    Closes: LP#71599
  * Convert all tabs in Python source code files to spaces to comply to PEP 8.
    Thanks to Robert Collins for pointing this out.
  * apport_utils.py, gtk/apport-gtk: Do not pass None to subprocess arguments
    if report belongs to a non-packaged program. Thanks to Robert Collins for
    discovering and fixing this! Closes: LP#70942
  * debian/apport.init: Change /var/crash permissions to 1777, so that custom
    crash handlers (in Python/Mono/etc.) can put reports there.

 -- Martin Pitt <martin.pitt@ubuntu.com>  Sat, 25 Nov 2006 10:44:33 +0100

apport (0.29) feisty; urgency=low

  * apport-retrace: Do not crash if a linked library is not a dependency.
    Closes: LP#65914
  * apport_utils.py:
    - Add test_find_file_package_diversion() selftest to check diversion
      handling.
    - find_file_package(): Check for and respect diversions.
    - Closes: LP#65917
  * debian/apport.init, test-apport, use-local: Adapt to 'crashdump-helper' ->
    'crashdump' sysctl renaming in 2.6.19.
  * test-apport: Restore cwd even when failing a test.
  * problem_report.py, ProblemReport.write(): Support file-like objects as
    argument of file references to support direct reading from pipes. Add test
    case test_write_fileobj().
  * apport: Support '-' as core file argument, in which case the core will be
    read from stdin. This paves the way for using Linux 2.6.19's 'pipe
    core_pattern' feature. Bump python-problem-report dependency to >= 0.29
    for this.
  * apport: Confine permissions of log file to root:adm 0640, just in case.
  * apport: Temporarily drop real u/gid to target user for the os.access()
    tests, so that normal users cannot verify the existence of a given
    inaccessible file. Add comprehensive tests to apport_utils' test suite and
    test-apport. Thanks to Kees Cook for this patch!
  * apport_utils.py, find_file_package(): Terminate fgrep options with '--' to
    avoid problems with funny file names. Thanks to Kees Cook for spotting
    this!
  * test-apport: Automatically detect whether ULIMIT_CORE is nonzero, and
    adapt tests accordingly: check that core still exists after invoking
    apport, and clean it up.
  * apport-retrace: Add new mode -g/--gdb which starts an interactive gdb
    session with the report's core dump. Add this to man/apport-retrace.1, too.
  * apport-retrace: If -c is given, completely remove the CoreDump field from
    the report instead of setting it to 'removed'.
  * test-apport: When using 'lib' mode, point APPORT_LOG_FILE to a temporary
    file. Print it if the test suite fails.
  * test-apport: Fix EXFAILure of the 'core dump works for non-writable cwds'
    test case.
  * preloadlib: Support -DPIPE_CORE mode which emulates the
    pipe-in-core_pattern mode of kernel 2.6.19.
  * test-apport: Build preload library with core piping. No more failed test
    suite checks in 'lib' mode.

 -- Martin Pitt <martin.pitt@ubuntu.com>  Sun,  5 Nov 2006 07:10:30 -0800

apport (0.28) edgy; urgency=low

  "No core - ignore!"

  * apport: Do not create a report for crashes which we do not get a core dump
    for. The reports are useless and only clutter our bug tracker.

 -- Martin Pitt <martin.pitt@ubuntu.com>  Mon,  9 Oct 2006 15:22:32 +0200

apport (0.27) edgy; urgency=low

  * apport: Ignore SIGABRT for now; it's usually signalled from abort() or
    assertion failures and we only get reports with unusable stack traces for
    it (see #61938).
  * gtk/apport-gtk: If gnome-open is not available, fall back to x-www-browser
    instead of using webbrowser.py, to respect default browser in XFCE.
    Closes: LP#64209
  * apport: use os.nice() instead of executing 'renice'. Thanks to Benoit
    Boissinot for noticing.
  * apport_utils.py, find_file_package(): Lower() both strings in the speedup
    heuristics to match e. g. /usr/bin/Xorg -> xserver-xorg. Thanks to Kees
    Cook!
  * apport_utils.py, report_add_package_info(): Do not crash if we encounter a
    'None' current version, which can happen with uninstalled alternative
    dependencies. Thanks to Kees Cook for tracking this down!

 -- Martin Pitt <martin.pitt@ubuntu.com>  Fri,  6 Oct 2006 17:15:08 +0200

apport (0.26) edgy; urgency=low

  * apport-retrace: Clean up code a bit:
    - Move option parsing to separate function.
    - Use apport_utils' report_add_gdb_info() instead of duplicating the gdb
      code.
  * apport_utils.py, report_add_gdb_info(): Add optional parameter 'debugdir'
    to specify an alternate debug file symbol root directory.
  * apport-retrace: Add option -d/--download-debug to automatically download
    available ddebs, create a temporary debug symbol directory from already
    installed and downloaded ddebs, and point gdb to use that. Also add option
    -C/--cache-dir to specify a permanent ddeb cache directory (by default, a
    temporary one is used). Update the manpage accordingly.
  * apport-retrace: Make the best out of a report without packaging
    information (which can happen if the user does not click on 'report bug'
    in apport-gtk).
  * apport_utils, report_add_proc_info():
    - Move heuristics for detecting interpreted scripts to a separate function
      to be able to provide separate test cases for it. Check a few more
      special cases for mono programs.
    - Make interpreter heuristics even scarier to detect some more mono corner
      cases (like banshee and beagled-helper). Closes: LP#58859

 -- Martin Pitt <martin.pitt@ubuntu.com>  Wed,  4 Oct 2006 19:10:47 +0200

apport (0.25) edgy; urgency=low

  * Drop apport-gtk's update-notifier dependency to a Recommends:.
  * apport_utils.py, report_add_gdb_info(): Add register dump and disassembly
    of the last 32 bytes, they might be useful to see what's going on
    sometimes. Thanks to Kees Cook for the idea and the patch.
  * test-apport, check_crash(): Verify that a crash does not leave a core file
    behind. (Test for LP#62972)
  * preloadlib/libapport.c: Do not unlink the core file after calling apport,
    but set REMOVE_CORE=1 environment instead. This matches the current
    kernel behaviour.
  * apport: Register an atexit handler as early as possible for unlinking the
    core dump if REMOVE_CORE environment is set. Closes: LP#62972
  * apport: Set nice level 10 instead of 5. Closes: LP#63099

 -- Martin Pitt <martin.pitt@ubuntu.com>  Mon,  2 Oct 2006 14:21:53 +0200

apport (0.24) edgy; urgency=low

  The "Need for speed" release -- rrrroarrr!

  * apport: Remove _copy_shrink_corefile(): While this has an enormous impact
    on the size of an uncompressed core dump, it only causes a negligible size
    reduction of the bzip2'ed core, but it needs a lot of I/O resources for
    large core dumps.
  * problem_report.py:
    - Use zlib instead of bzip2 for compressing the binary data (in
      particular, core dumps). This results in slightly bigger files, but speeds
      up compression a lot (30 seconds vs. ~2:45 minutes for a Firefox core dump
      on my slow iBook). Closes: LP#61538
    - ProblemReport.read(): Support both bzip2 and zlib compression to be able
      to read existing reports, too.
    - Add/Adapt test cases.
  * Move InformationCollector._get_gdb() from apport to apport_utils.py
    report_add_gdb_info(), and add a test case for it.
  * apport_utils.py, report_add_package_info(): Support calling without a
    package name, then it will be figured out from ExecutableName. Extend test
    case accordingly.
  * test-apport: Do not require apport reports to contain gdb, packaging, and
    OS information, since we are going to move them out of apport.
  * apport: Do not collect static information. It requires a lot of CPU and
    I/O resources and slows down the machine a lot, and it can be added to
    the report later in the frontend. This also gets rid of the entire
    InformationCollector class, since everything has been moved to
    apport_utils.py now. Closes: LP#62542
  * apport: Do not intercept KeyboardInterrupt as unhandled exception (only
    useful for command line debugging, though).
  * problem_report.py: Add test case for appending new data to an existing
    report, fix write() function to not rely on an existing ProblemType key.
  * problem_report.py: Add new method ProblemReport.add_to_existing() to
    update an already existing problem report with new data. Add test case.
  * apport_utils.py, mark_report_seen(): Use os.utime() instead of
    open()/read() and a timeout for simpler and faster operation.
  * gtk/apport-gtk:
    - Collect gdb/packaging/operating system information when the user chooses
      to file a bug and update the apport report.
    - Change the 'Downloading bug patterns...' progress dialog to 'Collecting
      information about the crash...'.
  * debian/control: Bumped library dependencies of apport-gtk, added
    update-notifer dependency.

 -- Martin Pitt <martin.pitt@ubuntu.com>  Fri, 29 Sep 2006 15:47:56 +0200

apport (0.23) edgy; urgency=low

  * apport: Reset signal handler to SIG_IGN in the crash signal handler, to
    avoid an endless crash/handler loop (noticed during debugging LP#61708).
  * debian/apport.init: Do not let the script run with set -e, so that
    do_{start,stop} can deliver their return codes for proper evaluation,
    instead of immediately existing. Closes: LP#61796
  * test-apport: Check that SIGQUIT does not generate a report. (Check for
    bug #62511).
  * apport: Ignore SIGQUIT. Closes: LP#62511

 -- Martin Pitt <martin.pitt@ubuntu.com>  Thu, 28 Sep 2006 20:57:38 +0200

apport (0.22) edgy; urgency=low

  * apport_utils.py, report_add_proc_info(): Make 'interpreted script'
    detection more general to also work for mono programs.
  * test-apport: Check that non-packaged scripts do not generate a report.
  * apport: Call ic.collect_runtime_information() earlier and drop the local
    /proc/pid/exe examination, so that we get proper script detection. This
    avoids getting crash reports for non-packaged scripts (see test case
    change from above).
  * apport: Do not try to chmod the report file if we could not create it and
    output to stderr instead (this mainly affects local testing only).
  * apport_utils.py, find_file_package(): First grep the package lists whose
    names are a substring of the crashed binary name (or vice versa), to
    immensely speed up the package name determination in many cases.
  * apport: Drop the maximum number of consecutive crashes per executable
    from 5 to 2. 5 creates a too bad user experience and creates the
    impression that it will never stop. Closes: LP#61078

 -- Martin Pitt <martin.pitt@ubuntu.com>  Tue, 19 Sep 2006 16:16:46 +0200

apport (0.21) edgy; urgency=low

  * apport: Keep a partially written report with '000' permissions, and only
    chmod it to 0600 when it is fully written. This stops update-notifier from
    picking up half-written reports and get activated several times.
    Closes: LP#59988
  * apport: Add the executable path to the first line of logging.
  * apport: Run the complete code under control of the general exception
    fallback handler.
  * debian/apport.default: Increase maximum core size to 200 MB, to also catch
    Firefox and Evolution core dumps.
  * apport_utils.py, find_file_package(): Before searching the dpkg database
    (which is expensive), check if the executable path matches a whitelist of
    path prefixes. This replaces the weaker blacklist (/tmp and /home) in
    apport itself.
  * gtk/apport-gtk: Show a progress dialog while checking for bug patterns and
    execute report_search_bug_patterns() in a separate thread, so that the UI
    is not potentially blocked for a long time.
  * apport: Gracefully abort if we cannot readlink /proc/pid/exe, instead of
    falling over with an exception. Closes: LP#59993
  * debian/rules: Use 'multiuser' instead of 'defaults' for dh_installinit.
    Clean up the unnecessary rc symlinks in postinst and add appropriate
    sysv-rc dependency.

 -- Martin Pitt <martin.pitt@ubuntu.com>  Thu, 14 Sep 2006 23:16:26 +0200

apport (0.20) edgy; urgency=low

  * apport: Renice ourself to priority 5 to not slow down the user's processes
    so heavily.
  * Add manpages for apport-retrace(1) and apport-unpack(1) and install them
    into apport. Closes: LP#58463
  * problem_report.py: Test attaching two files instead of one in the
    test_write_file() regression check to assert correct key sorting.
  * problem_report.py: Alter write() method to sort binary data to the end of
    the report. This makes reports easier to read, and also shows relevant
    information more quickly when progressively loading them in a web browser.
    Adapt regression tests accordingly.
  * Move setting of ExecutablePath from apport's InformationCollector ctor to
    apport_utils' report_add_proc_info(), where it belongs to. Check
    ExecutablePath in apport_utils' regression tests.
  * apport-unpack: Support '-' as report argument to read from stdin.
  * apport_utils.py, report_add_proc_info():
    - Apply some heuristics to determine whether the crashed process is an
      interpreted script (check if the Name in /proc/pid/status matches
      the second /proc/pid/cmdline part, and if that command line argument is
      an existing executable file). In the case of an interpreted script, set
      ExecutablePath to the script and InterpreterPath to the actually crashed
      ELF binary.
    - Test this with a shell (/bin/zgrep) and a Python (./apport-unpack)
      script in the test suite.
    - Closes: LP#58859
  * Add debian/apport.logrotate to add a daily 7-step /var/log/apport
    log rotation.
  * test-apport: Fix WCOREDUMP() and pidof checks in check_crash().
  * apport: Install a signal handler for all 'crashy' signals, which just logs
    the signal and stack info and exits. This should avoid a crashing apport
    examining itself, possibly in an endless loop. Closes: LP#58873

 -- Martin Pitt <martin.pitt@ubuntu.com>  Mon, 11 Sep 2006 09:20:18 +0200

apport (0.19) edgy; urgency=low

  * apport_utils.py: Add function report_search_bug_patterns(): Try to
    download a package specific bug pattern XML file from a given URL base
    directory and return the bug URL in case of a match. Also add extensive
    test suite check.
  * test-apport: Fix help message.
  * apport-gtk: Make use of the new report_search_bug_patterns() function and
    display appropriate instructions on match. Bump python-apport-utils dependency.

 -- Martin Pitt <martin.pitt@ubuntu.com>  Tue,  5 Sep 2006 11:31:17 +0200

apport (0.18) edgy; urgency=low

  The "mating dance for ubiquity" release.

  * apport-gtk:
    - Use pidof's -x option in the detection whether the program is already
      running to correctly handle scripts.
    - Do not assume the presence of the ExecutablePath key in reports, but
      gracefully fall back to Package.
    - If the report specifies an explicit DesktopFile, use that instead of
      trying to figure it out.
    - Only created reduced report and show the radio buttons if there are
      actually removed fields.
    - Change tooltip of 'reduced report' radio button to be more generic (do
      not refer to the memory dump, but to 'large items', since this is what
      apport-gtk currently does).
    - Support new field 'BugDisplayMode: file | list (default)'. In 'file'
      mode, display the /+filebug page instead of /+bugs and change
      instructions accordingly.
    - Use the ProcCmdline attibute to restart an application; correctly
      parsing of all the desktop file is just not possible at this point.
    - Support new field 'RespawnCommand' to use custom respawning command.
  * problem_report.py: Add method has_removed_fields() to check whether load()
    skipped any fields due to binary=False. Add test suite check.
  * apport_utils.py: Fix the quoting in ProcCmdline so that it is fully shell
    compatible.
  * run-tests: Check if kernel crash dump helper is active, and if so, run
    test-apport in kernel mode.
  * problem_report.py: Support an optional second argument of file references
    which controls whether or not the file contents will be compressed/encoded
    (defaults to True for backwards compatibility). Add test suite checks.

 -- Martin Pitt <martin.pitt@ubuntu.com>  Fri, 25 Aug 2006 14:01:47 +0200

apport (0.17) edgy; urgency=low

  * Move packaging information collection from apport to new function
    report_add_package_info() in apport_utils.py, add test suite check.
  * Move operating system information collection from apport to new function
    report_add_os_info() in apport_utils.py, add test suite check.
  * Move /proc information collection from apport to new function
    report_add_proc_info() in apport_utils.py, add test suite check, and fix
    handling of failed /proc/$$/environ reading.
  * preloadlib/libapport.c: Route gcore's stderr to /dev/null to suppress
    error messages during the test suite and to become more compatible to the
    kernel behaviour.
  * Change apport_utils.py to be a public module and ship it in the new
    python-apport-utils package, so that other applications like ubiquity can
    use it easily.
  * po/de.po: Add new translations to make this complete again.
  * problem_report.py, apport_utils.py: Prepend UnitTest classes with '_' so
    that they do not appear in the help() output.
  * apport_utils.py: Add make_report_path(), which constructs the canonical
    crash report pathname for a given report.
  * Add debian/apport.postinst: Remove /usr/share/apport/apport_utils.pyc when
    upgrading from an earlier version, so that the programs in
    /usr/share/apport actually use the version from p-apport-utils.

 -- Martin Pitt <martin.pitt@ubuntu.com>  Tue, 22 Aug 2006 18:14:00 +0200

apport (0.16) edgy; urgency=low

  *  test-apport: Check that non-packaged binaries do not generate a report.
  * apport_utils.py: Add find_file_package() to find the package a file
    belongs to. This uses fgrep /var/lib/dpkg/info/*.list which is much faster
    than dpkg -S. Also add test suite check.
  * apport: Use find_file_package() instead of direct dpkg -S call and pass
    the result to the InformationCollector ctor to avoid grepping the dpkg
    lists twice.
  * apport: Immediately exit if the executable name starts with /home or /tmp,
    to avoid grepping the dpkg database in the common developer case.
  * apport: Replace 0-bytes in ProcCmdline with spaces to keep them readable.
  * apport-gtk: Offer an alternative small report (without the core dump) for
    users with slow internet connection.

 -- Martin Pitt <martin.pitt@ubuntu.com>  Mon, 21 Aug 2006 19:34:47 +0200

apport (0.15) edgy; urgency=low

  * Add apport-unpack: Script to extract the fields of a problem report into
    separate files into a new or empty directory. Mainly useful for extracting
    compressed binary data like the core dump.
  * test-apport: Check that dumped environment only contains security
    insensitive variables.
  * apport: Filter out all environment variables but $SHELL, $PATH, and
    locale/language related ones. Closes: LP#56846
  * test-apport: Delete test report in the cleanup handler so that the
    kernel-mode test can be run multiple times without manual cleanup.
  * test-apport: Check for running apport and test executable processes in
    check_crash().
  * preloadlib/libapport.c: Improve error checking, some robustification.
  * test-apport: If using the preload library, wait a second between the test
    process invocations in the flooding test to mitigate a strange race
    condition that sometimes causes the signal handler not to be executed.

 -- Martin Pitt <martin.pitt@ubuntu.com>  Sun, 20 Aug 2006 16:28:43 +0200

apport (0.14) edgy; urgency=low

  * preloadlib/libapport.c: Write core dump into cwd instead of /tmp to act
    like the current kernel.
  * apport_utils.py: Check APPORT_REPORT_DIR environment variable for an
    alternate crash report directory. This is mainly useful for a local test
    suite.
  * apport: Quiesce the apt module's FutureWarning.
  * preloadlib/libapport.c: Re-raise the signal instead of doing exit() so
    that the process exits with the same code as it would do without the
    library.
  * preloadlib/libapport.c: Close stdout for gcore process.
  * Add test-apport: Use preloadlib/ and APPORT_REPORT_DIR to create a
    sandboxed environment and run various apport functionality tests. Also add
    this script to run-tests.
  * apport_utils.py, delete_report(): Actually try to unlink the report before
    falling back to truncating it to zero bytes.
  * preloadlib/libapport.c: Close stderr for apport process.

 -- Martin Pitt <martin.pitt@ubuntu.com>  Fri, 18 Aug 2006 15:46:37 +0200

apport (0.13) edgy; urgency=low

  * Do not run the test suite on build since on the buildds modifying
    file atimes does not work.

 -- Martin Pitt <martin.pitt@ubuntu.com>  Fri, 18 Aug 2006 00:59:26 +0200

apport (0.12) edgy; urgency=low

  * apport-gtk: Make bug report window resizable when the details are
    expanded. Closes: LP#56672
  * apport_utils.py: Add get_recent_crashes() and a test suite check for it.
  * apport: If the same binary produced more than 5 crashes in the last 24
    hours, ignore the crash. This is a hideous and pretty ad-hoc band-aid to
    avoid flooding users with reports for continuously crashing respawning
    processes. Closes: LP#56362
  * apport: Clean up exit codes to only exit with 0 if report was created, and
    with 1 otherwise (to become more compatible to proposed future kernel
    behaviour, where core dumps are only generated on demand).
  * Add run-tests script which calls all available selftests.
  * debian/rules: Run run-tests during build to have the package FTBFS on
    regressions. Add python build dependency for this (it is already there
    implicitly anyway).

 -- Martin Pitt <martin.pitt@ubuntu.com>  Thu, 17 Aug 2006 16:06:41 +0200

apport (0.11) edgy; urgency=low

  * gtk/apport-gtk.glade: Remove separators from dialogs. Closes: LP#56326
  * apport:
    - Move information collection from ctor to two new separate functions
      collect_runtime_information() (fast, privileged, crashed process must
      exist) and collect_static_information() (slow, unprivileged, crashed
      process does not need to exist). This allows a cleaner design.
    - Add missing close() call in init_error_log().
    - Do not catch SystemExit in the final catch-all-and-log clause (will
      become important once we switch to master/slave processes).
    - Clean up handling of temporary files.
    - Log successful report creation with file and package name, to ease
      debugging.
    - transitive_dependencies(): Do not break on pure virtual dependencies
      (like perl-api-XXX).
  * Add debian/apport.default: Default file to disable apport entirely and to
    change the maximum size of kernel created core dumps.
  * debian/apport.init: Evaluate new default file.

 -- Martin Pitt <martin.pitt@ubuntu.com>  Wed, 16 Aug 2006 17:05:19 +0200

apport (0.10) edgy; urgency=low

  * apport-gtk: Show report file size in bug report window.
  * apport: Correctly handle relative paths to core dumps (use crashed
    process' cwd).
  * Fix the GPL URLs in source file's copyright comments.
  * debian/apport.cron.daily: Add -mindepth 1 to find commands to avoid
    attempting to remove the /var/crash/ directory. Closes: LP#55107
  * problem_report.py:
    - Fix precise whitespace handling in continuation lines, add selftest.
    - Add selftest for reading a report, modifying fields, and writing it
      back.
    - Fix writing back binary data, adapt test suite to check it.
    - Fixed ProblemReport.load() to clean up old data, added selftest.
    - Restructure class to inherit from IterableUserDict and throw away all
      the now obsolete dictionary wrapper methods.
  * debian/apport.init: Add colon to description to make output less
    confusing.
  * Add apport-retrace and install it into apport: This tool takes a crash
    report and refreshes the stack traces in it. This is particularly useful
    if debug symbols are installed now, but haven't been at the time the crash
    occured.

 -- Martin Pitt <martin.pitt@ubuntu.com>  Fri, 11 Aug 2006 15:40:05 +0200

apport (0.9) edgy; urgency=low

  * apport: Call objcopy to throw out READONLY/CODE sections from the core
    dump, which drastically reduces its (uncompressed) size (factor 2 to 10).
    This has little effect on the bzip2'ed core dump, though.
  * apport:
    - Support an optional third command line argument which specifies the
      location of a core dump.
    - If a core dump is given, call gdb on the core dump instead of the
      crashed process. We cannot attach to the latter if we are called by the
      kernel (since the crashed process is in uninterruptible kernel sleep).
    - If no core dump is given, do not attempt to do anything gdb related.
    - This matches the future behaviour of the kernel crash dump helper while
      remaining compatible to the previous call semantics.
  * Add preloadlib/{Makefile,libapport.c}: LD_PRELOADable library which
    emulates the future kernel behaviour. This is ONLY for testing and
    development purposes. It uses unsafe temporary file handling and thus must
    not be used on production boxes!
  * Ship preloadlib/* as examples in package 'apport' for people who want to
    play with it until the new kernel arrives.
  * Add preloadlib/README: Explain how to use the preload library.

 -- Martin Pitt <martin.pitt@ubuntu.com>  Wed,  9 Aug 2006 12:12:20 +0200

apport (0.8) edgy; urgency=low

  * apport_utils.py:
    - Add two new functions seen_report() and mark_report_seen().
    - get_new_reports(): Only return unseen reports, add function
      get_all_reports() for the old behaviour.
  * gtk/apport-gtk.py: Do not delete reports after notifying about them. This
    way, we do not need to add another button to save the report (which is
    considered evil UI-wise), but still retain the report for filing and
    examining later.
  * Replace all usages of '/var/crash' to a new global variable in
    apport_utils; this is particularly useful for test suites.
  * apport.py: Overwrite old reports if they are seen.
  * apport_utils.py: Add a test suite for all exported functions.

 -- Martin Pitt <martin.pitt@ubuntu.com>  Tue,  8 Aug 2006 19:29:23 +0200

apport (0.7) edgy; urgency=low

  * Add apport_utils.py: Factorize out some common code of apport-gtk,
    possible future frontends, and some backend tools.
  * Add apport-checkreports: Test if there are new crash reports for the
    invoking user. This factorizes out the tests we currently do in
    update-notifier and makes them easier to change and keep in sync with
    apport itself. Ship the script in the apport package.

 -- Martin Pitt <martin.pitt@ubuntu.com>  Tue,  8 Aug 2006 17:24:46 +0200

apport (0.6) edgy; urgency=low

  * Add missing intltool build dependency to fix FTBFS.

 -- Martin Pitt <martin.pitt@ubuntu.com>  Thu,  3 Aug 2006 09:15:42 +0200

apport (0.5) edgy; urgency=low

  * apport-gtk: Remove the crash report after it got displayed.
  * apport-gtk: Fix exception on startup if no readable crash reports exist.

 -- Martin Pitt <martin.pitt@ubuntu.com>  Wed,  2 Aug 2006 23:42:34 +0200

apport (0.4) edgy; urgency=low

  * Implement completely new UI according to the design described at
    https://wiki.ubuntu.com/CrashReporting. Many thanks to Matthew Paul
    Thomas!
  * po/Makefile: Fix default target to not just break. Now it builds the .pot
    file.
  * debian/rules: Build .pot file on package build for automatic Rosetta
    import.
  * Bring German translations up to date.
  * po/Makefile: Supply '--language=python' to intltool-update to properly
    extract strings from apport-gtk.

 -- Martin Pitt <martin.pitt@ubuntu.com>  Wed,  2 Aug 2006 23:14:58 +0200

apport (0.3) edgy; urgency=low

  * debian/rules clean: Also clean po/.
  * debian/apport.cron.daily: Clean away empty files everytime.
  * apport: Only consider a report as already present if it has a non-zero
    size.
  * apport: Set proper group for report files instead of 'root'.
  * apport-gtk: Ignore 0-sized reports.
  * apport-gtk: Add button to remove the current report (by truncating the
    file to zero bytes; a user cannot unlink files in /var/crash).
  * apport-gtk: Only display reports that the user can actually read.
  * problem_report.py: Add 'binary' option to ProblemReport.load() to
    optionally skip binary data.
  * debian/rules: Clean stale *.pyc files.
  * python-gtk: Do not load binary data (core dumps, etc.) to greatly speed up
    the GUI. They are just gibberish anyway.
  * apport: Switch from apt_pkg to apt, add SourcePackage: to reports.
  * apport-gtk: Use source package name for the Malone URL.
  * debian/rules: Call setup.py install with --no-compile to not ship *.pyc in
    debs.

 -- Martin Pitt <martin.pitt@ubuntu.com>  Mon, 31 Jul 2006 13:11:52 +0200

apport (0.2) edgy; urgency=low

  * debian/apport.cron.daily: Do not produce error messages if 'find' does not
    find any crash reports.
  * problem_report.py: Support iterators, add test case.
  * apport: Filter out trailing 0-byte from ProcCmdline.
  * Add a simple GTK frontend, ship it in new package apport-gtk.

 -- Martin Pitt <martin.pitt@ubuntu.com>  Thu, 27 Jul 2006 23:52:33 +0200

apport (0.1) edgy; urgency=low

  * Initial release. This package implements the client backend part of
    https://wiki.ubuntu.com/AutomatedProblemReports.

 -- Martin Pitt <martin.pitt@ubuntu.com>  Mon, 24 Jul 2006 14:21:10 +0200<|MERGE_RESOLUTION|>--- conflicted
+++ resolved
@@ -1,6 +1,5 @@
-apport (0.80) UNRELEASED; urgency=low
-
-<<<<<<< HEAD
+apport (0.81) UNRELEASED; urgency=low
+
   Collect all Launchpad specific bits in a separate class and provide an
   abstract base class. This will greatly help for getting upstream acceptance
   and the possibility of automatically forwarding crashes upstream:
@@ -38,7 +37,9 @@
   * po/de.po: Update.
 
  -- Martin Pitt <martin.pitt@ubuntu.com>  Sun, 20 May 2007 22:30:30 +0200
-=======
+
+apport (0.80) UNRELEASED; urgency=low
+
   Some debranding:
 
   * setup.py: Use apport wiki home page for 'url'.
@@ -48,7 +49,6 @@
   * cli/apport-cli, qt4/apport-qt: Generalize window titles.
 
  -- Martin Pitt <martin.pitt@ubuntu.com>  Mon, 21 May 2007 16:33:58 +0200
->>>>>>> 918db7f2
 
 apport (0.79) gutsy; urgency=low
 
