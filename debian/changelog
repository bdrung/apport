<<<<<<< HEAD
apport (0.60) UNRELEASED; urgency=low

  * bin/apport-retrace:
    - Simplify program design and throw away the complicated debug symbol
      sandbox generation, along with the -d and -C options.  Instead, directly
      install the missing packages and ddebs with apt. This makes the tool more
      suitable for running in chroots and has often been requested anyway.
    - Add option -u/--unpack-only which causes additionally installed packages
      to be unpacked without being configured. This allows apport-retrace to
      work under fakechroot and has the nice side effect of speeding up
      package installation (we do not care about configuration for retracing
      anyway).
    - Add option -t/--temporary which purges the additionally installed
      packages after retracing.
  * man/apport-retrace.1: Update description for the new behaviour, drop
    documentation of the -d and -C options, and add documentation of -u and
    -t.
  * Add apport/chroot.py: Class for representing and working with chroots,
    using fakeroot and fakechroot.
  * Add bin/apport-chroot: CLI frontend for doing various things with
    fakechroots. For now, this implements:
    - create a chroot (tarball or directory)
    - dist-upgrade a particular or all chroots
    - apport-retrace a bug or Apport report file

 -- Martin Pitt <martin.pitt@ubuntu.com>  Fri,  2 Mar 2007 18:37:51 +0100
=======
apport (0.62) UNRELEASED; urgency=low

  * apport/ui.py, collect_info(): Use REThread instead of Thread and raise
    exceptions from it, so that errors during info collection actually become
    visible.
  * apport/report.py, add_proc_info(): Check that ExecutablePath actually
    exists, so that invalid values from transient error conditions are ignored
    (such as '/usr/bin/gnome-panel\x00\x00\x8b (deleted)').
  * apport/packaging.py: Add interface get_system_architecture() to return the
    system architecture in the distro specific notation. This can differ from
    get_architecture(package) on multiarch platforms such as amd64.
  * backends/packaging-dpkg.py: Implement get_system_architecture() to return
    dpkg --print-architecture, add a shallo test case.
  * apport/report.py, add_package_info(): Rename key 'Architecture:' to
    'PackageArchitecture:' for clarity.
  * apport/report.py, add_os_info(): Add system architecture as
    'Architecture:' field.
  * apport/ui.py, create_crash_bug_title(): Append warning about non-native
    package if package architecture does not match the system's one.
  * All test suites: Remove redundant word 'behaviour' from test descriptions.
  * test-hooks: Run tests on installed hooks in /usr/share/apport by default
    and add a '--local' switch to test the hooks in the source tree instead.
    Use this option in run-tests.
  * apport/report.py, test_add_proc_info(): Change the python script test
    so that it does not depend on being run in the source tree.
  * run-tests: Add a 'local' command line option which runs tests on the files
    and modules in the build tree. Run tests on system files/modules by
    default.
  * setup.py, debian/apport.install: Ship test-hooks, test-apport, and
    run-tests in /usr/share/apport/testsuite/, so that the full test suite can
    be run in the installed system.
  * gtk/apport-gtk.desktop.in: Only show in Gnome and Xfce.
  * qt4/apport-qt.desktop.in: Only show in KDE.

 -- Martin Pitt <martin.pitt@ubuntu.com>  Thu,  1 Mar 2007 10:43:29 +0100

apport (0.61) feisty; urgency=low

  * bin/apport:
    - Kernel 2.6.20-9 now sets CORE_REAL_RLIM to -1 instead of not setting it;
      handle this case correctly. (LP: #87065)
    - Add forgotten multiplication of CORE_REAL_RLIM with 1024, since ulimit
      sets kB, not bytes.

 -- Martin Pitt <martin.pitt@ubuntu.com>  Tue, 27 Feb 2007 16:06:11 +0100

apport (0.60) feisty; urgency=low

  * gtk/apport-gtk.glade: Reintroduce window titles. Since the crash
    notifications are like alerts, title have been removed recently to comply
    with Gnome HIG standards, but then the user will get 'nameless window'
    buttons in the task bar. Let's have the smaller evil then. (LP: #87164)
  * apport/packaging.py: Add get_architecture() interface for determining the
    architecture of a particular package (which might not match the overall
    system architecture on multiarch-capable systems, e. g. an i386 Firefox
    package installed on amd64).
  * backends/packaging-dpkg.py: Implement get_architecture() and add test
    case.
  * apport/report.py, add_package_info(): Add Architecture: field.
    (LP: #87424)
  * apport/ui.py: Already mark report as seen when we load it, not just in the
    information collection thread. That way, reports will only be shown once
    on systems which have /var/crash mounted noatime, too. (LP: #85809)
  * apport/fileutils.py, mark_report_seen(): If os.utime() fails, and opening
    the report file for reading does not change the atime (happens with
    noatime mount option), don't throw an exception, just delete the report.
    (other aspect of LP: #85809)
  * qt4/apport-qt: Wrap gettext() into an unicode(str, 'UTF-8') call,
    otherwise all non-ASCII unicode strings are broken. (LP: #87757)

 -- Martin Pitt <martin.pitt@ubuntu.com>  Mon, 26 Feb 2007 20:55:40 +0100
>>>>>>> d208ac92

apport (0.59) feisty; urgency=low

  * apport/report.py: Check that interpreter options are discarded in
    test_check_interpreted_script(). This replicates bug #87005.
  * apport/report.py, _check_interpreted_script(): Filter out interpreter
    command line options. This should make the detection of interpreted
    scripts more robust. (LP: #87005)
  * test-apport, check_crash(): Differ between expecting the program dumping
    core and finding a core dump on disk, because this is not equivalent any
    more with core pipelining.
  * bin/apport: Write core files into a process' cwd if the process' ulimit
    requests and permits it and the crashes process is not packaged, so that
    developers get happy again. Test this behaviour with various ulimits in
    test-apport.
  * test-apport: Check that the core file written by apport is valid. This
    uncovers kernel bugs like #87065
  * problem_report.py test suite: Use assertAlmostEqual() when comparing stat
    times, since they are floats on some systems.
  * apport/report.py, add_gdb_info():
    - Remove all the initial gdb output, which gets rid of the duplicated #0
      line.
    - Replace some stray tabs with spaces.
    - Thanks to Kees Cook for this!

 -- Martin Pitt <martin.pitt@ubuntu.com>  Thu, 22 Feb 2007 19:52:52 +0100

apport (0.58) feisty; urgency=low

  * qt4/apport-qt.desktop.in  move to System menu

 -- Jonathan Riddell <jriddell@ubuntu.com>  Tue, 20 Feb 2007 11:35:17 +0000

apport (0.57) feisty; urgency=low

  * apport/ui.py: Intercept ENOMEM and fail gracefully; there is little else
    we can do at that point, and there is no point in presenting a crash
    report for this. (LP: #85155)
  * apport/ui.py: Ignore KeyError when deleting the CoreDump field on sending
    a reduced report. This Should Not Happen™, but nevertheless did.
    (LP: #86083)
  * gtk/apport-gtk, qt4/apport-qt: Intercept ImportError for the non-builtin
    Python modules. This usually happens for crashes when there is a
    dist-upgrade active and some Python packages have not been configured yet.
    (LP: #86007)
  * apport/ui.py: If the problem report does not apply to a packaged program,
    and we have an ExecutablePath, mention it in the error message for easier
    debugging.
  * apport/python_hook.py: Resolve symbolic links in ExecutablePath.
    (LP: #85529)
  * apport/ui.py, open_url(): Remove debugging print statement again, now
    that we tracked down bug #83974.

 -- Martin Pitt <martin.pitt@ubuntu.com>  Mon, 19 Feb 2007 14:40:29 +0100

apport (0.56) feisty; urgency=low

  * apport/ui.py, open_url(): When being invoked as root, call gnome-open or
    firefox as root through sudo instead of dropping our uid/gid and calling
    it normally. The latter does not work for Firefox for some  mysterious
    reason. Thanks to Mika Fischer for this trick. (LP: #81207)
  * Add debian/local/ubuntu-bug.1: Manpage for ubuntu-bug. Add it to
    debian/apport.manpages.
  * qt4/apport-qt: Add some missing features that are present in the GTK UI:
    - Do not show details by default, add a button to show them.
    - Add complete/reduced bug report radio buttons.
    - Thanks to Michael Hofmann for this!

 -- Martin Pitt <martin.pitt@ubuntu.com>  Thu, 15 Feb 2007 14:59:07 +0100

apport (0.55) feisty; urgency=low

  * Add debian/local/ubuntu-bug: Check for a running KDE or Gnome session,
    availability of apport-gtk and -qt, and open the appropriate GUI in bug
    filing mode. This makes it convenient for shell users and is also required
    for proper Firefox 'Report a bug...' menu integration (see bug #85041).
  * debian/apport.install: Install ubuntu-bug to /usr/bin.
  * gtk/apport-gtk: Generously add some gtk.main_iteration() calls to avoid
    hanging dialogs, since we do not have a main loop.
  * apport/ui.py: Do not silently ignore exceptions while uploading data to
    Launchpad, but intercept them and display their message in the error
    dialog. (Part of LP: #84992)
  * apport/ui.py: Switch from edge.launchpad.net to production launchpad.net,
    since the necessary bits are now there. (LP: #84992)

 -- Martin Pitt <martin.pitt@ubuntu.com>  Wed, 14 Feb 2007 13:37:52 +0100

apport (0.54) feisty; urgency=low

  * bin/apport: Re-enable, now that our kernel has been fixed to pipe complete
    core dumps to us.

 -- Martin Pitt <martin.pitt@ubuntu.com>  Tue, 13 Feb 2007 09:33:38 +0100

apport (0.53) feisty; urgency=low

  * apport/ui.py, open_url(): Remove some accidentally left-over debugging
    junk.
  * gtk/apport-gtk: Process pending GTK events after hiding the info
    collection window to avoid a hanging dead dialog.
  * gtk/apport-gtk: Do not count the lines of fields with binary data. This
    particularly avoids long delays with huge core dumps. (LP: #81979)
  * apport/ui.py, open_url(): Print URL to stdout, so that we can debug the
    weirdness in #83974.

 -- Martin Pitt <martin.pitt@ubuntu.com>  Mon, 12 Feb 2007 16:57:05 +0100

apport (0.52) feisty; urgency=low

  * apport/report.py: Fix hook directory to be
    /usr/share/apport/package-hooks/,  not /u/s/apport/.
  * Add doc/package-hooks.txt: Document per-package hooks, ship in package
    apport.
  * Add debian/apport.dirs: Ship package-hooks/ directory.
  * gtk/apport-gtk, qt4/apport-qt: Fix detection of binary data so that the
    CoreDump is not displayed as incomprehensible gibberish any more.
  * Add qt4/apport-qt.desktop.in and add it to POTFILES.in.
  * bin/apport-retrace: --verbose can now be specified multiple times to
    increase verbosity and debug package installation. Also, fix some quoting
    bugs. Thanks to Kees Cook for this!
  * qt4/apport-qt: Fix restart button handling. (LP: #84202)
  * qt4/apport-qt: Do not try to call splitlines() on a report value that is a
    file reference; just display the reference instead. (LP: #84196)
  * bin/apport: Disable for now, since the current kernel produces cropped
    core dumps and thus we get totally useless crash reports

 -- Martin Pitt <martin.pitt@ubuntu.com>  Fri,  9 Feb 2007 18:58:08 +0100

apport (0.51) feisty; urgency=low

  New feature: Qt4 GUI implementation:

  * Added qt4/: Qt4 implementation of the abstract user interface. Thanks to
    Michael Hofmann <mh21@piware.de> for that!
  * debian/copyright: Add Michael as copyright holder.
  * setup.py, debian/control, debian/apport-qt.install: Packaging bits for
    apport-qt.
  * Move translations from apport-gtk to apport, since they are shared between
    frontends. Add appropriate Conflicts/Replaces (we don't strictly need it
    here because we strip them anyway, but we need that for the moving icon
    anyway).
  * Move icon from apport-gtk to apport, since it is/can be shared between
    frontends.

  Improvements:

  * Replaced old apport.png icon stolen from bug-buddy with nice SVG one.
    Thanks to Troy Sobotka for this!
  * debian/copyright: Add Troy as copyright holder for the icon.
  * bin/apport-retrace, man/apport-retrace.1: Document that report can now be
    a LP bug number.

 -- Martin Pitt <martin.pitt@ubuntu.com>  Thu,  8 Feb 2007 20:01:12 +0100

apport (0.50) feisty; urgency=low

  * gtk/apport-gtk.glade: Fix 'prolem' typo.
  * bin/apport-retrace: Use python-launchpad-bugs to create a Report object
    from a given Launchpad bug number (given as argument instead of the report
    file path). Add appropriate p-l-b dependency.
  * gtk/apport-gtk: Mark '(binary data)' string as translatable.

 -- Martin Pitt <martin.pitt@ubuntu.com>  Thu,  8 Feb 2007 15:15:47 +0100

apport (0.49) feisty; urgency=low

  * gtk/apport-gtk.glade: Fix s/send/sent/ typo. Closes: LP#83061
  * apport/ui.py, create_crash_bug_title(): Cope with odd Tracebacks that are
    shorter than three lines. Add test case from the bug. Closes: LP#83556
  * apport/python_hook: Do not create a report if the binary is ignored. Add
    test case. Closes: LP#83566
  * gtk/apport-gtk: Do not save/alter crash dialog title any more, it's empty
    now.
  * apport/ui.py, open_url(): Check the user's session for
    ksmserver/gnome-session to decide whether to prefer kfmclient or
    gnome-open. Also, only call Firefox directly if gconf's prefered browser
    is actually Firefox. Closes: LP#82007

 -- Martin Pitt <martin.pitt@ubuntu.com>  Tue,  6 Feb 2007 18:33:15 +0100

apport (0.48) feisty; urgency=low

  New feature: Infrastructure for reporting kernel Oopses:

  * Add bin/kernel_hook and ship it in /usr/share/apport. The kernel can call
    this on an Oops. Add a test suite for it to test-hooks.
  * apport/ui.py: Add support for reporting ProblemType: Kernel reports, and
    add test suite for the workflow.
  * gtk/apport-gtk{,.glade}: Add implementation for ui_present_kernel_error().

  Improvements:

  * Merged various apport-retrace improvements from Kees' branch:
    - Add various options to override some report fields with local values.
    - Add --verbose option and be quiet by default.
    - Read ProcMaps for additional library dependencies, to also catch
      libraries loaded at runtime (plugins).
    - Set correct debug file directory when starting an interactive gdb
      session with -g.
  * Add gtk/apport-gtk.desktop.in: Desktop file for calling apport-gtk in
    'file a distro bug' mode, to be displayed in gnome-panel's System menu
    (see bug-reporting-tool spec). Also add a Makefile to do the
    intltool-merge dance, add it to POTFILES.in, and ship it in
    debian/apport-gtk.install.
  * bin/apport: Call add_os_info(), so that we get architecture information
    even for 'naked' reports which didn't go through UI enrichment.
  * Add ./test-hooks: Test suite for the various package hooks shipped with
    apport. Test the package problem hook for now.

  Bug fixes:

  * debian/control: Add missing python-apt dependency to apport
    (apport-retrace needs it). Thanks to Kees Cook for noticing.
  * debian/control: Add gdb dependency to python-apport.
  * backends/packaging-dpkg.py test suite: Verify that packages returned by
    get_dependencies() actually exist. This catches the 'chops off first
    letter of package name sometimes' bug.
  * backends/packaging-dpkg.py, _init_status(): Add missing space to Depends:
    field format in dpkg-query call. This fixes the chopped-off first letters
    in the 'Dependencies' report field.
  * setup.py: Remove version attribute, we do not update and use it anyway.
  * apport/ui.py: Do not crash if Package: specifies a nonexisting package.
    Display a proper error message instead. Add test_run_crash_errors() test
    case.
  * apport/report.py, add_package_info(): Fix crash when the first dependency
    is not installed. Closes: LP#82561
  * gtk/apport-gtk.glade: Remove window titles in alert dialogs to comply with
    Gnome HIG. Closes: LP#83123

 -- Martin Pitt <martin.pitt@ubuntu.com>  Mon,  5 Feb 2007 12:19:35 +0100

apport (0.47) feisty; urgency=low

  * apport/report.py, add_hooks_info(): Only use first part of 'Package:',
    there might be a version number and a changed files list which we must not
    propagate to the import statement. Closes: LP#82566

 -- Kees Cook <kees@ubuntu.com>  Wed, 31 Jan 2007 15:37:11 -0800

apport (0.46) feisty; urgency=low

  * debian/control: Bump dependencies to python-apport due to recent changes
    in expected return values in some UI functions. Closes: LP#82267
  * bin/package_hook: Remove erroneous 'import apport.packaging', which
    shadows the packaging variable in the apport package. This unbreaks the
    package problem hook. Closes: LP#82297

 -- Martin Pitt <martin.pitt@ubuntu.com>  Wed, 31 Jan 2007 07:51:24 +0100

apport (0.45) feisty; urgency=low

  New feature: Infrastructure for package install/upgrade failures:

  * Add bin/package_hook: Script for creating a report for a package
    installation/upgrade failure. It receives a package name, a number of log
    files, and an ErrorMessage: from stdin. This will be called from e.g.
    dist-upgrader.
  * setup.py, debian/apport.install: Ship package_hook.
  * apport/ui.py: If ProblemType is 'Package', call a new function
    self.ui_present_package_error() instead of presenting a crash. Add test
    suite checks for the package error report workflow.
  * apport/ui.py, create_crash_bug_title(): Create default bug title for
    package reports. Add various test cases.
  * gtk/apport-gtk{,.glade}: GTK implementation of ui_present_package_error().

  New feature: Maintain a per-binary blacklist to inhibit apport crash reports
  until the binary changes. Closes: LP#79408

  * apport/report.py: Add new Report methods check_ignored() and mark_ignore()
    to check for/set ignore list entries. Add test cases.
  * apport/ui.py: Add another return value of ui_present_crash() to specify
    whether or not to blacklist the current crash's executable. Check workflow
    of both responses in the test suite.
  * gtk/apport-gtk{,.glade}: Add a blacklist checkbox to the crash
    notification dialogs.
  * bin/apport: Do nothing if the current crash is blacklisted.
  * test-apport: Test blacklisting.

  Bug fixes:

  * gtk/apport-gtk: Fix return code for restarting the application ('reopen' ->
    'restart'). Closes: LP#81422
  * test-apport: Adapt to new core_pattern kernel interface mode:
    - Check core_pattern instead of the obsolete crashdump sysctl to determine
      whether or not apport is running.
    - Give apport max. 10 seconds to complete. The current kernel reaps the
      crashed process as soon as writing the core dump to the pipe is
      finished, but apport still needs to write the report file.
    - Do not EXFAIL the test for crashes in nonwriteable cwd any more, since
      it is now supposed to work (we do not write a core dump to the disk any
      more).
  * run-tests, use-local: Adapt to new core_pattern kernel interface.
  * apport: Improve logging of exceptions, include environment variables.
  * apport/report.py test suite: Use gdb to generate a test core dump, do not
    rely on kill(SIGSEGV) and the kernel to do it (since we now use a pipe in
    core_pattern).
  * backends/packaging-dpkg.py: Fix return value of get_modified_files() if
    dpkg .list file is missing.
  * apport/report.py, add_package_info(): Do not produce stray empty lines for
    uninstalled alternative dependencies.
  * apport/report.py: Fix test_add_gdb_info_script() to not leave behind a
    stray gzip process which randomly blocks stdin. Closes: LP#78421
  * backends/packaging-dpkg.py: Do not read the dpkg status in the
    constructor, but lazily initialize it when actually calling a query
    function. This avoids imposing the dpkg-query overhead for programs that
    import the apport package without doing package queries (such as any
    Python program under Ubuntu, due to the Python crash hook).
  * apport/ui.py, create_crash_bug_title():
    - Do not crash on an empty StacktraceTop. Closes: LP#81677
    - Do not mention an unknown function name ('??') in the bug title;
      instead, use the topmost function with a known name, or leave it out
      at all.
    - Add test cases for these situations.
  * apport/report.py, _get_ignore_dom(): Do not throw an error for an empty
    ignore list file.

  Code cleanups:

  * apport/report.py test suite: Refactorize generation of test crash program
    and core dump generation.
  * Consistently use 'in'/'not in' instead of find() for substring searches.
  * Changed the packaging backend import, so that its methods can now be
    accessed at apport.packaging instead of apport.packging.impl.

 -- Martin Pitt <martin.pitt@ubuntu.com>  Sun, 28 Jan 2007 12:34:05 +0100

apport (0.44) feisty; urgency=low

  Some more 'Need for Speed' optimizations:

  * backends/packaging-dpkg.py, _check_files_md5(): Also accept a md5sum
    string in addition to a md5sum file.
  * backends/packaging-dpkg.py, get_modified_files(): Compare package file's
    ctime and mtime against the package list file's mtime and only md5sum the
    files that are newer. This drastically reduces the amount of md5suming
    (usually to zero) and thus speeds up the information collection.
  * backends/packaging-dpkg.py: Use a single hackish 'dpkg-query --show *'
    as a portable variant of 'cat /var/lib/dpkg/status' to pre-fill the status
    cache with all packages instead of calling dpkg -s on every single package
    we query. This changes the time for figuring out dependencies and their
    versions from 'unbearable for many packages' to 'barely noticeable'.

  New feature: per-package apport hooks to collect additional information:

  * apport/report.py: Add method add_hooks_info() which executes a function
    add_info(report) from /usr/share/apport/<package>.py. Also add
    appropriate test cases. This provides per-package hooks for apport.
  * apport/ui.py: Call add_hooks_info() in the information collection thread.

  Bug fixes:

  * apport/report.py: Add some more test cases for _check_interpreted() for
    Python scripts.
  * apport/python_hook.py: Check for a correct ExecutablePath in
    test_general().
  * apport/python_hook.py: Use fileutils.likely_packaged() instead of
    checking for /tmp and home, so that we ignore stuff in /usr/local, too.
    Closes: LP#81244
  * apport/python_hook.py: If we figure out an ExecutablePath which is not
    actually an executable, do not create a report. This particularly affects
    interactive python sessions where sys.argv[0] is empty and thus
    ExecutablePath ends up being the current directory. Add test cases.
    Closes: LP#81237

 -- Martin Pitt <martin.pitt@ubuntu.com>  Wed, 24 Jan 2007 17:16:04 +0100

apport (0.43) feisty; urgency=low

  * apport/ui.py: Add method create_crash_bug_title() to construct a
    reasonable standard bug title for crash reports, so that the automatic
    duplicate detection actually has a chance to work. Also add test cases for
    various signal crashes and an unhandled Python exception.
  * apport/ui.py, file_report(): Submit a default bug title for crash reports.
    Closes: LP#79657

 -- Martin Pitt <martin.pitt@ubuntu.com>  Tue, 23 Jan 2007 16:26:40 +0100

apport (0.42) feisty; urgency=low

  New feature: https://wiki.ubuntu.com/ApportImprovements (kernel interface
  change):

  * bin/apport: Support calling without arguments, to support new semantics
    agreed in the ApportImprovements spec: macro values (in particular, pid
    and signal number) are passed as environment variables.
  * preloadlib/libapport.c: Simulate new kernel behaviour described above.
  * debian/apport.init: Set the kernel's core_pattern sysctl to pipe to apport
    if the edgy-style 'crashdump-helper' sysctl helper does not exist.

  Bug fixes:

  * bin/apport-retrace: Beautify error message when report file is not
    accessible. Closes: LP#79568
  * apport/ui.py: Fix crash in the bug pattern search thread if we could
    not determine a package name. Closes: LP#77872
  * bin/apport: Only unlink the core dump if it still exists. Closes: LP#80866
  * gtk/apport-gtk.glade: Fix expand/fill attributes so that the expander gets
    all the space when resizing the window. Closes: LP#80987
  * problem_report.py, write_mime(): Make sure that multi-line values that go
    to the summary are terminated with a newline.
  * apport/ui.py: Fix error message invocation for reporting cloakroom upload
    failure.
  * problem_report.py, write_mime(): Fix off-by-one comparison of the 'inline
    text' treshold, so that apport's StacktraceTop field appears in bug
    summaries. Also fix a corner case in CR line ending handling. Check both
    things in the test suite.
  * gtk/apport-gtk: Add missing 'import subprocess.'. Closes: LP#81007
  * debian/control: Bump apport's and apport-gtk's dependency to python-apport
    to make sure that apport.ui is available. Closes: LP#81019
  * apport/ui.py: Add missing 'import pwd'. Closes: LP#81033

  Minor improvements:

  * apport/ui.py: Get the cloakroom ticket number from the
    X-Launchpad-Blob-Token HTTP header instead of parsing the resulting page.

 -- Martin Pitt <martin.pitt@ubuntu.com>  Tue, 23 Jan 2007 11:27:20 +0100

apport (0.41) feisty; urgency=low

  New feature: Use Malone cloakroom for uploading reports. Closes: LP#70919

  * gtk/apport-gtk.glade: Redesign bug reporting dialog to have a 'Create bug
    report' and a 'Cancel' button. Also assign GTK_RESPONSE_* constants to the
    dialog buttons. Go back to Glade 2 since Glade 3 still sucks too much.
  * gtk/apport-gtk: Adjust workflow for sending report to Malone cloakroom
    instead of asking the user to attach the file. Sending is not yet
    implemented, though.
  * gtk/apport-gtk: Do not show any dialogs any more when filing a bug.
  * Add apport/MultipartPostHandler.py: This module provides an urllib2 opener
    for uploading file attachments to forms over HTTP POST. This module is
    (C) 2006 Will Holcomb <wholcomb@gmail.com> and was taken from
    http://odin.himinbi.org/MultipartPostHandler.py. (This is a serious hole
    of the Python standard library IMHO.)
  * apport/ui.py, file_report(): Upload blob to Malone (edge.launchpad.net for
    now), retrieve the ticket, and pass it to +filebug.

  Refactorizations:

  * gtk/apport-gtk: Major refactorization to use modal dialogs and run()
    instead of loosely coupled event handlers.
  * Add apport/ui.py: Abstract frontend which encapsulates the logic, workflow
    and UI independent bits and provides UI hooks for concrete
    implementations. This both makes it easy to write more frontends like Qt
    or CLI, and also makes the code automatically testable. Add an extensive
    testsuite.
  * run-tests: Add ui.py testsuite.
  * gtk/apport-gtk: Port to ui.py's UserInterface (which means moving 1/3 of
    the code into the new ui_*() methods and throwing away the rest).
  * Add apport/REThread.py: Enhanced threading.Thread class that can propagate
    the return value and uncaught exceptions of run() to the calling thread.
  * apport/ui.py: Get rid of thread_check_bugpatterns() and hackish exception
    handling, rewrite using REThread.
  * apport/ui.py, gtk/apport-gtk: Add progress bar to report upload. It is
    indefinite for now, because neither urllib2 nor httplib support upload
    progress.

  Bug fixes:

  * gtk/apport-gtk.glade: Merged Gnome HIG fixes from Sebastian Heinlein,
    thank you!
  * Merge patch from Sebastian Heinlein to properly treat the apport-gtk icon
    the dh_iconcache way and make it themeable. Thank you!
  * gtk/apport-gtk: Remove periods from primary dialog texts to comply with
    Gnome HIG standards.
  * backends/packaging-dpkg.py, get_file_package(): Process list files in
    chunks of 100, so that we do not exceed the maximum command line length if
    there is a large number of packages installed. Closes: LP#64839
  * gtk/apport-gtk: Use pgrep with -u instead of pidof for testing whether the
    crashed process is already running again, so that we do not match
    processes of other users. Add procps package dependency for this.
  * gtk/apport-gtk: Only offer to restart programs that are in the $PATH. E.
    g. /usr/lib/firefox/firefox-bin cannot be called directly.
    Closes: LP#79623
  * apport/report.py: Disassemble 16 instructions instead of 32 bytes to
    become independent of the instruction size. Thanks to Kees Cook for the
    patch!

 -- Martin Pitt <martin.pitt@ubuntu.com>  Mon, 22 Jan 2007 10:47:33 +0100

apport (0.40) feisty; urgency=low

  * debian/control: Add missing python-dev build dependency, which is
    apparently required for 2.5 now.

 -- Martin Pitt <martin.pitt@ubuntu.com>  Mon, 15 Jan 2007 11:06:20 +0100

apport (0.39) feisty; urgency=low

  * Introduce abstract packaging interface and move all dpkg/apt specific bits
    to a dpkg implementation of this packaging interface (merge
    apport/abstract-pkg branch):
    - Add apport/packaging.py: Abstract packaging system query interface.
    - Add backends/packaging-dpkg.py: dpkg implementation of abstract
      packaging interface.
    - run-tests: Run tests of all backends.
    - apport/fileutils.py, apport/report.py: Port to packaging.py interface.
    - debian/control: Drop python-apport's 'python-apt' dependency since the
      backend only uses dpkg now (without measurable performance penalty since
      it uses internal caching).
    - debian/rules: Install backends/packaging-dpkg.py as our packaging
      backend to apport/packaging_impl.py and remove it again on clean.

 -- Martin Pitt <martin.pitt@ubuntu.com>  Sat, 13 Jan 2007 15:53:08 +0100

apport (0.38) feisty; urgency=low

  * Add ./COPYING: GPL license.
  * debian/rules: Build POT file again.
  * apport/fileutils.py: Add get_all_system_reports() and
    get_new_system_reports() and added test cases. Now the test suite can also
    be run as root to be able to actually check their complete behaviour.
    Adapt the other tests to get along with running the tests as root.
  * bin/apport-checkreports: Add option --system to check for system crash
    reports. Closes: LP#62316
  * gtk/apport-gtk: If called through sudo to process system crashes, drop
    privileges to the original user in open_url() so that we get the web
    browser correctly. (LP#62316) Caveat: The user cannot actually attach the
    crash report file directly since it is not accessible to the user; this
    will get fixed once Malone is able to link a bug report with uploaded
    blobs.

 -- Martin Pitt <martin.pitt@ubuntu.com>  Fri, 12 Jan 2007 14:29:44 +0100

apport (0.37) feisty; urgency=low

  * problem_report.py: Remove the requirement that values must not contain
    empty lines. Add test cases that reading and writing values with empty
    lines works, and add a test case that load() properly complains about
    empty lines in debcontrol encoding (empty lines in values are encoded with
    a single space). Closes: LP#78094
  * apport/report.py test suite: Do not rely on a particular structure of the
    'cat' stacktrace; apparently this is not consistent across architectures.
    Instead, compile a segfaulting mini C program, let it dump core, and test
    add_gdb_info() on it instead. This also allows us for a more rigid check
    of StacktraceTop.

 -- Martin Pitt <martin.pitt@ubuntu.com>  Mon,  8 Jan 2007 14:44:08 +0100

apport (0.36) feisty; urgency=low

  * gtk/apport-gtk.glade: Restore pulse step of progress bar (this apparently
    got destroyed when saving with Glade 3).
  * gtk/apport-gtk{,.glade}: Terminate the program properly when closing the
    progress dialog instead of exiting with an exception.
  * gtk/apport-gtk: Defer opening of the bug reporting window a bit so that
    it appears on top of the browser window. Also enable the task bar blinking
    for it when it is in the background.
  * gtk/apport-gtk.glade: Restore vertical padding of bug report dialog labels
    (another Glade 3 transition regression).
  * bin/apport-retrace, apport/report.py: Call gdb on InterpreterPath if
    present; calling it on a script does not yield anything useful. Add a test
    case to report.py.
  * debian/apport.init: Use mkdir -p instead of install -d, since install is
    not in /bin. Thanks to Kees Cook for catching this.
  * debian/control: Add missing python-apport dependency 'python-apt', which
    is not caught by ${python:Depends}.
  * gtk/apport-gtk: Catch MemoryError when loading a report and display an
    error dialog instead of just crashing. Closes: LP#76235
  * gtk/apport-gtk: Properly catch exceptions from the bug pattern check
    thread to avoid useless backtraces like in bug #75160.
  * gtk/apport-gtk: Catch exceptions from decoding of damaged reports and
    display an error message instead of crashing. Closes: LP#77149
  * apport/report.py: Add missing import of 'time' to test suite.

 -- Martin Pitt <martin.pitt@ubuntu.com>  Fri,  5 Jan 2007 09:49:01 +0100

apport (0.35) feisty; urgency=low

  Optimizations:

  * apport/fileutils.py: Split out heuristics for determining whether a file
    belongs to a package to new function likely_packaged() and add test cases.
  * bin/apport: Do not use the expensive find_file_package() any more, use
    likely_packaged() instead. This will create initial reports in some
    corner cases (like custom non-packaged executables in /usr/bin/), but
    greatly reduces I/O impact at crash time. We rely on apport-gtk to deal
    with reports that do not actually belong to a packaged executable.
  * apport/report.py, add_gdb_info(): Call gdb just once and split the output
    instead of calling it again for each command. This should significantly
    speed up the gdb stage especially for large programs/core dumps.
  * Use cStringIO instead of StringIO in modules.
  * gtk/apport-gtk: Code cleanup and refactorization:
    - Move iteration over crash reports into __main__ to simplify housekeeping
      in the ApportGTK class and get rid of some functions.
    - Refactor creation of temporary report file.
  * gtk/apport-gtk.glade: Split the text in the progress bar dialog so that we
    can use it for multiple steps (like uploading data to Malone) while not
    breaking translations.

  New feature: Bug reporting tool (https://wiki.ubuntu.com/BugReportingTool)

  * gtk/apport-gtk: Split out crash report initialization to new function
    show_crashes() so that we can use the frontend for other purposes like bug
    reporting.
  * gtk/apport-gtk: Add --file-bug, --package, and --pid options; if given,
    create a bug report about the given package instead of viewing crash
    reports.
  * gtk/apport-gtk{,.glade}: Generalize some strings to not talk about 'crash'
    any more, to make them suitable for bug reporting, too.
  * gtk/apport-gtk: Support --file-bug without specifying a package or a PID
    for filing generic distro bugs.
  * problem_report.py: Add new method write_mime() to encode a problem report
    in MIME/Multipart RFC 2822 format (i. e. an email with attachments). Short
    values are aggregated into the first inline text/plain part, large values,
    binary values, and file references get gzip compressed separate
    attachments. Also add various test cases.

  Bug/crash information:

  * apport/report.py, add_user_info(): Add list of system groups that the user
    belongs to.
  * bin/apport: Call add_user_info(), check functionality in test-apport.
  * apport/report.py, add_gdb_info(): Add field 'StacktraceTop' with the top
    five functions on the stack and no local variables. This reduced 'glimpse'
    is suitable for inline display in bug reports and automatic processing
    (dup finders, etc).

  Bug fixes:

  * po/Makefile: Add top_srcdir to work with current intltool.
  * po/de.po: Unfuzz some strings.
  * apport/report.py, add_gdb_info(): Strip away the 'No symbol table info
    available' messages from stack traces.
  * apport/report.py, test_search_bug_patterns(): Use security.u.c. instead
    of archive.u.c., since the latter times out too often.

 -- Martin Pitt <martin.pitt@ubuntu.com>  Wed,  3 Jan 2007 16:45:20 +0100

apport (0.34) feisty; urgency=low

  * apport/fileutils.py, mark_report_seen(): Do not bail out if os.utime()
    fails due to access permissions. This happens if the file does not belong
    to the user calling apport-gtk, but is world-readable (such as ubiquity
    crash reports). If utime() fails, repeatedly open()/close() the file for
    reading until atime != ctime, or the 1.2s timeout is reached.
    Closes: LP#72250
  * apport/python_hook.py: Add unit test, call that in run-tests.
  * apport/python_hook.py: Chmod the generated report to 0600 to not expose
    potentially private data to the world, and to be consistent with other
    crash reports.
  * apport/fileutils.py: Add check_files_md5() and test cases.
  * apport/report.py, add_package_info(): Append list of modified package
    files to Package: and Dependencies: value. Closes: LP#70946
  * bin/apport-retrace: Get along with Package:/Dependencies: fields with list
    of modified files.

 -- Martin Pitt <martin.pitt@ubuntu.com>  Fri, 22 Dec 2006 12:40:55 +0100

apport (0.33) feisty; urgency=low

  * debian/rules: Convert to cdbs. This fixes the dh_pysupport invocation
    along the way, too.
  * gtk/apport-gtk: Rework web browser invocation: Use kfmclient if available,
    fall back to firefox-remote, then to webbrowser.open(). Do not call
    x-www-browser any more since this would block if no running browser was
    open before.
  * Drop the apport_utils module (and with it the python-apport-utils
    package), it became too much of a dumping ground. The report file handling
    functions now live in apport.fileutils, and the debugging information
    collectors are now methods of a new 'Report' class (subclass of
    ProblemReport) in the new apport.report module. Adjust all programs
    accordingly.
  * Add debian/python-apport.postinst: Remove old .pyc and .pyo cruft on
    upgrades to clean up after our broken dh_pysupport invocation in earlier
    versions, so that the new modules are actually used.
  * Remove debian/apport.postinst: Those cleanups were only necessary for
    intra-edgy upgrades.

 -- Martin Pitt <martin.pitt@ubuntu.com>  Tue, 19 Dec 2006 01:15:27 +0100

apport (0.32) feisty; urgency=low

  * apport_utils.py: Filter out "no debugging symbols found" warnings from gdb
    outputs, and add some tests for this. Thanks to Kees Cook for the patch!
  * test-apport: Fix AGENTPATH directory when building the preload library
    (recently moved to bin/).
  * use-local: Fix path to apport as well (recently moved to bin/).
  * apport-retrace: Use ldd on InterpreterPath if present; ldd'ing scripts
    will not get us very far. Closes: LP#72201

 -- Martin Pitt <martin.pitt@ubuntu.com>  Thu, 14 Dec 2006 13:42:58 +0100

apport (0.31) feisty; urgency=low

  * Move scripts to bin/ in source package.
  * Add apport/python_hook.py: Default exception handler for Python, to create
    apport reports for unhandled exceptions. Thanks to Robert Collins
    <robert@ubuntu.com> for this! Closes: LP#70957
  * Add new package python-apport to ship the new Python package 'apport'.
    This includes the python crash hook for now, but in the near future
    apport-utils will get redesigned and put into this package, too.
  * debian/control: apport now depends on python-apport instead of
    python-apport-utils.
  * apport_utils.py: Quiesce gdb error messages in test suite.

 -- Martin Pitt <martin.pitt@ubuntu.com>  Sat, 25 Nov 2006 12:30:41 +0100

apport (0.30) feisty; urgency=low

  * test-apport, use-local: Support both kernel 2.6.17 and 2.6.19 sysctl names
    (crashdump-helper vs. crashdump).
  * gtk/apport-gtk.glade: Improve dialog title capitalization.
    Closes: LP#70652.
  * debian/apport.cron.daily: Immediately exit if /var/crash does not exist.
    Create /var/crash in debian/apport.init if it does not exist.
    Closes: LP#71599
  * Convert all tabs in Python source code files to spaces to comply to PEP 8.
    Thanks to Robert Collins for pointing this out.
  * apport_utils.py, gtk/apport-gtk: Do not pass None to subprocess arguments
    if report belongs to a non-packaged program. Thanks to Robert Collins for
    discovering and fixing this! Closes: LP#70942
  * debian/apport.init: Change /var/crash permissions to 1777, so that custom
    crash handlers (in Python/Mono/etc.) can put reports there.

 -- Martin Pitt <martin.pitt@ubuntu.com>  Sat, 25 Nov 2006 10:44:33 +0100

apport (0.29) feisty; urgency=low

  * apport-retrace: Do not crash if a linked library is not a dependency.
    Closes: LP#65914
  * apport_utils.py:
    - Add test_find_file_package_diversion() selftest to check diversion
      handling.
    - find_file_package(): Check for and respect diversions.
    - Closes: LP#65917
  * debian/apport.init, test-apport, use-local: Adapt to 'crashdump-helper' ->
    'crashdump' sysctl renaming in 2.6.19.
  * test-apport: Restore cwd even when failing a test.
  * problem_report.py, ProblemReport.write(): Support file-like objects as
    argument of file references to support direct reading from pipes. Add test
    case test_write_fileobj().
  * apport: Support '-' as core file argument, in which case the core will be
    read from stdin. This paves the way for using Linux 2.6.19's 'pipe
    core_pattern' feature. Bump python-problem-report dependency to >= 0.29
    for this.
  * apport: Confine permissions of log file to root:adm 0640, just in case.
  * apport: Temporarily drop real u/gid to target user for the os.access()
    tests, so that normal users cannot verify the existence of a given
    inaccessible file. Add comprehensive tests to apport_utils' test suite and
    test-apport. Thanks to Kees Cook for this patch!
  * apport_utils.py, find_file_package(): Terminate fgrep options with '--' to
    avoid problems with funny file names. Thanks to Kees Cook for spotting
    this!
  * test-apport: Automatically detect whether ULIMIT_CORE is nonzero, and
    adapt tests accordingly: check that core still exists after invoking
    apport, and clean it up.
  * apport-retrace: Add new mode -g/--gdb which starts an interactive gdb
    session with the report's core dump. Add this to man/apport-retrace.1, too.
  * apport-retrace: If -c is given, completely remove the CoreDump field from
    the report instead of setting it to 'removed'.
  * test-apport: When using 'lib' mode, point APPORT_LOG_FILE to a temporary
    file. Print it if the test suite fails.
  * test-apport: Fix EXFAILure of the 'core dump works for non-writable cwds'
    test case.
  * preloadlib: Support -DPIPE_CORE mode which emulates the
    pipe-in-core_pattern mode of kernel 2.6.19.
  * test-apport: Build preload library with core piping. No more failed test
    suite checks in 'lib' mode.

 -- Martin Pitt <martin.pitt@ubuntu.com>  Sun,  5 Nov 2006 07:10:30 -0800

apport (0.28) edgy; urgency=low

  "No core - ignore!"

  * apport: Do not create a report for crashes which we do not get a core dump
    for. The reports are useless and only clutter our bug tracker.

 -- Martin Pitt <martin.pitt@ubuntu.com>  Mon,  9 Oct 2006 15:22:32 +0200

apport (0.27) edgy; urgency=low

  * apport: Ignore SIGABRT for now; it's usually signalled from abort() or
    assertion failures and we only get reports with unusable stack traces for
    it (see #61938).
  * gtk/apport-gtk: If gnome-open is not available, fall back to x-www-browser
    instead of using webbrowser.py, to respect default browser in XFCE.
    Closes: LP#64209
  * apport: use os.nice() instead of executing 'renice'. Thanks to Benoit
    Boissinot for noticing.
  * apport_utils.py, find_file_package(): Lower() both strings in the speedup
    heuristics to match e. g. /usr/bin/Xorg -> xserver-xorg. Thanks to Kees
    Cook!
  * apport_utils.py, report_add_package_info(): Do not crash if we encounter a
    'None' current version, which can happen with uninstalled alternative
    dependencies. Thanks to Kees Cook for tracking this down!

 -- Martin Pitt <martin.pitt@ubuntu.com>  Fri,  6 Oct 2006 17:15:08 +0200

apport (0.26) edgy; urgency=low

  * apport-retrace: Clean up code a bit:
    - Move option parsing to separate function.
    - Use apport_utils' report_add_gdb_info() instead of duplicating the gdb
      code.
  * apport_utils.py, report_add_gdb_info(): Add optional parameter 'debugdir'
    to specify an alternate debug file symbol root directory.
  * apport-retrace: Add option -d/--download-debug to automatically download
    available ddebs, create a temporary debug symbol directory from already
    installed and downloaded ddebs, and point gdb to use that. Also add option
    -C/--cache-dir to specify a permanent ddeb cache directory (by default, a
    temporary one is used). Update the manpage accordingly.
  * apport-retrace: Make the best out of a report without packaging
    information (which can happen if the user does not click on 'report bug'
    in apport-gtk).
  * apport_utils, report_add_proc_info():
    - Move heuristics for detecting interpreted scripts to a separate function
      to be able to provide separate test cases for it. Check a few more
      special cases for mono programs.
    - Make interpreter heuristics even scarier to detect some more mono corner
      cases (like banshee and beagled-helper). Closes: LP#58859

 -- Martin Pitt <martin.pitt@ubuntu.com>  Wed,  4 Oct 2006 19:10:47 +0200

apport (0.25) edgy; urgency=low

  * Drop apport-gtk's update-notifier dependency to a Recommends:.
  * apport_utils.py, report_add_gdb_info(): Add register dump and disassembly
    of the last 32 bytes, they might be useful to see what's going on
    sometimes. Thanks to Kees Cook for the idea and the patch.
  * test-apport, check_crash(): Verify that a crash does not leave a core file
    behind. (Test for LP#62972)
  * preloadlib/libapport.c: Do not unlink the core file after calling apport,
    but set REMOVE_CORE=1 environment instead. This matches the current
    kernel behaviour.
  * apport: Register an atexit handler as early as possible for unlinking the
    core dump if REMOVE_CORE environment is set. Closes: LP#62972
  * apport: Set nice level 10 instead of 5. Closes: LP#63099

 -- Martin Pitt <martin.pitt@ubuntu.com>  Mon,  2 Oct 2006 14:21:53 +0200

apport (0.24) edgy; urgency=low

  The "Need for speed" release -- rrrroarrr!

  * apport: Remove _copy_shrink_corefile(): While this has an enormous impact
    on the size of an uncompressed core dump, it only causes a negligible size
    reduction of the bzip2'ed core, but it needs a lot of I/O resources for
    large core dumps.
  * problem_report.py:
    - Use zlib instead of bzip2 for compressing the binary data (in
      particular, core dumps). This results in slightly bigger files, but speeds
      up compression a lot (30 seconds vs. ~2:45 minutes for a Firefox core dump
      on my slow iBook). Closes: LP#61538
    - ProblemReport.read(): Support both bzip2 and zlib compression to be able
      to read existing reports, too.
    - Add/Adapt test cases.
  * Move InformationCollector._get_gdb() from apport to apport_utils.py
    report_add_gdb_info(), and add a test case for it.
  * apport_utils.py, report_add_package_info(): Support calling without a
    package name, then it will be figured out from ExecutableName. Extend test
    case accordingly.
  * test-apport: Do not require apport reports to contain gdb, packaging, and
    OS information, since we are going to move them out of apport.
  * apport: Do not collect static information. It requires a lot of CPU and
    I/O resources and slows down the machine a lot, and it can be added to
    the report later in the frontend. This also gets rid of the entire
    InformationCollector class, since everything has been moved to
    apport_utils.py now. Closes: LP#62542
  * apport: Do not intercept KeyboardInterrupt as unhandled exception (only
    useful for command line debugging, though).
  * problem_report.py: Add test case for appending new data to an existing
    report, fix write() function to not rely on an existing ProblemType key.
  * problem_report.py: Add new method ProblemReport.add_to_existing() to
    update an already existing problem report with new data. Add test case.
  * apport_utils.py, mark_report_seen(): Use os.utime() instead of
    open()/read() and a timeout for simpler and faster operation.
  * gtk/apport-gtk:
    - Collect gdb/packaging/operating system information when the user chooses
      to file a bug and update the apport report.
    - Change the 'Downloading bug patterns...' progress dialog to 'Collecting
      information about the crash...'.
  * debian/control: Bumped library dependencies of apport-gtk, added
    update-notifer dependency.

 -- Martin Pitt <martin.pitt@ubuntu.com>  Fri, 29 Sep 2006 15:47:56 +0200

apport (0.23) edgy; urgency=low

  * apport: Reset signal handler to SIG_IGN in the crash signal handler, to
    avoid an endless crash/handler loop (noticed during debugging LP#61708).
  * debian/apport.init: Do not let the script run with set -e, so that
    do_{start,stop} can deliver their return codes for proper evaluation,
    instead of immediately existing. Closes: LP#61796
  * test-apport: Check that SIGQUIT does not generate a report. (Check for
    bug #62511).
  * apport: Ignore SIGQUIT. Closes: LP#62511

 -- Martin Pitt <martin.pitt@ubuntu.com>  Thu, 28 Sep 2006 20:57:38 +0200

apport (0.22) edgy; urgency=low

  * apport_utils.py, report_add_proc_info(): Make 'interpreted script'
    detection more general to also work for mono programs.
  * test-apport: Check that non-packaged scripts do not generate a report.
  * apport: Call ic.collect_runtime_information() earlier and drop the local
    /proc/pid/exe examination, so that we get proper script detection. This
    avoids getting crash reports for non-packaged scripts (see test case
    change from above).
  * apport: Do not try to chmod the report file if we could not create it and
    output to stderr instead (this mainly affects local testing only).
  * apport_utils.py, find_file_package(): First grep the package lists whose
    names are a substring of the crashed binary name (or vice versa), to
    immensely speed up the package name determination in many cases.
  * apport: Drop the maximum number of consecutive crashes per executable
    from 5 to 2. 5 creates a too bad user experience and creates the
    impression that it will never stop. Closes: LP#61078

 -- Martin Pitt <martin.pitt@ubuntu.com>  Tue, 19 Sep 2006 16:16:46 +0200

apport (0.21) edgy; urgency=low

  * apport: Keep a partially written report with '000' permissions, and only
    chmod it to 0600 when it is fully written. This stops update-notifier from
    picking up half-written reports and get activated several times.
    Closes: LP#59988
  * apport: Add the executable path to the first line of logging.
  * apport: Run the complete code under control of the general exception
    fallback handler.
  * debian/apport.default: Increase maximum core size to 200 MB, to also catch
    Firefox and Evolution core dumps.
  * apport_utils.py, find_file_package(): Before searching the dpkg database
    (which is expensive), check if the executable path matches a whitelist of
    path prefixes. This replaces the weaker blacklist (/tmp and /home) in
    apport itself.
  * gtk/apport-gtk: Show a progress dialog while checking for bug patterns and
    execute report_search_bug_patterns() in a separate thread, so that the UI
    is not potentially blocked for a long time.
  * apport: Gracefully abort if we cannot readlink /proc/pid/exe, instead of
    falling over with an exception. Closes: LP#59993
  * debian/rules: Use 'multiuser' instead of 'defaults' for dh_installinit.
    Clean up the unnecessary rc symlinks in postinst and add appropriate
    sysv-rc dependency.

 -- Martin Pitt <martin.pitt@ubuntu.com>  Thu, 14 Sep 2006 23:16:26 +0200

apport (0.20) edgy; urgency=low

  * apport: Renice ourself to priority 5 to not slow down the user's processes
    so heavily.
  * Add manpages for apport-retrace(1) and apport-unpack(1) and install them
    into apport. Closes: LP#58463
  * problem_report.py: Test attaching two files instead of one in the
    test_write_file() regression check to assert correct key sorting.
  * problem_report.py: Alter write() method to sort binary data to the end of
    the report. This makes reports easier to read, and also shows relevant
    information more quickly when progressively loading them in a web browser.
    Adapt regression tests accordingly.
  * Move setting of ExecutablePath from apport's InformationCollector ctor to
    apport_utils' report_add_proc_info(), where it belongs to. Check
    ExecutablePath in apport_utils' regression tests.
  * apport-unpack: Support '-' as report argument to read from stdin.
  * apport_utils.py, report_add_proc_info():
    - Apply some heuristics to determine whether the crashed process is an
      interpreted script (check if the Name in /proc/pid/status matches
      the second /proc/pid/cmdline part, and if that command line argument is
      an existing executable file). In the case of an interpreted script, set
      ExecutablePath to the script and InterpreterPath to the actually crashed
      ELF binary.
    - Test this with a shell (/bin/zgrep) and a Python (./apport-unpack)
      script in the test suite.
    - Closes: LP#58859
  * Add debian/apport.logrotate to add a daily 7-step /var/log/apport
    log rotation.
  * test-apport: Fix WCOREDUMP() and pidof checks in check_crash().
  * apport: Install a signal handler for all 'crashy' signals, which just logs
    the signal and stack info and exits. This should avoid a crashing apport
    examining itself, possibly in an endless loop. Closes: LP#58873

 -- Martin Pitt <martin.pitt@ubuntu.com>  Mon, 11 Sep 2006 09:20:18 +0200

apport (0.19) edgy; urgency=low

  * apport_utils.py: Add function report_search_bug_patterns(): Try to
    download a package specific bug pattern XML file from a given URL base
    directory and return the bug URL in case of a match. Also add extensive
    test suite check.
  * test-apport: Fix help message.
  * apport-gtk: Make use of the new report_search_bug_patterns() function and
    display appropriate instructions on match. Bump python-apport-utils dependency.

 -- Martin Pitt <martin.pitt@ubuntu.com>  Tue,  5 Sep 2006 11:31:17 +0200

apport (0.18) edgy; urgency=low

  The "mating dance for ubiquity" release.

  * apport-gtk:
    - Use pidof's -x option in the detection whether the program is already
      running to correctly handle scripts.
    - Do not assume the presence of the ExecutablePath key in reports, but
      gracefully fall back to Package.
    - If the report specifies an explicit DesktopFile, use that instead of
      trying to figure it out.
    - Only created reduced report and show the radio buttons if there are
      actually removed fields.
    - Change tooltip of 'reduced report' radio button to be more generic (do
      not refer to the memory dump, but to 'large items', since this is what
      apport-gtk currently does).
    - Support new field 'BugDisplayMode: file | list (default)'. In 'file'
      mode, display the /+filebug page instead of /+bugs and change
      instructions accordingly.
    - Use the ProcCmdline attibute to restart an application; correctly
      parsing of all the desktop file is just not possible at this point.
    - Support new field 'RespawnCommand' to use custom respawning command.
  * problem_report.py: Add method has_removed_fields() to check whether load()
    skipped any fields due to binary=False. Add test suite check.
  * apport_utils.py: Fix the quoting in ProcCmdline so that it is fully shell
    compatible.
  * run-tests: Check if kernel crash dump helper is active, and if so, run
    test-apport in kernel mode.
  * problem_report.py: Support an optional second argument of file references
    which controls whether or not the file contents will be compressed/encoded
    (defaults to True for backwards compatibility). Add test suite checks.

 -- Martin Pitt <martin.pitt@ubuntu.com>  Fri, 25 Aug 2006 14:01:47 +0200

apport (0.17) edgy; urgency=low

  * Move packaging information collection from apport to new function
    report_add_package_info() in apport_utils.py, add test suite check.
  * Move operating system information collection from apport to new function
    report_add_os_info() in apport_utils.py, add test suite check.
  * Move /proc information collection from apport to new function
    report_add_proc_info() in apport_utils.py, add test suite check, and fix
    handling of failed /proc/$$/environ reading.
  * preloadlib/libapport.c: Route gcore's stderr to /dev/null to suppress
    error messages during the test suite and to become more compatible to the
    kernel behaviour.
  * Change apport_utils.py to be a public module and ship it in the new
    python-apport-utils package, so that other applications like ubiquity can
    use it easily.
  * po/de.po: Add new translations to make this complete again.
  * problem_report.py, apport_utils.py: Prepend UnitTest classes with '_' so
    that they do not appear in the help() output.
  * apport_utils.py: Add make_report_path(), which constructs the canonical
    crash report pathname for a given report.
  * Add debian/apport.postinst: Remove /usr/share/apport/apport_utils.pyc when
    upgrading from an earlier version, so that the programs in
    /usr/share/apport actually use the version from p-apport-utils.

 -- Martin Pitt <martin.pitt@ubuntu.com>  Tue, 22 Aug 2006 18:14:00 +0200

apport (0.16) edgy; urgency=low

  *  test-apport: Check that non-packaged binaries do not generate a report.
  * apport_utils.py: Add find_file_package() to find the package a file
    belongs to. This uses fgrep /var/lib/dpkg/info/*.list which is much faster
    than dpkg -S. Also add test suite check.
  * apport: Use find_file_package() instead of direct dpkg -S call and pass
    the result to the InformationCollector ctor to avoid grepping the dpkg
    lists twice.
  * apport: Immediately exit if the executable name starts with /home or /tmp,
    to avoid grepping the dpkg database in the common developer case.
  * apport: Replace 0-bytes in ProcCmdline with spaces to keep them readable.
  * apport-gtk: Offer an alternative small report (without the core dump) for
    users with slow internet connection.

 -- Martin Pitt <martin.pitt@ubuntu.com>  Mon, 21 Aug 2006 19:34:47 +0200

apport (0.15) edgy; urgency=low

  * Add apport-unpack: Script to extract the fields of a problem report into
    separate files into a new or empty directory. Mainly useful for extracting
    compressed binary data like the core dump.
  * test-apport: Check that dumped environment only contains security
    insensitive variables.
  * apport: Filter out all environment variables but $SHELL, $PATH, and
    locale/language related ones. Closes: LP#56846
  * test-apport: Delete test report in the cleanup handler so that the
    kernel-mode test can be run multiple times without manual cleanup.
  * test-apport: Check for running apport and test executable processes in
    check_crash().
  * preloadlib/libapport.c: Improve error checking, some robustification.
  * test-apport: If using the preload library, wait a second between the test
    process invocations in the flooding test to mitigate a strange race
    condition that sometimes causes the signal handler not to be executed.

 -- Martin Pitt <martin.pitt@ubuntu.com>  Sun, 20 Aug 2006 16:28:43 +0200

apport (0.14) edgy; urgency=low

  * preloadlib/libapport.c: Write core dump into cwd instead of /tmp to act
    like the current kernel.
  * apport_utils.py: Check APPORT_REPORT_DIR environment variable for an
    alternate crash report directory. This is mainly useful for a local test
    suite.
  * apport: Quiesce the apt module's FutureWarning.
  * preloadlib/libapport.c: Re-raise the signal instead of doing exit() so
    that the process exits with the same code as it would do without the
    library.
  * preloadlib/libapport.c: Close stdout for gcore process.
  * Add test-apport: Use preloadlib/ and APPORT_REPORT_DIR to create a
    sandboxed environment and run various apport functionality tests. Also add
    this script to run-tests.
  * apport_utils.py, delete_report(): Actually try to unlink the report before
    falling back to truncating it to zero bytes.
  * preloadlib/libapport.c: Close stderr for apport process.

 -- Martin Pitt <martin.pitt@ubuntu.com>  Fri, 18 Aug 2006 15:46:37 +0200

apport (0.13) edgy; urgency=low

  * Do not run the test suite on build since on the buildds modifying
    file atimes does not work.

 -- Martin Pitt <martin.pitt@ubuntu.com>  Fri, 18 Aug 2006 00:59:26 +0200

apport (0.12) edgy; urgency=low

  * apport-gtk: Make bug report window resizable when the details are
    expanded. Closes: LP#56672
  * apport_utils.py: Add get_recent_crashes() and a test suite check for it.
  * apport: If the same binary produced more than 5 crashes in the last 24
    hours, ignore the crash. This is a hideous and pretty ad-hoc band-aid to
    avoid flooding users with reports for continuously crashing respawning
    processes. Closes: LP#56362
  * apport: Clean up exit codes to only exit with 0 if report was created, and
    with 1 otherwise (to become more compatible to proposed future kernel
    behaviour, where core dumps are only generated on demand).
  * Add run-tests script which calls all available selftests.
  * debian/rules: Run run-tests during build to have the package FTBFS on
    regressions. Add python build dependency for this (it is already there
    implicitly anyway).

 -- Martin Pitt <martin.pitt@ubuntu.com>  Thu, 17 Aug 2006 16:06:41 +0200

apport (0.11) edgy; urgency=low

  * gtk/apport-gtk.glade: Remove separators from dialogs. Closes: LP#56326
  * apport:
    - Move information collection from ctor to two new separate functions
      collect_runtime_information() (fast, privileged, crashed process must
      exist) and collect_static_information() (slow, unprivileged, crashed
      process does not need to exist). This allows a cleaner design.
    - Add missing close() call in init_error_log().
    - Do not catch SystemExit in the final catch-all-and-log clause (will
      become important once we switch to master/slave processes).
    - Clean up handling of temporary files.
    - Log successful report creation with file and package name, to ease
      debugging.
    - transitive_dependencies(): Do not break on pure virtual dependencies
      (like perl-api-XXX).
  * Add debian/apport.default: Default file to disable apport entirely and to
    change the maximum size of kernel created core dumps.
  * debian/apport.init: Evaluate new default file.

 -- Martin Pitt <martin.pitt@ubuntu.com>  Wed, 16 Aug 2006 17:05:19 +0200

apport (0.10) edgy; urgency=low

  * apport-gtk: Show report file size in bug report window.
  * apport: Correctly handle relative paths to core dumps (use crashed
    process' cwd).
  * Fix the GPL URLs in source file's copyright comments.
  * debian/apport.cron.daily: Add -mindepth 1 to find commands to avoid
    attempting to remove the /var/crash/ directory. Closes: LP#55107
  * problem_report.py:
    - Fix precise whitespace handling in continuation lines, add selftest.
    - Add selftest for reading a report, modifying fields, and writing it
      back.
    - Fix writing back binary data, adapt test suite to check it.
    - Fixed ProblemReport.load() to clean up old data, added selftest.
    - Restructure class to inherit from IterableUserDict and throw away all
      the now obsolete dictionary wrapper methods.
  * debian/apport.init: Add colon to description to make output less
    confusing.
  * Add apport-retrace and install it into apport: This tool takes a crash
    report and refreshes the stack traces in it. This is particularly useful
    if debug symbols are installed now, but haven't been at the time the crash
    occured.

 -- Martin Pitt <martin.pitt@ubuntu.com>  Fri, 11 Aug 2006 15:40:05 +0200

apport (0.9) edgy; urgency=low

  * apport: Call objcopy to throw out READONLY/CODE sections from the core
    dump, which drastically reduces its (uncompressed) size (factor 2 to 10).
    This has little effect on the bzip2'ed core dump, though.
  * apport:
    - Support an optional third command line argument which specifies the
      location of a core dump.
    - If a core dump is given, call gdb on the core dump instead of the
      crashed process. We cannot attach to the latter if we are called by the
      kernel (since the crashed process is in uninterruptible kernel sleep).
    - If no core dump is given, do not attempt to do anything gdb related.
    - This matches the future behaviour of the kernel crash dump helper while
      remaining compatible to the previous call semantics.
  * Add preloadlib/{Makefile,libapport.c}: LD_PRELOADable library which
    emulates the future kernel behaviour. This is ONLY for testing and
    development purposes. It uses unsafe temporary file handling and thus must
    not be used on production boxes!
  * Ship preloadlib/* as examples in package 'apport' for people who want to
    play with it until the new kernel arrives.
  * Add preloadlib/README: Explain how to use the preload library.

 -- Martin Pitt <martin.pitt@ubuntu.com>  Wed,  9 Aug 2006 12:12:20 +0200

apport (0.8) edgy; urgency=low

  * apport_utils.py:
    - Add two new functions seen_report() and mark_report_seen().
    - get_new_reports(): Only return unseen reports, add function
      get_all_reports() for the old behaviour.
  * gtk/apport-gtk.py: Do not delete reports after notifying about them. This
    way, we do not need to add another button to save the report (which is
    considered evil UI-wise), but still retain the report for filing and
    examining later.
  * Replace all usages of '/var/crash' to a new global variable in
    apport_utils; this is particularly useful for test suites.
  * apport.py: Overwrite old reports if they are seen.
  * apport_utils.py: Add a test suite for all exported functions.

 -- Martin Pitt <martin.pitt@ubuntu.com>  Tue,  8 Aug 2006 19:29:23 +0200

apport (0.7) edgy; urgency=low

  * Add apport_utils.py: Factorize out some common code of apport-gtk,
    possible future frontends, and some backend tools.
  * Add apport-checkreports: Test if there are new crash reports for the
    invoking user. This factorizes out the tests we currently do in
    update-notifier and makes them easier to change and keep in sync with
    apport itself. Ship the script in the apport package.

 -- Martin Pitt <martin.pitt@ubuntu.com>  Tue,  8 Aug 2006 17:24:46 +0200

apport (0.6) edgy; urgency=low

  * Add missing intltool build dependency to fix FTBFS.

 -- Martin Pitt <martin.pitt@ubuntu.com>  Thu,  3 Aug 2006 09:15:42 +0200

apport (0.5) edgy; urgency=low

  * apport-gtk: Remove the crash report after it got displayed.
  * apport-gtk: Fix exception on startup if no readable crash reports exist.

 -- Martin Pitt <martin.pitt@ubuntu.com>  Wed,  2 Aug 2006 23:42:34 +0200

apport (0.4) edgy; urgency=low

  * Implement completely new UI according to the design described at
    https://wiki.ubuntu.com/CrashReporting. Many thanks to Matthew Paul
    Thomas!
  * po/Makefile: Fix default target to not just break. Now it builds the .pot
    file.
  * debian/rules: Build .pot file on package build for automatic Rosetta
    import.
  * Bring German translations up to date.
  * po/Makefile: Supply '--language=python' to intltool-update to properly
    extract strings from apport-gtk.

 -- Martin Pitt <martin.pitt@ubuntu.com>  Wed,  2 Aug 2006 23:14:58 +0200

apport (0.3) edgy; urgency=low

  * debian/rules clean: Also clean po/.
  * debian/apport.cron.daily: Clean away empty files everytime.
  * apport: Only consider a report as already present if it has a non-zero
    size.
  * apport: Set proper group for report files instead of 'root'.
  * apport-gtk: Ignore 0-sized reports.
  * apport-gtk: Add button to remove the current report (by truncating the
    file to zero bytes; a user cannot unlink files in /var/crash).
  * apport-gtk: Only display reports that the user can actually read.
  * problem_report.py: Add 'binary' option to ProblemReport.load() to
    optionally skip binary data.
  * debian/rules: Clean stale *.pyc files.
  * python-gtk: Do not load binary data (core dumps, etc.) to greatly speed up
    the GUI. They are just gibberish anyway.
  * apport: Switch from apt_pkg to apt, add SourcePackage: to reports.
  * apport-gtk: Use source package name for the Malone URL.
  * debian/rules: Call setup.py install with --no-compile to not ship *.pyc in
    debs.

 -- Martin Pitt <martin.pitt@ubuntu.com>  Mon, 31 Jul 2006 13:11:52 +0200

apport (0.2) edgy; urgency=low

  * debian/apport.cron.daily: Do not produce error messages if 'find' does not
    find any crash reports.
  * problem_report.py: Support iterators, add test case.
  * apport: Filter out trailing 0-byte from ProcCmdline.
  * Add a simple GTK frontend, ship it in new package apport-gtk.

 -- Martin Pitt <martin.pitt@ubuntu.com>  Thu, 27 Jul 2006 23:52:33 +0200

apport (0.1) edgy; urgency=low

  * Initial release. This package implements the client backend part of
    https://wiki.ubuntu.com/AutomatedProblemReports.

 -- Martin Pitt <martin.pitt@ubuntu.com>  Mon, 24 Jul 2006 14:21:10 +0200<|MERGE_RESOLUTION|>--- conflicted
+++ resolved
@@ -1,5 +1,4 @@
-<<<<<<< HEAD
-apport (0.60) UNRELEASED; urgency=low
+apport (0.63fakeroot) UNRELEASED; urgency=low
 
   * bin/apport-retrace:
     - Simplify program design and throw away the complicated debug symbol
@@ -25,7 +24,7 @@
     - apport-retrace a bug or Apport report file
 
  -- Martin Pitt <martin.pitt@ubuntu.com>  Fri,  2 Mar 2007 18:37:51 +0100
-=======
+
 apport (0.62) UNRELEASED; urgency=low
 
   * apport/ui.py, collect_info(): Use REThread instead of Thread and raise
@@ -97,7 +96,6 @@
     otherwise all non-ASCII unicode strings are broken. (LP: #87757)
 
  -- Martin Pitt <martin.pitt@ubuntu.com>  Mon, 26 Feb 2007 20:55:40 +0100
->>>>>>> d208ac92
 
 apport (0.59) feisty; urgency=low
 
