--- conflicted
+++ resolved
@@ -12,7 +12,6 @@
     LD_LIBRARY_PATH, just /lib, so that we still use the libc from outside,
     but e. g. libxml2 from inside the chroot.
 
-<<<<<<< HEAD
   * apport/crashdb.py: Add methods for crash duplicate detection.
   * apport/crashdb_impl/memory.py: Change internal data management to track
     fixed version and duplicates.
@@ -34,9 +33,6 @@
     apport-chroot.
 
  -- Martin Pitt <martin.pitt@ubuntu.com>  Tue, 12 Jun 2007 23:45:07 +0200
-=======
- -- Martin Pitt <martin.pitt@ubuntu.com>  Tue, 12 Jun 2007 23:48:36 +0200
->>>>>>> bf223393
 
 apport (0.82) gutsy; urgency=low
 
