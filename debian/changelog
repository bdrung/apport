apport (0.83) UNRELEASED; urgency=low

  * apport/crashdb.py: Separate abstract from implemented functions.
  * apport/crashdb.py, apport/packaging.py, apport/ui.py: Use
    NotImplementedError instead of Exception in the abstract methods.
  * apport/packaging.py: Add interface compare_versions() for comparing
    package version numbers.
  * backends/packaging-apt-dpkg.py: Implement compare_versions() using
    apt.VersionCompare(), add some test cases.
<<<<<<< HEAD
  * apport/crashdb.py: Add methods for crash duplicate detection.
  * apport/crashdb_impl/memory.py: Change internal data management to track
    fixed version and duplicates.
  * apport/crashdb_impl/memory.py: Add a test suite for all methods, including
    the duplicate detection API of the base CrashDatabase (since it is
    much easier to test it here, on an actual implementation).
  * debian/pyversions: Bump minimal Python version to 2.5, since this starts
    providing the sqlite3 module.
  * apport/crashdb_impl/launchpad.py: Implement new methods required for crash
    duplicate detection. get_fixed_version() does not approximate version
    tracking yet; it just returns '' for fixed bugs (which means 'fixed, but
    unknown version'). Bump python-launchpad-bugs dependency for this to
    ensure the availability of Bug.mark_duplicate().

 -- Martin Pitt <martin.pitt@ubuntu.com>  Tue, 12 Jun 2007 17:20:41 +0200
=======
  * apport/report.py: Fix typo: 'none' -> 'None'.

 -- Martin Pitt <martin.pitt@ubuntu.com>  Mon, 11 Jun 2007 15:59:53 +0200
>>>>>>> 3bfcb110

apport (0.82) gutsy; urgency=low

  * Add bin/ubuntu-fat-chroot: Script to install a set of commonly needed
    packages into a minimal Ubuntu chroot (as created by apport-chroot). This
    requires some hacking of postinst and /usr/sbin/ files in between the
    installation stages and thus deserves a script on its own.
  * apport/packaging.py:
    - Add "uninstalled" option to get_file_package(). If set to True, this
      will do an expensive search of files/packages which are not installed.
    - Add interface "set_mirror(URL)" for functions which need to retrieve
      packages and data from distribution mirrors.
  * backends/packaging-apt-dpkg.py: Implement "uninstalled" option and
    "set_mirror(URL)", add test cases.
  * bin/apport-retrace: Use "uninstalled" option now to install packages and
    corresponding -dbgsyms for uninstalled files mentioned in ProcMaps
    (Point 1 of apport-better-retracing spec). Bump python-apport dependency.
  * apport/packaging.py: Add interface get_available_version(package).
  * backends/packaging-apt-dpkg.py: Implement get_available_version(), add
    shallow test case.
  * apport/report.py: Add function obsolete_packages() to return packages in
    Package: and Depends: which are not up to date. Add test cases.
  * apport/ui.py, thread_collect_info(): For crashes, call obsolete_packages()
    and set UnreportableReason: if there are any (Point 2 of
    apport-better-retracing spec).
  * apport/ui.py, thread_collect_info(): call standard_title() and add it to
    the report as 'Title' field. This is useful if reporters modify the
    default title (per request of Brian Murray, thanks). Add test case.
  * apport/ui.py: Fix declaration of the test suite's
    ui_set_upload_progress(). Funny that this has never been triggered before.
  * apport/report.py, add_gdb_info(): Split out StacktraceTop generation into
    separate funtion _gen_stacktrace_top(), so that we can test it separately.
  * apport/report.py, _gen_stacktrace_top(): Step back from the crashed
    program's own signal handlers, since those are generally not useful for
    the purposes of StacktraceTop and only impede duplicate matching
    (Point 4 of apport-better-retracing spec). Add various test cases.
  * apport/report.py: Add method crash_signature() to calculate an unique
    identifier of a signal or Python crash, to be used for duplicate
    detection. Add various test cases.
  * apport/packaging.py: Add interface get_source_tree() to fetch and unpack a
    source package to a given directory, optionally specifying a particular
    version.
  * backends/packaging-apt-dpkg.py: Implement get_source_tree(). This has a
    rather crude 'call apt-get source and guess about directories'
    implementation until python-apt learns about doing this directly and more
    elegantly (see LP #118788).
  * bin/apport-retrace: Add gen_source_stacktrace() and a few helper functions
    to construct a field 'StacktraceSource' with the source code around the
    affected lines in the stack trace (as available). (Point 5 of
    apport-better-retracing spec).
  * apport/crashdb_impl/launchpad.py, update(): Attach StacktraceSource to the
    bug if it exists.
  * apport/crashdb_impl/launchpad.py: Check PackageArchitecture for 'all', to
    not set a retracer tag 'need-all-retrace'.
  * test-apport: Clarify assertion failure message when an unexpected core
    dump is present.
  * apport/report.py, get_module_license(): Do not iterate over Popen.stdout,
    use communicate() instead. The latter is already fixed to not trip over
    SIGINTR. (LP: #118965)

 -- Martin Pitt <martin.pitt@ubuntu.com>  Fri, 08 Jun 2007 07:47:04 +0200

apport (0.81) gutsy; urgency=low

  * apport/report.py: Remove '[apport]' default bug title prefix. (LP: #94819)
  * apport/crashdb_impl/launchpad.py: Tag new bugs with
    'apport-<problemtype>'. This replaces the former '[apport]' prefixing.
  * debian/local/setup-apport-retracer: Specify a path in '.' command and
    use sh again. Yay for me needing three attempts before actually RTFMing
    how '.' works (which is really nasty and strange IMHO).
  * bin/apport-chroot: Fix symlinks before repackaging the chroot tarball in
    'install' and 'installdeb' modes.
  * debian/local/setup-apport-retracer: Install python-libxml2 and python-apt.
  * bin/launchpad-crash-digger: Supply --auth instead of the deprecated
    --cookie to apport-chroot.
  * bin/apport-chroot: Fix identifier name in command_retrace().
  * debian/local/setup-apport-retracer: Set APPORT_CRASHDB_CONF to the local
    crashdb.conf.
  * bin/apport-chroot: Unset APPORT_CRASHDB_CONF for login and retrace.
  * bin/launchpad-crash-digger: Check the release of a bug and whether we have
    a chroot for it before untagging it. This avoids loosing tags for bugs we
    do not yet have a working retracer chroot for.
  * bin/apport-retrace: Do not abort with an exception if package installation
    fails. Give a proper error message instead and point to -u. (LP: #115681)
  * apport/crashdb_impl/launchpad.py, update(): Create a temporary directory
    and use proper file names for the new attachments. With TemporaryFile(),
    attachment file names ended up as '<fdopen>'. (LP: #115347)
  * apport/report.py, add_os_info(): Add field 'NonfreeKernelModules' which
    lists loaded kernel modules which do not have a FOSS license. This is
    particularly helpful for quickly checking for restricted graphics drivers.
    (LP: #103239)
  * apport_python_hook.py: Move the apport.* imports into the try: block and
    move the likely_packaged() test to the top, to avoid importing
    apport.report and creating a Report object for non-packaged scripts. This
    makes the entire code more efficient and robust against errors in the
    apport modules. (LP: #109955)
  * apport/report.py, add_gdb_info(): Intercept OSError from gdb invocation
    (which might be segfaulting itself) and just do not put any gdb output
    into the report. The automatic retracers can try their luck again.
    (LP: #112501)
  * bin/apport-retrace: Fix handling of packages which are still known to
    /var/lib/dpkg/status, but do not have an apt record any more; treat them
    like virtual packages and just issue a warning instead of falling over.
    (LP: #107474)
  * Add doc/data-format.tex: Documentation of the structure, encoding, and
    standard keys of the Apport report file format. [apport-for-upstreams
    blueprint]
  * Add doc/Makefile: Build and clean rules for generating data-format.pdf.
  * debian/rules, setup.py: Call doc/Makefile and install the PDF
    documentation. Add texlive-latex-recommended build dependency for that.

 -- Martin Pitt <martin.pitt@ubuntu.com>  Thu, 24 May 2007 19:39:12 +0200

apport (0.80) gutsy; urgency=low

  Collect all Launchpad specific bits in a separate class and provide an
  abstract base class. This will greatly help for getting upstream acceptance
  and the possibility of automatically forwarding crashes upstream
  (apport-for-upstreams specification):

  * Add apport/crashdb.py: Abstract crash database interface. This also offers
    a factory function get_crashdb() which reads a configuration file to find
    the default crash database to be used.
  * Add ./crashdb.conf: Crash database configuration file, for Ubuntu on
    Launchpad. Modify setup.py and debian/python-apport.install to ship it in
    python-apport.
  * Add apport/crashdb_impl/memory.py: Simple in-memory implementation of
    crash database interface for testing.
  * Add apport/crashdb_impl/launchpad.py: Launchpad implementation of crash
    database interface.
  * apport/ui.py: Drop LP specific bits and move towards new CrashDatabase
    interface.
  * apport/ui.py, test suite: Do not overwrite file_report() any more, but
    use the memory CrashDatabase. This will test the actual file_report()
    implementation and allows the test suite to check the precise value of
    opened URLs.
  * apport/{report,ui}.py: Move UserInterface.create_crash_bug_title() and its
    test cases to Report.standard_title(). It is much more appropriate there
    and can be used in the retracer as well.
  * bin/apport-retrace: Drop LP specific bits and move to CrashDatabase
    interface. Remove the --remove-tag option, we really should not have it
    here; remove it from man/apport-retrace.1 as well.
  * bin/apport-chroot: Drop --remove-tag option here, too.
  * bin/apport-chroot: Drop LP specific bits and move to CrashDatabase
    interface.
  * bin/launchpad-crash-digger: Remove retracing tag directly instead of
    passing --remove-tag to apport-chroot. This is a much cleaner design and
    avoids infinitely looping on some weirdly failing retraces.
  * debian/control: Bump some python-apport dependencies for the API changes.

  Some debranding:

  * setup.py: Use apport wiki home page for 'url'.
  * Remove 'X-Ubuntu-Gettext-Domain' from *.desktop.in, since langpack.mk will
    add it automatically now.
  * *.desktop.in: Remove 'in Ubuntu' from comment.
  * cli/apport-cli, qt4/apport-qt: Generalize window titles.

  Other fixes:
  * po/de.po: Update.
  * debian/local/setup-apport-retracer: Revert back 'source' to '.' and use
    bash instead of sh. POSIX sh does not seem to have a 'source' command.

 -- Martin Pitt <martin.pitt@ubuntu.com>  Mon, 21 May 2007 19:25:31 +0200

apport (0.79) gutsy; urgency=low

  * debian/local/setup-apport-retracer: Fix '.' bashism, replace it with
    'source'.
  * problem_report.py, write_mime(): Drop preamble argument, replace it with
    an extra_headers dictionary. This is much easier to evaluate on clients.
  * apport/ui.py: Convert to new write_mime() interface from above. This
    finally automatically tags bugs with need-$ARCH-retrace. Bump
    p-problem-report dependency of python-apport for this.
  * apport/report.py: Change example URLs in the testsuite from launchpad to
    an artificial ones to avoid the impression that it is LP specific.
  * backends/packaging-apt-dpkg.py: Formally make this a subclass of
    apport.packaging.PackageInfo.
  * debian/control: Use code.lp.net instead of bazaar.lp.net VCS URL.
  * bin/kernel_hook: Fix/improve the collected information:
    - Read /proc/modules instead of lsmod.
    - Fix lspci argument: -n instead of -m.
    - Add /proc/cmdline.
  * debian/rules: Use langpack.mk for updating the .desktop files.
  * Add po/Makevars to specify the domain, to make intltool figure out the
    gettext domain automatically.
  * bin/kernel_hook, ./test-hooks: Do not rely on /proc/version_signature any
    more, it's gone in the gutsy kernel.

 -- Martin Pitt <martin.pitt@ubuntu.com>  Mon, 21 May 2007 15:55:10 +0200

apport (0.78) gutsy; urgency=low

  * apport/packaging.py, backends/packaging-dpkg.py: Add new interface
    is_distro_package(package) which verifies the origin of a given package.
    Move the dodgy hack from apport/ui.py to the backend, where it belongs to.
    Also add a test case.
  * debian/control: Add python-apt dependency to python-apport.
  * debian/control: Remove debianutils dependency, it's essential.
  * Drop backends/packaging-dpkg.py. It had some hackish usage of python-apt
    anyway, since some things just cannot be figured out with dpkg alone.
    Since we have to give up on that idea, implement a new clean packaging
    backend 'packaging-apt-dpkg.py' which now uses python-apt and dpkg in a
    clean way.
  * apport/report.py, add_gdb_info(): Fix crash when Stacktrace could not be
    created. (LP: #107853)
  * ./test-apport: Check that crashes create a core dump (with proper ulimits)
    when an unseen crash report exists already. This reproduces LP #105976.
  * bin/apport: Create core dump file if aborting because an unseen crash
    report already exists. (LP: #105976)
  * apport/ui.py: Add a comment for translators. (LP: #104703)
  * apport/ui.py, load_report(): Also catch zlib.error on invalid reports.
    (LP: #103547)
  * apport/report.py: Add method has_useful_stacktrace() to determine whether
    the stack trace can be considered useful. The current heuristic is to
    consider it useless if it either is shorter than three lines and has any
    unknown function, or for longer traces, a minority of known functions. Add
    test cases.
  * gtk/apport-gtk, qt4/apport-qt, cli/apport-cli: Do not offer 'reduced
    report' option if the stack trace is useless. (LP: #87430) Bump the
    python-apport dependencies of the frontend packages to ensure that we have
    has_useful_stacktrace().

 -- Martin Pitt <martin.pitt@ubuntu.com>  Sat,  5 May 2007 17:53:42 +0200

apport (0.77) gutsy; urgency=low

  * apport/report.py: Replace any() call with a list comprehension to work
    with Python < 2.5. (LP: #104864)
  * apport/report.py: Move the ctypes import to the one place where we
    actually need it, and do not entirely fail if they do not exist (such as
    in Python 2.4). It is only required for non-default Feisty kernels anyway.
    (LP: #107662)
  * apport/chroot.py: Fix test suite to work with Python 2.4's tarfile module
    output format.
  * debian/local/setup-apport-retracer: Generalized some feisty specific
    bits, set default release to gutsy.

 -- Martin Pitt <martin.pitt@ubuntu.com>  Mon, 23 Apr 2007 12:22:17 +0200

apport (0.76) feisty; urgency=low

  * Move python_hook.py out of the apport module to apport_python_hook.py, so
    that it does not inflict the expensive import of all apport related
    modules to every python program. Adapt module prefixes accordingly.
    (LP: #105764)
  * setup.py, debian/python-apport.install: Install apport_python_hook.py into
    the python-apport binary package.
  * apport/ui.py test suite: Unset locale related environment variables so
    that the tests which check strings are not invalidated by translations.

 -- Martin Pitt <martin.pitt@ubuntu.com>  Thu, 12 Apr 2007 11:47:50 +0200

apport (0.75) feisty; urgency=low

  * apport/report.py, add_proc_info(): Chop off /rofs/ prefix from
    ExecutablePath, so that crashes work on the live system, too. Arguably a
    kernel bug, but probably too hard to fix at this time. (LP: #102909)
  * backends/packaging-dpkg.py, get_modified_files(): Ignore empty lines in
    broken .md5sums file rather than crashing on them. (LP: #102906)

 -- Martin Pitt <martin.pitt@ubuntu.com>  Wed,  4 Apr 2007 21:51:28 +0200

apport (0.74) feisty; urgency=low

  * debian/apport-{gtk,qt}.install: Do not install .desktop files for now,
    until we get a proper guided bug reporting.
  * problem_report.py, write_mime(): Do not re-compress keys which already end
    in .gz. Add test cases.
  * test-hooks: Add a (dodgy) test case for calling package_hook on an
    uninstalled package. After all, this is very likely to happen for
    installation errors. This reproduces #97636.
  * backends/packaging-dpkg.py, get_source(): Add a similarly dodgy fallback
    to apt if the queried package is not installed. This needs to be
    generalized and cleaned up later, but now is the time for unintrusive
    small patches. (LP: #97636)
  * test-apport: Do not fail on non-empty gdb stderr if it only consists of a
    single warning (as happens on powerpc).
  * apport/report.py, test_check_interpreted(): Run gedit test on an actually
    existing file, reproducing the interpreter confusion reported in #102056.
  * apport/report.py, _check_interpreted(): Add a whitelist of common
    interpreters and check ExecutablePath against it. (LP: #102056)
  * apport/ui.py: Ignore SystemError exceptions from apt, which happen on
    badly formatted source.list entries. (LP: #98901)
  * apport/ui.py: Fix crash on None candiateOrigin from the apt cache object.
    (LP: #98961)
  * gtk/apport-gtk.glade: Add window titles to progress and details dialogs.
    (LP: #97640)

 -- Martin Pitt <martin.pitt@ubuntu.com>  Wed,  4 Apr 2007 14:44:08 +0200

apport (0.73) feisty; urgency=low

  * problem_report.py, write(): Allow a third optional argument in tuple
    values, which specify a maximum file size. Above it, the entire key gets
    removed. Add testsuite checks for all boundary cases.
  * bin/apport: Limit core dump size to 75% of usable RAM
    (MemFree+Cached-Writeback). This should avoid trashing people's boxes hard
    on huge core dumps. Bump dependencies on python-problem-report. Create an
    expensive, but realistic check for this in test-apport.
    (LP: #71560)
  * apport/ui.py, run_crash(): If a signal crash report does not have a core
    dump, explain that the computer has too little memory for an automatic
    analysis/report of the crash. Add test suite check.

 -- Martin Pitt <martin.pitt@ubuntu.com>  Thu, 29 Mar 2007 23:38:23 +0200

apport (0.72) feisty; urgency=low

  [ Martin Pitt ]
  * bin/apport-chroot, command_create(): Install gpgv.
  * bin/apport-retrace: Fix error handling in fetch_unpack().
  * Move apport-retrace.1 manpage from package apport to apport-retrace. Bump
    Conflicts/Replaces accordingly.
  * bin/launchpad-crash-digger, apport/ui.py: Remove the special case
    'powerpc'->'ppc' and use need-powerpc-retrace uniformly.
  * debian/control: Add XS-Vcs-Bzr: header.
  * apport/ui.py: Fix wrong parameter name in help message.
  * Another grammar fix, thanks to Brian Murray!

  [ Michael Hofmann ]
  * debian/local/ubuntu-bug: Try to use apport-cli, if we do not have a
    $DISPLAY, or neither Gnome nor KDE are running.
  * debian/control: Recommend elinks, since it is the only text browser so far
    that works with Launchpad (see #59510)
  * Add debian/apport-cli.README.Debian: Describe how to integrate
    apport-checkreports and apport-cli into .bashrc for crash notification on
    servers.
  * qt4/apport-qt: Fix undefined symbol in ui_present_package_error(). 
    (LP: #97282)

 -- Martin Pitt <martin.pitt@ubuntu.com>  Thu, 29 Mar 2007 11:41:39 +0200

apport (0.71) feisty; urgency=low

  * cli/apport-cli, qt4/apport-qt: Fix bad grammar 'some minutes'.
    (LP: #95296)
  * problem_report.py, write_mime(): Add optional 'preamble' parameter. Add
    test case.
  * apport/ui.py, upload_launchpad_blob(): Set need-$ARCH-retrace tag in MIME
    preamble. Bump p-problem-report dependency. (LP: #94790)
  * bin/apport-retrace: In verbose mode, display the path of currently
    extracting deb.
  * bin/apport-retrace: Do not fall over errors of dpkg -x (which happens e.
    g. on udev, where it cannot unpack /dev, since this is a symlink to the
    real /dev). Merely print out a warning about it.
  * apport/ui.py, run_report_bug(): Ignore ENOENT from add_proc_info(). This
    happens if the user closes the application prematurely, so that /proc/pid
    does not exist any more. Add test case. (LP: #95954)
  * backends/packaging-dpkg.py, get_modified_files(): Ignore lines in .md5sums
    files which contain a NUL byte. This Should Not Happen™, but nevertheless
    did. (LP: #96050)
  * apport/ui.py, doc/package-hooks.txt: Check for a field
    "UnreportableReason: <text>" and display an information box that the
    current crash cannot be reported because of <text>. Add test case.
    Document the new field.
  * apport/ui.py: Check package origin, compare it to DistroRelease:, and
    report crash as unreportable if they do not match. This particularly saves
    the user from uploading large reports for e. g. opera crashes, and avoids
    filing Ubuntu bugs from Debian installations. (LP: #75513)

 -- Martin Pitt <martin.pitt@ubuntu.com>  Mon, 26 Mar 2007 18:01:24 +0200

apport (0.70) feisty; urgency=low

  [ Martin Pitt ]
  * bin/apport-retrace: Add option --remove-tag to remove a Launchpad bug
    tag. This is intended for an automatic Malone crash retracing system.
  * debian/control: Bump python-launchpad-bugs dependency to ensure that we
    have Bug.[gs]et_metadata().
  * man/apport-retrace.1: Add documentation for --confirm and --remove-tag.
  * bin/apport-chroot: Add option --remove-tag and pass it to apport-retrace.
  * apport/chroot.py, fix_symlinks(): Convert chroot path prefixed absolute
    symlinks to relative symlinks to avoid fakechroot's weird handling of
    absolute symlinks.
  * Add bin/launchpad-crash-digger: Daemon for watching out for
    need-$ARCH-retrace tagged Ubuntu bugs in Launchpad and calling
    apport-retrace on them.
  * bin/apport-retrace: Mangle bug comment with StacktraceTop to not contain
    invalid UTF-8, to avoid getting Internal Server Errors from LP.
  * debian/local/setup-apport-retracer: Install libc6-i686{,-dbgsym} into an
    x86 chroot, to get sane x86 backtraces for crashes in libc.
  * debian/local/setup-apport-retracer:
    - Unpack and install python-launchpad-bugs locally if the package is not
      installed.
    - Link launchpad-crash-digger into the retracer's bin/ dir.
  * run-tests: Run tests with python's -tt flag to catch whitespace errors.
  * Replace tabs with spaces in all Python files. (LP: #93561)
  * Remove trailing white space in all Python files.
  * apport/report.py, add_proc_info(): Do not regard symlinks to executables
    as interpreted scripts any more (such as Debian alternatives). Add test
    case. (LP: #94732)
  * problem_report.py: Add new method get_new() which returns a set of all
    keys which have been added since load() or construction. Add test cases.
  * problem_report.py: Add optional parameter only_new to write(), which
    writes only the get_new() keys. Add test case.
  * apport/ui.py: Remember currently processed report file and update it with
    the added information, so that it becomes useful for local evaluation,
    too. Bump python-problem-report dependency to ensure write()'s only_new
    availability. (LP: #94678)
  * apport-chroot: Add forgotten sys.exit(1) after printing the error message
    about an invalid chroot specification.
  * apport/ui.py, run_crash(): Check for a field "UnsupportableReason: <text>"
    and display an information box that the current configuration cannot be
    supported because of <text>, instead of processing and reporting the
    crash. Add test case for this workflow. With special regards to our
    Firefox crash triagers who want to get rid of the hundreds of
    flash-related crashes. :)
  * apport/report.py, add_hooks_info(): Use execfile() instead of
    __import__(), since package names might conflict with module names already
    imported into apport's namespace. Also search for hook named after the
    source package name (prefixed with 'source_'). Add test cases.
  * bin/apport-chroot: When specifying --save for login, only save the tarball
    if the exit status is 0.
  * bin/apport-chroot, create: Install /usr/sbin/policy-rc.d to disable init
    scripts.
  * bin/apport-chroot: Fixed command function selection to not abort with
    'unknown command' if the DistroRelease: was unknown.
  * bin/apport-retrace: Replace --no-purge with --no-dpkg. With this option,
    do not call dpkg --unpack any more, but dpkg -x, to avoid any fchmod() and
    other calls which cause problems in fakechroots.
  * bin/apport-retrace: Fix ordering of version numbers in warning message.
  * doc/package-hooks.txt: Add some examples, document source package hook.

  [ Kees Cook ]
  * apport/report.py, add_proc_info(): If reading /proc/pid/maps fails,
    ptrace() the target process to make it readable (proposed security
    improvement in future kernels).
  * bin/apport-retrace: Fix crash for packages unknown to the apt cache.
  * apport/report.py, add_gdb_info(): Limit maximum backtrace depth to 2000 to
    avoid infinitely looped stacks and gdb crashes. (LP: #94455)
    This also caps the maximum size of information that we add to reports.
    (LP: #92653)
  * bin/apport-retrace: Add option -R/--rebuild-package-info, so that
    apport-retrace works on unprocessed crash dumps in /var/crash.
  * Some grammar corrections.
  * Add package-hooks/source_apport.py: Package hook for apport itself.
    Include /var/log/apport.log and the status of files in /var/crash.

  [ Michael Hofmann ]
  * Add cli/apport-cli, setup.py, debian/apport-cli.install, debian/control:
    Add command line user interface.
  * apport/ui.py, format_filesize(): Use MiB and GiB instead of MB and GB;
    these are the official units. Adapt test cases.
  * apport/ui.py, collect_info()/file_report(): Do not raise an exception on
    KeyboardInterrupt in the subthreads.
  * apport/ui.py, open_url(): Do not use gtk.MessageDialog(), but
    ui_error_message(), and fix error passing so that the message is
    displayed in the parent thread.
  * apport/ui.py, open_url(): Check that $DISPLAY is set before considering
    the KDE/Gnome web browsers.

 -- Martin Pitt <martin.pitt@ubuntu.com>  Mon, 26 Mar 2007 09:41:03 +0200

apport (0.69) feisty; urgency=low

  * apport-chroot: Add command 'installdeb' to conveniently install a bunch of
    .debs into a chroot.
  * apport-chroot: Fix 'login' and 'upgrade' commands to not require
    specifying a chroot map when giving a chroot tarball path as argument.
  * test-apport: Check that core dumps are written for packaged programs as
    well, if ulimits want them. (Test for #92029)
  * bin/apport: Call write_user_coredump() for packaged program crashes and
    SIGABRT as well. (LP: #92029)

 -- Martin Pitt <martin.pitt@ubuntu.com>  Mon, 19 Mar 2007 17:37:23 +0100

apport (0.68) feisty; urgency=low

  [ Michael Hofmann ]
  * qt4/apport-qt: Fix taskbar entry, remove an unused method.
  * qt4/error.ui: Fix icon spacing.

  [ Martin Pitt ]
  * apport-retrace: Add option --confirm to display the retraced stack traces
    and ask for confirmation before uploading them as LP bug attachments.
    (LP: #91878)
  * apport-chroot: Add option --confirm-attach; if given, call apport-retrace
    with --confirm.

 -- Martin Pitt <martin.pitt@ubuntu.com>  Thu, 15 Mar 2007 00:05:18 +0100

apport (0.67) feisty; urgency=low

  * debian/local/setup-apport-retracer: Add apt sources for restricted,
    universe, and multiverse, too.
  * po/de.po: Update from Rosetta.
  * apport/report.py: Remove undefined call to error_log() in
    _command_output(), replace it with raising proper exceptions.
  * bin/apport-retrace: Fix 'numer' typo. (LP: #91680)
  * test-apport: Check that non-packaged executables generate a core dump on
    SIGABRT, too (test case for bug #92029).
  * bin/apport: Move check for ignoring SIGABRT below the core dump file
    writing for non-packaged binaries. (LP: #92029)
  * gtk/apport-gtk.glade:
    - Remove titles from the progress windows to comply with Gnome HIG and not
      repeat the text content.
    - Improve wording a bit.
    - LP: #92114
  * gtk/apport-gtk{,.glade}: Fix signal handler name of the Cancel button in
    the upload progress dialog, so that it actually works. (LP: #92115)

 -- Martin Pitt <martin.pitt@ubuntu.com>  Wed, 14 Mar 2007 17:34:57 +0100

apport (0.66) feisty; urgency=low

  * Remove apport/MultipartPostHandler.py, this functionality moved to
    python-launchpad-bugs now. Add a dependency to that package.
  * apport/ui.py, upload_launchpad_blob(): Use the shiny new
    launchpadBugs.storeblob.upload().
  * bin/apport-retrace: Attach retraced stack traces back to the Launchpad bug
    report if no other output option is given (This corresponds to the
    in-place editing when a report file is specified). Add option --cookie to
    specify a Mozilla-style cookie file for the necessary Launchpad
    authentication.
  * man/apport-retrace.1: Document above apport-retrace changes.
  * bin/apport-chroot: Add --cookie option: temporarily symlink cookie into
    the chroot and pass it to apport-retrace in retrace mode.

 -- Martin Pitt <martin.pitt@ubuntu.com>  Sat, 10 Mar 2007 15:01:57 +0100

apport (0.65) feisty; urgency=low

  * debian/local/setup-apport-retracer:
    - Replace grep-dctrl with grep call, since grep-dctrl is not installed in
      all the DC chroots.
    - Do not download apport source from archive.u.c., instead require that
      this script lives in the unpacked apport source tree.
  * bin/apport-chroot: Use apt-get options -y and --allow-unauthenticated when
    installing additional packages.
  * bin/apport-chroot: Handle --extra-package for 'upgrade', too, to provide a
    simple way of adding a package to an existing chroot tarball.
  * debian/local/setup-apport-retracer: Create tarball chroots by default.
    It only imposes a negligible overhead, and sharing unpacked directories
    with multiple people is just too brittle.
  * bin/apport-retrace: Add option --no-purge to not purge unpacked packages
    after retracing. This is (only) useful with temporarily unpacked chroots,
    since it's only a waste of time there.
  * bin/apport-chroot: Call apport-retrace with --no-purge when retracing in a
    chroot tarball.
  * apport/chroot.py: Add fix_symlinks() method to remove the chroot root
    directory prefix from symbolic links; they prevent function of tarball
    chroots and moving around directory chroots. Add test case.
  * bin/apport: Fix symlinks after creating and upgrading a chroot.
  * bin/apport-chroot: Add option --save to update a tarball after logging
    in to it.

 -- Martin Pitt <martin.pitt@ubuntu.com>  Sat, 10 Mar 2007 21:21:25 +0100

apport (0.64) feisty; urgency=low

  * bin/apport-chroot: Add 'login' command.
  * bin/apport-chroot: Install apport-retrace into a newly created chroot.
  * Add debian/local/setup-apport-retracer: Script to install local versions
    of apport, debootstrap, fake{,ch}root libraries, and a feisty apport
    fakechroot. This works OOTB on ronne's amd64 and i386 feisty chroots. The
    script is not shipped in any package yet, but it's convenient to ship it
    in revision control and in the source.
  * apport/report.py, _check_interpreted(): When calling an interpreter with a
    script name as argument, set ExecutablePath to the script instead of the
    interpreter. Add test case. (LP: #88794)
  * apport/report.py, search_bug_patterns(): Catch all exceptions from
    urlopen(), not just IOError. Sometimes this fails with funnier errors.
    (LP: #89589)
  * bin/apport-retrace: Give some additional explanation when installing
    packages fails. (LP: #89916)
  * apport/fileutils.py, get_all_{system_,}reports(): Fix file access race
    condition. (LP: #89977)
  * bin/apport-retrace: Add option -p/--extra-package to install an additional
    package for retracing. May be specified multiple times. Document new
    option in man/apport-retrace.1. (LP: #90077)
  * bin/apport-chroot: Add a similar option -p/--extra-package and install
    those in the 'create' command and simply pass it to apport-retrace in the
    'retrace' command. (LP: #90077)
  * bin/apport-chroot: Add a -v/--verbose option.
  * bin/apport-retrace: Do not complain about missing ddebs for Arch: all
    packages.

 -- Martin Pitt <martin.pitt@ubuntu.com>  Tue,  6 Mar 2007 16:20:41 +0100

apport (0.63) feisty; urgency=low

  New feature: fakechroot support for apport-retrace

  * bin/apport-retrace:
    - Simplify program design and throw away the complicated debug symbol
      sandbox generation, along with the -d and -C options.  Instead, directly
      install the missing packages and ddebs with apt. This makes the tool more
      suitable for running in chroots and has often been requested anyway.
    - Add option -u/--unpack-only which causes additionally installed packages
      to be unpacked without being configured and purged again after
      retracing. This allows apport-retrace to work under fakechroot and has
      the nice side effect of speeding up package installation (we do not care
      about configuration for retracing anyway).
  * man/apport-retrace.1: Update description for the new behaviour, drop
    documentation of the -d and -C options, and add documentation of -u.
  * Add apport/chroot.py: Class for representing and working with chroots;
    this uses the fakeroot and fakechroot libraries when being called as
    non-root.
  * Add bin/apport-chroot: CLI frontend for doing various things with
    chroots (including fakeroot/fakechroot support from the Chroot class). For
    now, this implements:
    - create a chroot (tarball or directory)
    - dist-upgrade a particular or all chroots
    - apport-retrace a bug or Apport report file
  * setup.py: Ship apport-chroot in scripts directory.
  * Add a new package apport-retrace which ships apport-retrace and
    apport-chroot and carries all the heavier dependencies (binutils,
    python-launchpad-bugs, python-apt, etc.). Drop the latter two dependencies
    from the apport package. This allows us to install the apport-retrace
    package in fakechroots (not possible with apport itself) and avoid
    unnecessary dependencies on normal desktop installations.

 -- Martin Pitt <martin.pitt@ubuntu.com>  Mon,  5 Mar 2007 11:20:36 +0100

apport (0.62) feisty; urgency=low

  * apport/ui.py, collect_info(): Use REThread instead of Thread and raise
    exceptions from it, so that errors during info collection actually become
    visible.
  * apport/report.py, add_proc_info(): Check that ExecutablePath actually
    exists, so that invalid values from transient error conditions are ignored
    (such as '/usr/bin/gnome-panel\x00\x00\x8b (deleted)').
  * apport/packaging.py: Add interface get_system_architecture() to return the
    system architecture in the distro specific notation. This can differ from
    get_architecture(package) on multiarch platforms such as amd64.
  * backends/packaging-dpkg.py: Implement get_system_architecture() to return
    dpkg --print-architecture, add a shallow test case.
  * apport/report.py, add_package_info(): Rename key 'Architecture:' to
    'PackageArchitecture:' for clarity.
  * apport/report.py, add_os_info(): Add system architecture as
    'Architecture:' field.
  * apport/ui.py, create_crash_bug_title(): Append warning about non-native
    package if package architecture does not match the system's one.
  * All test suites: Remove redundant word 'behaviour' from test descriptions.
  * test-hooks: Run tests on installed hooks in /usr/share/apport by default
    and add a '--local' switch to test the hooks in the source tree instead.
    Use this option in run-tests.
  * apport/report.py, test_add_proc_info(): Change the python script test
    so that it does not depend on being run in the source tree.
  * run-tests: Add a 'local' command line option which runs tests on the files
    and modules in the build tree. Run tests on system files/modules by
    default.
  * setup.py, debian/apport.install: Ship test-hooks, test-apport, and
    run-tests in /usr/share/apport/testsuite/, so that the full test suite can
    be run in the installed system.
  * gtk/apport-gtk.desktop.in: Only show in Gnome and Xfce.
  * qt4/apport-qt.desktop.in: Only show in KDE.

 -- Martin Pitt <martin.pitt@ubuntu.com>  Thu,  1 Mar 2007 10:43:29 +0100

apport (0.61) feisty; urgency=low

  * bin/apport:
    - Kernel 2.6.20-9 now sets CORE_REAL_RLIM to -1 instead of not setting it;
      handle this case correctly. (LP: #87065)
    - Add forgotten multiplication of CORE_REAL_RLIM with 1024, since ulimit
      sets kB, not bytes.

 -- Martin Pitt <martin.pitt@ubuntu.com>  Tue, 27 Feb 2007 16:06:11 +0100

apport (0.60) feisty; urgency=low

  * gtk/apport-gtk.glade: Reintroduce window titles. Since the crash
    notifications are like alerts, title have been removed recently to comply
    with Gnome HIG standards, but then the user will get 'nameless window'
    buttons in the task bar. Let's have the smaller evil then. (LP: #87164)
  * apport/packaging.py: Add get_architecture() interface for determining the
    architecture of a particular package (which might not match the overall
    system architecture on multiarch-capable systems, e. g. an i386 Firefox
    package installed on amd64).
  * backends/packaging-dpkg.py: Implement get_architecture() and add test
    case.
  * apport/report.py, add_package_info(): Add Architecture: field.
    (LP: #87424)
  * apport/ui.py: Already mark report as seen when we load it, not just in the
    information collection thread. That way, reports will only be shown once
    on systems which have /var/crash mounted noatime, too. (LP: #85809)
  * apport/fileutils.py, mark_report_seen(): If os.utime() fails, and opening
    the report file for reading does not change the atime (happens with
    noatime mount option), don't throw an exception, just delete the report.
    (other aspect of LP: #85809)
  * qt4/apport-qt: Wrap gettext() into an unicode(str, 'UTF-8') call,
    otherwise all non-ASCII unicode strings are broken. (LP: #87757)

 -- Martin Pitt <martin.pitt@ubuntu.com>  Mon, 26 Feb 2007 20:55:40 +0100

apport (0.59) feisty; urgency=low

  * apport/report.py: Check that interpreter options are discarded in
    test_check_interpreted_script(). This replicates bug #87005.
  * apport/report.py, _check_interpreted_script(): Filter out interpreter
    command line options. This should make the detection of interpreted
    scripts more robust. (LP: #87005)
  * test-apport, check_crash(): Differ between expecting the program dumping
    core and finding a core dump on disk, because this is not equivalent any
    more with core pipelining.
  * bin/apport: Write core files into a process' cwd if the process' ulimit
    requests and permits it and the crashes process is not packaged, so that
    developers get happy again. Test this behaviour with various ulimits in
    test-apport.
  * test-apport: Check that the core file written by apport is valid. This
    uncovers kernel bugs like #87065
  * problem_report.py test suite: Use assertAlmostEqual() when comparing stat
    times, since they are floats on some systems.
  * apport/report.py, add_gdb_info():
    - Remove all the initial gdb output, which gets rid of the duplicated #0
      line.
    - Replace some stray tabs with spaces.
    - Thanks to Kees Cook for this!

 -- Martin Pitt <martin.pitt@ubuntu.com>  Thu, 22 Feb 2007 19:52:52 +0100

apport (0.58) feisty; urgency=low

  * qt4/apport-qt.desktop.in  move to System menu

 -- Jonathan Riddell <jriddell@ubuntu.com>  Tue, 20 Feb 2007 11:35:17 +0000

apport (0.57) feisty; urgency=low

  * apport/ui.py: Intercept ENOMEM and fail gracefully; there is little else
    we can do at that point, and there is no point in presenting a crash
    report for this. (LP: #85155)
  * apport/ui.py: Ignore KeyError when deleting the CoreDump field on sending
    a reduced report. This Should Not Happen™, but nevertheless did.
    (LP: #86083)
  * gtk/apport-gtk, qt4/apport-qt: Intercept ImportError for the non-builtin
    Python modules. This usually happens for crashes when there is a
    dist-upgrade active and some Python packages have not been configured yet.
    (LP: #86007)
  * apport/ui.py: If the problem report does not apply to a packaged program,
    and we have an ExecutablePath, mention it in the error message for easier
    debugging.
  * apport/python_hook.py: Resolve symbolic links in ExecutablePath.
    (LP: #85529)
  * apport/ui.py, open_url(): Remove debugging print statement again, now
    that we tracked down bug #83974.

 -- Martin Pitt <martin.pitt@ubuntu.com>  Mon, 19 Feb 2007 14:40:29 +0100

apport (0.56) feisty; urgency=low

  * apport/ui.py, open_url(): When being invoked as root, call gnome-open or
    firefox as root through sudo instead of dropping our uid/gid and calling
    it normally. The latter does not work for Firefox for some  mysterious
    reason. Thanks to Mika Fischer for this trick. (LP: #81207)
  * Add debian/local/ubuntu-bug.1: Manpage for ubuntu-bug. Add it to
    debian/apport.manpages.
  * qt4/apport-qt: Add some missing features that are present in the GTK UI:
    - Do not show details by default, add a button to show them.
    - Add complete/reduced bug report radio buttons.
    - Thanks to Michael Hofmann for this!

 -- Martin Pitt <martin.pitt@ubuntu.com>  Thu, 15 Feb 2007 14:59:07 +0100

apport (0.55) feisty; urgency=low

  * Add debian/local/ubuntu-bug: Check for a running KDE or Gnome session,
    availability of apport-gtk and -qt, and open the appropriate GUI in bug
    filing mode. This makes it convenient for shell users and is also required
    for proper Firefox 'Report a bug...' menu integration (see bug #85041).
  * debian/apport.install: Install ubuntu-bug to /usr/bin.
  * gtk/apport-gtk: Generously add some gtk.main_iteration() calls to avoid
    hanging dialogs, since we do not have a main loop.
  * apport/ui.py: Do not silently ignore exceptions while uploading data to
    Launchpad, but intercept them and display their message in the error
    dialog. (Part of LP: #84992)
  * apport/ui.py: Switch from edge.launchpad.net to production launchpad.net,
    since the necessary bits are now there. (LP: #84992)

 -- Martin Pitt <martin.pitt@ubuntu.com>  Wed, 14 Feb 2007 13:37:52 +0100

apport (0.54) feisty; urgency=low

  * bin/apport: Re-enable, now that our kernel has been fixed to pipe complete
    core dumps to us.

 -- Martin Pitt <martin.pitt@ubuntu.com>  Tue, 13 Feb 2007 09:33:38 +0100

apport (0.53) feisty; urgency=low

  * apport/ui.py, open_url(): Remove some accidentally left-over debugging
    junk.
  * gtk/apport-gtk: Process pending GTK events after hiding the info
    collection window to avoid a hanging dead dialog.
  * gtk/apport-gtk: Do not count the lines of fields with binary data. This
    particularly avoids long delays with huge core dumps. (LP: #81979)
  * apport/ui.py, open_url(): Print URL to stdout, so that we can debug the
    weirdness in #83974.

 -- Martin Pitt <martin.pitt@ubuntu.com>  Mon, 12 Feb 2007 16:57:05 +0100

apport (0.52) feisty; urgency=low

  * apport/report.py: Fix hook directory to be
    /usr/share/apport/package-hooks/,  not /u/s/apport/.
  * Add doc/package-hooks.txt: Document per-package hooks, ship in package
    apport.
  * Add debian/apport.dirs: Ship package-hooks/ directory.
  * gtk/apport-gtk, qt4/apport-qt: Fix detection of binary data so that the
    CoreDump is not displayed as incomprehensible gibberish any more.
  * Add qt4/apport-qt.desktop.in and add it to POTFILES.in.
  * bin/apport-retrace: --verbose can now be specified multiple times to
    increase verbosity and debug package installation. Also, fix some quoting
    bugs. Thanks to Kees Cook for this!
  * qt4/apport-qt: Fix restart button handling. (LP: #84202)
  * qt4/apport-qt: Do not try to call splitlines() on a report value that is a
    file reference; just display the reference instead. (LP: #84196)
  * bin/apport: Disable for now, since the current kernel produces cropped
    core dumps and thus we get totally useless crash reports

 -- Martin Pitt <martin.pitt@ubuntu.com>  Fri,  9 Feb 2007 18:58:08 +0100

apport (0.51) feisty; urgency=low

  New feature: Qt4 GUI implementation:

  * Added qt4/: Qt4 implementation of the abstract user interface. Thanks to
    Michael Hofmann <mh21@piware.de> for that!
  * debian/copyright: Add Michael as copyright holder.
  * setup.py, debian/control, debian/apport-qt.install: Packaging bits for
    apport-qt.
  * Move translations from apport-gtk to apport, since they are shared between
    frontends. Add appropriate Conflicts/Replaces (we don't strictly need it
    here because we strip them anyway, but we need that for the moving icon
    anyway).
  * Move icon from apport-gtk to apport, since it is/can be shared between
    frontends.

  Improvements:

  * Replaced old apport.png icon stolen from bug-buddy with nice SVG one.
    Thanks to Troy Sobotka for this!
  * debian/copyright: Add Troy as copyright holder for the icon.
  * bin/apport-retrace, man/apport-retrace.1: Document that report can now be
    a LP bug number.

 -- Martin Pitt <martin.pitt@ubuntu.com>  Thu,  8 Feb 2007 20:01:12 +0100

apport (0.50) feisty; urgency=low

  * gtk/apport-gtk.glade: Fix 'prolem' typo.
  * bin/apport-retrace: Use python-launchpad-bugs to create a Report object
    from a given Launchpad bug number (given as argument instead of the report
    file path). Add appropriate p-l-b dependency.
  * gtk/apport-gtk: Mark '(binary data)' string as translatable.

 -- Martin Pitt <martin.pitt@ubuntu.com>  Thu,  8 Feb 2007 15:15:47 +0100

apport (0.49) feisty; urgency=low

  * gtk/apport-gtk.glade: Fix s/send/sent/ typo. Closes: LP#83061
  * apport/ui.py, create_crash_bug_title(): Cope with odd Tracebacks that are
    shorter than three lines. Add test case from the bug. Closes: LP#83556
  * apport/python_hook: Do not create a report if the binary is ignored. Add
    test case. Closes: LP#83566
  * gtk/apport-gtk: Do not save/alter crash dialog title any more, it's empty
    now.
  * apport/ui.py, open_url(): Check the user's session for
    ksmserver/gnome-session to decide whether to prefer kfmclient or
    gnome-open. Also, only call Firefox directly if gconf's prefered browser
    is actually Firefox. Closes: LP#82007

 -- Martin Pitt <martin.pitt@ubuntu.com>  Tue,  6 Feb 2007 18:33:15 +0100

apport (0.48) feisty; urgency=low

  New feature: Infrastructure for reporting kernel Oopses:

  * Add bin/kernel_hook and ship it in /usr/share/apport. The kernel can call
    this on an Oops. Add a test suite for it to test-hooks.
  * apport/ui.py: Add support for reporting ProblemType: Kernel reports, and
    add test suite for the workflow.
  * gtk/apport-gtk{,.glade}: Add implementation for ui_present_kernel_error().

  Improvements:

  * Merged various apport-retrace improvements from Kees' branch:
    - Add various options to override some report fields with local values.
    - Add --verbose option and be quiet by default.
    - Read ProcMaps for additional library dependencies, to also catch
      libraries loaded at runtime (plugins).
    - Set correct debug file directory when starting an interactive gdb
      session with -g.
  * Add gtk/apport-gtk.desktop.in: Desktop file for calling apport-gtk in
    'file a distro bug' mode, to be displayed in gnome-panel's System menu
    (see bug-reporting-tool spec). Also add a Makefile to do the
    intltool-merge dance, add it to POTFILES.in, and ship it in
    debian/apport-gtk.install.
  * bin/apport: Call add_os_info(), so that we get architecture information
    even for 'naked' reports which didn't go through UI enrichment.
  * Add ./test-hooks: Test suite for the various package hooks shipped with
    apport. Test the package problem hook for now.

  Bug fixes:

  * debian/control: Add missing python-apt dependency to apport
    (apport-retrace needs it). Thanks to Kees Cook for noticing.
  * debian/control: Add gdb dependency to python-apport.
  * backends/packaging-dpkg.py test suite: Verify that packages returned by
    get_dependencies() actually exist. This catches the 'chops off first
    letter of package name sometimes' bug.
  * backends/packaging-dpkg.py, _init_status(): Add missing space to Depends:
    field format in dpkg-query call. This fixes the chopped-off first letters
    in the 'Dependencies' report field.
  * setup.py: Remove version attribute, we do not update and use it anyway.
  * apport/ui.py: Do not crash if Package: specifies a nonexisting package.
    Display a proper error message instead. Add test_run_crash_errors() test
    case.
  * apport/report.py, add_package_info(): Fix crash when the first dependency
    is not installed. Closes: LP#82561
  * gtk/apport-gtk.glade: Remove window titles in alert dialogs to comply with
    Gnome HIG. Closes: LP#83123

 -- Martin Pitt <martin.pitt@ubuntu.com>  Mon,  5 Feb 2007 12:19:35 +0100

apport (0.47) feisty; urgency=low

  * apport/report.py, add_hooks_info(): Only use first part of 'Package:',
    there might be a version number and a changed files list which we must not
    propagate to the import statement. Closes: LP#82566

 -- Kees Cook <kees@ubuntu.com>  Wed, 31 Jan 2007 15:37:11 -0800

apport (0.46) feisty; urgency=low

  * debian/control: Bump dependencies to python-apport due to recent changes
    in expected return values in some UI functions. Closes: LP#82267
  * bin/package_hook: Remove erroneous 'import apport.packaging', which
    shadows the packaging variable in the apport package. This unbreaks the
    package problem hook. Closes: LP#82297

 -- Martin Pitt <martin.pitt@ubuntu.com>  Wed, 31 Jan 2007 07:51:24 +0100

apport (0.45) feisty; urgency=low

  New feature: Infrastructure for package install/upgrade failures:

  * Add bin/package_hook: Script for creating a report for a package
    installation/upgrade failure. It receives a package name, a number of log
    files, and an ErrorMessage: from stdin. This will be called from e.g.
    dist-upgrader.
  * setup.py, debian/apport.install: Ship package_hook.
  * apport/ui.py: If ProblemType is 'Package', call a new function
    self.ui_present_package_error() instead of presenting a crash. Add test
    suite checks for the package error report workflow.
  * apport/ui.py, create_crash_bug_title(): Create default bug title for
    package reports. Add various test cases.
  * gtk/apport-gtk{,.glade}: GTK implementation of ui_present_package_error().

  New feature: Maintain a per-binary blacklist to inhibit apport crash reports
  until the binary changes. Closes: LP#79408

  * apport/report.py: Add new Report methods check_ignored() and mark_ignore()
    to check for/set ignore list entries. Add test cases.
  * apport/ui.py: Add another return value of ui_present_crash() to specify
    whether or not to blacklist the current crash's executable. Check workflow
    of both responses in the test suite.
  * gtk/apport-gtk{,.glade}: Add a blacklist checkbox to the crash
    notification dialogs.
  * bin/apport: Do nothing if the current crash is blacklisted.
  * test-apport: Test blacklisting.

  Bug fixes:

  * gtk/apport-gtk: Fix return code for restarting the application ('reopen' ->
    'restart'). Closes: LP#81422
  * test-apport: Adapt to new core_pattern kernel interface mode:
    - Check core_pattern instead of the obsolete crashdump sysctl to determine
      whether or not apport is running.
    - Give apport max. 10 seconds to complete. The current kernel reaps the
      crashed process as soon as writing the core dump to the pipe is
      finished, but apport still needs to write the report file.
    - Do not EXFAIL the test for crashes in nonwriteable cwd any more, since
      it is now supposed to work (we do not write a core dump to the disk any
      more).
  * run-tests, use-local: Adapt to new core_pattern kernel interface.
  * apport: Improve logging of exceptions, include environment variables.
  * apport/report.py test suite: Use gdb to generate a test core dump, do not
    rely on kill(SIGSEGV) and the kernel to do it (since we now use a pipe in
    core_pattern).
  * backends/packaging-dpkg.py: Fix return value of get_modified_files() if
    dpkg .list file is missing.
  * apport/report.py, add_package_info(): Do not produce stray empty lines for
    uninstalled alternative dependencies.
  * apport/report.py: Fix test_add_gdb_info_script() to not leave behind a
    stray gzip process which randomly blocks stdin. Closes: LP#78421
  * backends/packaging-dpkg.py: Do not read the dpkg status in the
    constructor, but lazily initialize it when actually calling a query
    function. This avoids imposing the dpkg-query overhead for programs that
    import the apport package without doing package queries (such as any
    Python program under Ubuntu, due to the Python crash hook).
  * apport/ui.py, create_crash_bug_title():
    - Do not crash on an empty StacktraceTop. Closes: LP#81677
    - Do not mention an unknown function name ('??') in the bug title;
      instead, use the topmost function with a known name, or leave it out
      at all.
    - Add test cases for these situations.
  * apport/report.py, _get_ignore_dom(): Do not throw an error for an empty
    ignore list file.

  Code cleanups:

  * apport/report.py test suite: Refactorize generation of test crash program
    and core dump generation.
  * Consistently use 'in'/'not in' instead of find() for substring searches.
  * Changed the packaging backend import, so that its methods can now be
    accessed at apport.packaging instead of apport.packging.impl.

 -- Martin Pitt <martin.pitt@ubuntu.com>  Sun, 28 Jan 2007 12:34:05 +0100

apport (0.44) feisty; urgency=low

  Some more 'Need for Speed' optimizations:

  * backends/packaging-dpkg.py, _check_files_md5(): Also accept a md5sum
    string in addition to a md5sum file.
  * backends/packaging-dpkg.py, get_modified_files(): Compare package file's
    ctime and mtime against the package list file's mtime and only md5sum the
    files that are newer. This drastically reduces the amount of md5suming
    (usually to zero) and thus speeds up the information collection.
  * backends/packaging-dpkg.py: Use a single hackish 'dpkg-query --show *'
    as a portable variant of 'cat /var/lib/dpkg/status' to pre-fill the status
    cache with all packages instead of calling dpkg -s on every single package
    we query. This changes the time for figuring out dependencies and their
    versions from 'unbearable for many packages' to 'barely noticeable'.

  New feature: per-package apport hooks to collect additional information:

  * apport/report.py: Add method add_hooks_info() which executes a function
    add_info(report) from /usr/share/apport/<package>.py. Also add
    appropriate test cases. This provides per-package hooks for apport.
  * apport/ui.py: Call add_hooks_info() in the information collection thread.

  Bug fixes:

  * apport/report.py: Add some more test cases for _check_interpreted() for
    Python scripts.
  * apport/python_hook.py: Check for a correct ExecutablePath in
    test_general().
  * apport/python_hook.py: Use fileutils.likely_packaged() instead of
    checking for /tmp and home, so that we ignore stuff in /usr/local, too.
    Closes: LP#81244
  * apport/python_hook.py: If we figure out an ExecutablePath which is not
    actually an executable, do not create a report. This particularly affects
    interactive python sessions where sys.argv[0] is empty and thus
    ExecutablePath ends up being the current directory. Add test cases.
    Closes: LP#81237

 -- Martin Pitt <martin.pitt@ubuntu.com>  Wed, 24 Jan 2007 17:16:04 +0100

apport (0.43) feisty; urgency=low

  * apport/ui.py: Add method create_crash_bug_title() to construct a
    reasonable standard bug title for crash reports, so that the automatic
    duplicate detection actually has a chance to work. Also add test cases for
    various signal crashes and an unhandled Python exception.
  * apport/ui.py, file_report(): Submit a default bug title for crash reports.
    Closes: LP#79657

 -- Martin Pitt <martin.pitt@ubuntu.com>  Tue, 23 Jan 2007 16:26:40 +0100

apport (0.42) feisty; urgency=low

  New feature: https://wiki.ubuntu.com/ApportImprovements (kernel interface
  change):

  * bin/apport: Support calling without arguments, to support new semantics
    agreed in the ApportImprovements spec: macro values (in particular, pid
    and signal number) are passed as environment variables.
  * preloadlib/libapport.c: Simulate new kernel behaviour described above.
  * debian/apport.init: Set the kernel's core_pattern sysctl to pipe to apport
    if the edgy-style 'crashdump-helper' sysctl helper does not exist.

  Bug fixes:

  * bin/apport-retrace: Beautify error message when report file is not
    accessible. Closes: LP#79568
  * apport/ui.py: Fix crash in the bug pattern search thread if we could
    not determine a package name. Closes: LP#77872
  * bin/apport: Only unlink the core dump if it still exists. Closes: LP#80866
  * gtk/apport-gtk.glade: Fix expand/fill attributes so that the expander gets
    all the space when resizing the window. Closes: LP#80987
  * problem_report.py, write_mime(): Make sure that multi-line values that go
    to the summary are terminated with a newline.
  * apport/ui.py: Fix error message invocation for reporting cloakroom upload
    failure.
  * problem_report.py, write_mime(): Fix off-by-one comparison of the 'inline
    text' treshold, so that apport's StacktraceTop field appears in bug
    summaries. Also fix a corner case in CR line ending handling. Check both
    things in the test suite.
  * gtk/apport-gtk: Add missing 'import subprocess.'. Closes: LP#81007
  * debian/control: Bump apport's and apport-gtk's dependency to python-apport
    to make sure that apport.ui is available. Closes: LP#81019
  * apport/ui.py: Add missing 'import pwd'. Closes: LP#81033

  Minor improvements:

  * apport/ui.py: Get the cloakroom ticket number from the
    X-Launchpad-Blob-Token HTTP header instead of parsing the resulting page.

 -- Martin Pitt <martin.pitt@ubuntu.com>  Tue, 23 Jan 2007 11:27:20 +0100

apport (0.41) feisty; urgency=low

  New feature: Use Malone cloakroom for uploading reports. Closes: LP#70919

  * gtk/apport-gtk.glade: Redesign bug reporting dialog to have a 'Create bug
    report' and a 'Cancel' button. Also assign GTK_RESPONSE_* constants to the
    dialog buttons. Go back to Glade 2 since Glade 3 still sucks too much.
  * gtk/apport-gtk: Adjust workflow for sending report to Malone cloakroom
    instead of asking the user to attach the file. Sending is not yet
    implemented, though.
  * gtk/apport-gtk: Do not show any dialogs any more when filing a bug.
  * Add apport/MultipartPostHandler.py: This module provides an urllib2 opener
    for uploading file attachments to forms over HTTP POST. This module is
    (C) 2006 Will Holcomb <wholcomb@gmail.com> and was taken from
    http://odin.himinbi.org/MultipartPostHandler.py. (This is a serious hole
    of the Python standard library IMHO.)
  * apport/ui.py, file_report(): Upload blob to Malone (edge.launchpad.net for
    now), retrieve the ticket, and pass it to +filebug.

  Refactorizations:

  * gtk/apport-gtk: Major refactorization to use modal dialogs and run()
    instead of loosely coupled event handlers.
  * Add apport/ui.py: Abstract frontend which encapsulates the logic, workflow
    and UI independent bits and provides UI hooks for concrete
    implementations. This both makes it easy to write more frontends like Qt
    or CLI, and also makes the code automatically testable. Add an extensive
    testsuite.
  * run-tests: Add ui.py testsuite.
  * gtk/apport-gtk: Port to ui.py's UserInterface (which means moving 1/3 of
    the code into the new ui_*() methods and throwing away the rest).
  * Add apport/REThread.py: Enhanced threading.Thread class that can propagate
    the return value and uncaught exceptions of run() to the calling thread.
  * apport/ui.py: Get rid of thread_check_bugpatterns() and hackish exception
    handling, rewrite using REThread.
  * apport/ui.py, gtk/apport-gtk: Add progress bar to report upload. It is
    indefinite for now, because neither urllib2 nor httplib support upload
    progress.

  Bug fixes:

  * gtk/apport-gtk.glade: Merged Gnome HIG fixes from Sebastian Heinlein,
    thank you!
  * Merge patch from Sebastian Heinlein to properly treat the apport-gtk icon
    the dh_iconcache way and make it themeable. Thank you!
  * gtk/apport-gtk: Remove periods from primary dialog texts to comply with
    Gnome HIG standards.
  * backends/packaging-dpkg.py, get_file_package(): Process list files in
    chunks of 100, so that we do not exceed the maximum command line length if
    there is a large number of packages installed. Closes: LP#64839
  * gtk/apport-gtk: Use pgrep with -u instead of pidof for testing whether the
    crashed process is already running again, so that we do not match
    processes of other users. Add procps package dependency for this.
  * gtk/apport-gtk: Only offer to restart programs that are in the $PATH. E.
    g. /usr/lib/firefox/firefox-bin cannot be called directly.
    Closes: LP#79623
  * apport/report.py: Disassemble 16 instructions instead of 32 bytes to
    become independent of the instruction size. Thanks to Kees Cook for the
    patch!

 -- Martin Pitt <martin.pitt@ubuntu.com>  Mon, 22 Jan 2007 10:47:33 +0100

apport (0.40) feisty; urgency=low

  * debian/control: Add missing python-dev build dependency, which is
    apparently required for 2.5 now.

 -- Martin Pitt <martin.pitt@ubuntu.com>  Mon, 15 Jan 2007 11:06:20 +0100

apport (0.39) feisty; urgency=low

  * Introduce abstract packaging interface and move all dpkg/apt specific bits
    to a dpkg implementation of this packaging interface (merge
    apport/abstract-pkg branch):
    - Add apport/packaging.py: Abstract packaging system query interface.
    - Add backends/packaging-dpkg.py: dpkg implementation of abstract
      packaging interface.
    - run-tests: Run tests of all backends.
    - apport/fileutils.py, apport/report.py: Port to packaging.py interface.
    - debian/control: Drop python-apport's 'python-apt' dependency since the
      backend only uses dpkg now (without measurable performance penalty since
      it uses internal caching).
    - debian/rules: Install backends/packaging-dpkg.py as our packaging
      backend to apport/packaging_impl.py and remove it again on clean.

 -- Martin Pitt <martin.pitt@ubuntu.com>  Sat, 13 Jan 2007 15:53:08 +0100

apport (0.38) feisty; urgency=low

  * Add ./COPYING: GPL license.
  * debian/rules: Build POT file again.
  * apport/fileutils.py: Add get_all_system_reports() and
    get_new_system_reports() and added test cases. Now the test suite can also
    be run as root to be able to actually check their complete behaviour.
    Adapt the other tests to get along with running the tests as root.
  * bin/apport-checkreports: Add option --system to check for system crash
    reports. Closes: LP#62316
  * gtk/apport-gtk: If called through sudo to process system crashes, drop
    privileges to the original user in open_url() so that we get the web
    browser correctly. (LP#62316) Caveat: The user cannot actually attach the
    crash report file directly since it is not accessible to the user; this
    will get fixed once Malone is able to link a bug report with uploaded
    blobs.

 -- Martin Pitt <martin.pitt@ubuntu.com>  Fri, 12 Jan 2007 14:29:44 +0100

apport (0.37) feisty; urgency=low

  * problem_report.py: Remove the requirement that values must not contain
    empty lines. Add test cases that reading and writing values with empty
    lines works, and add a test case that load() properly complains about
    empty lines in debcontrol encoding (empty lines in values are encoded with
    a single space). Closes: LP#78094
  * apport/report.py test suite: Do not rely on a particular structure of the
    'cat' stacktrace; apparently this is not consistent across architectures.
    Instead, compile a segfaulting mini C program, let it dump core, and test
    add_gdb_info() on it instead. This also allows us for a more rigid check
    of StacktraceTop.

 -- Martin Pitt <martin.pitt@ubuntu.com>  Mon,  8 Jan 2007 14:44:08 +0100

apport (0.36) feisty; urgency=low

  * gtk/apport-gtk.glade: Restore pulse step of progress bar (this apparently
    got destroyed when saving with Glade 3).
  * gtk/apport-gtk{,.glade}: Terminate the program properly when closing the
    progress dialog instead of exiting with an exception.
  * gtk/apport-gtk: Defer opening of the bug reporting window a bit so that
    it appears on top of the browser window. Also enable the task bar blinking
    for it when it is in the background.
  * gtk/apport-gtk.glade: Restore vertical padding of bug report dialog labels
    (another Glade 3 transition regression).
  * bin/apport-retrace, apport/report.py: Call gdb on InterpreterPath if
    present; calling it on a script does not yield anything useful. Add a test
    case to report.py.
  * debian/apport.init: Use mkdir -p instead of install -d, since install is
    not in /bin. Thanks to Kees Cook for catching this.
  * debian/control: Add missing python-apport dependency 'python-apt', which
    is not caught by ${python:Depends}.
  * gtk/apport-gtk: Catch MemoryError when loading a report and display an
    error dialog instead of just crashing. Closes: LP#76235
  * gtk/apport-gtk: Properly catch exceptions from the bug pattern check
    thread to avoid useless backtraces like in bug #75160.
  * gtk/apport-gtk: Catch exceptions from decoding of damaged reports and
    display an error message instead of crashing. Closes: LP#77149
  * apport/report.py: Add missing import of 'time' to test suite.

 -- Martin Pitt <martin.pitt@ubuntu.com>  Fri,  5 Jan 2007 09:49:01 +0100

apport (0.35) feisty; urgency=low

  Optimizations:

  * apport/fileutils.py: Split out heuristics for determining whether a file
    belongs to a package to new function likely_packaged() and add test cases.
  * bin/apport: Do not use the expensive find_file_package() any more, use
    likely_packaged() instead. This will create initial reports in some
    corner cases (like custom non-packaged executables in /usr/bin/), but
    greatly reduces I/O impact at crash time. We rely on apport-gtk to deal
    with reports that do not actually belong to a packaged executable.
  * apport/report.py, add_gdb_info(): Call gdb just once and split the output
    instead of calling it again for each command. This should significantly
    speed up the gdb stage especially for large programs/core dumps.
  * Use cStringIO instead of StringIO in modules.
  * gtk/apport-gtk: Code cleanup and refactorization:
    - Move iteration over crash reports into __main__ to simplify housekeeping
      in the ApportGTK class and get rid of some functions.
    - Refactor creation of temporary report file.
  * gtk/apport-gtk.glade: Split the text in the progress bar dialog so that we
    can use it for multiple steps (like uploading data to Malone) while not
    breaking translations.

  New feature: Bug reporting tool (https://wiki.ubuntu.com/BugReportingTool)

  * gtk/apport-gtk: Split out crash report initialization to new function
    show_crashes() so that we can use the frontend for other purposes like bug
    reporting.
  * gtk/apport-gtk: Add --file-bug, --package, and --pid options; if given,
    create a bug report about the given package instead of viewing crash
    reports.
  * gtk/apport-gtk{,.glade}: Generalize some strings to not talk about 'crash'
    any more, to make them suitable for bug reporting, too.
  * gtk/apport-gtk: Support --file-bug without specifying a package or a PID
    for filing generic distro bugs.
  * problem_report.py: Add new method write_mime() to encode a problem report
    in MIME/Multipart RFC 2822 format (i. e. an email with attachments). Short
    values are aggregated into the first inline text/plain part, large values,
    binary values, and file references get gzip compressed separate
    attachments. Also add various test cases.

  Bug/crash information:

  * apport/report.py, add_user_info(): Add list of system groups that the user
    belongs to.
  * bin/apport: Call add_user_info(), check functionality in test-apport.
  * apport/report.py, add_gdb_info(): Add field 'StacktraceTop' with the top
    five functions on the stack and no local variables. This reduced 'glimpse'
    is suitable for inline display in bug reports and automatic processing
    (dup finders, etc).

  Bug fixes:

  * po/Makefile: Add top_srcdir to work with current intltool.
  * po/de.po: Unfuzz some strings.
  * apport/report.py, add_gdb_info(): Strip away the 'No symbol table info
    available' messages from stack traces.
  * apport/report.py, test_search_bug_patterns(): Use security.u.c. instead
    of archive.u.c., since the latter times out too often.

 -- Martin Pitt <martin.pitt@ubuntu.com>  Wed,  3 Jan 2007 16:45:20 +0100

apport (0.34) feisty; urgency=low

  * apport/fileutils.py, mark_report_seen(): Do not bail out if os.utime()
    fails due to access permissions. This happens if the file does not belong
    to the user calling apport-gtk, but is world-readable (such as ubiquity
    crash reports). If utime() fails, repeatedly open()/close() the file for
    reading until atime != ctime, or the 1.2s timeout is reached.
    Closes: LP#72250
  * apport/python_hook.py: Add unit test, call that in run-tests.
  * apport/python_hook.py: Chmod the generated report to 0600 to not expose
    potentially private data to the world, and to be consistent with other
    crash reports.
  * apport/fileutils.py: Add check_files_md5() and test cases.
  * apport/report.py, add_package_info(): Append list of modified package
    files to Package: and Dependencies: value. Closes: LP#70946
  * bin/apport-retrace: Get along with Package:/Dependencies: fields with list
    of modified files.

 -- Martin Pitt <martin.pitt@ubuntu.com>  Fri, 22 Dec 2006 12:40:55 +0100

apport (0.33) feisty; urgency=low

  * debian/rules: Convert to cdbs. This fixes the dh_pysupport invocation
    along the way, too.
  * gtk/apport-gtk: Rework web browser invocation: Use kfmclient if available,
    fall back to firefox-remote, then to webbrowser.open(). Do not call
    x-www-browser any more since this would block if no running browser was
    open before.
  * Drop the apport_utils module (and with it the python-apport-utils
    package), it became too much of a dumping ground. The report file handling
    functions now live in apport.fileutils, and the debugging information
    collectors are now methods of a new 'Report' class (subclass of
    ProblemReport) in the new apport.report module. Adjust all programs
    accordingly.
  * Add debian/python-apport.postinst: Remove old .pyc and .pyo cruft on
    upgrades to clean up after our broken dh_pysupport invocation in earlier
    versions, so that the new modules are actually used.
  * Remove debian/apport.postinst: Those cleanups were only necessary for
    intra-edgy upgrades.

 -- Martin Pitt <martin.pitt@ubuntu.com>  Tue, 19 Dec 2006 01:15:27 +0100

apport (0.32) feisty; urgency=low

  * apport_utils.py: Filter out "no debugging symbols found" warnings from gdb
    outputs, and add some tests for this. Thanks to Kees Cook for the patch!
  * test-apport: Fix AGENTPATH directory when building the preload library
    (recently moved to bin/).
  * use-local: Fix path to apport as well (recently moved to bin/).
  * apport-retrace: Use ldd on InterpreterPath if present; ldd'ing scripts
    will not get us very far. Closes: LP#72201

 -- Martin Pitt <martin.pitt@ubuntu.com>  Thu, 14 Dec 2006 13:42:58 +0100

apport (0.31) feisty; urgency=low

  * Move scripts to bin/ in source package.
  * Add apport/python_hook.py: Default exception handler for Python, to create
    apport reports for unhandled exceptions. Thanks to Robert Collins
    <robert@ubuntu.com> for this! Closes: LP#70957
  * Add new package python-apport to ship the new Python package 'apport'.
    This includes the python crash hook for now, but in the near future
    apport-utils will get redesigned and put into this package, too.
  * debian/control: apport now depends on python-apport instead of
    python-apport-utils.
  * apport_utils.py: Quiesce gdb error messages in test suite.

 -- Martin Pitt <martin.pitt@ubuntu.com>  Sat, 25 Nov 2006 12:30:41 +0100

apport (0.30) feisty; urgency=low

  * test-apport, use-local: Support both kernel 2.6.17 and 2.6.19 sysctl names
    (crashdump-helper vs. crashdump).
  * gtk/apport-gtk.glade: Improve dialog title capitalization.
    Closes: LP#70652.
  * debian/apport.cron.daily: Immediately exit if /var/crash does not exist.
    Create /var/crash in debian/apport.init if it does not exist.
    Closes: LP#71599
  * Convert all tabs in Python source code files to spaces to comply to PEP 8.
    Thanks to Robert Collins for pointing this out.
  * apport_utils.py, gtk/apport-gtk: Do not pass None to subprocess arguments
    if report belongs to a non-packaged program. Thanks to Robert Collins for
    discovering and fixing this! Closes: LP#70942
  * debian/apport.init: Change /var/crash permissions to 1777, so that custom
    crash handlers (in Python/Mono/etc.) can put reports there.

 -- Martin Pitt <martin.pitt@ubuntu.com>  Sat, 25 Nov 2006 10:44:33 +0100

apport (0.29) feisty; urgency=low

  * apport-retrace: Do not crash if a linked library is not a dependency.
    Closes: LP#65914
  * apport_utils.py:
    - Add test_find_file_package_diversion() selftest to check diversion
      handling.
    - find_file_package(): Check for and respect diversions.
    - Closes: LP#65917
  * debian/apport.init, test-apport, use-local: Adapt to 'crashdump-helper' ->
    'crashdump' sysctl renaming in 2.6.19.
  * test-apport: Restore cwd even when failing a test.
  * problem_report.py, ProblemReport.write(): Support file-like objects as
    argument of file references to support direct reading from pipes. Add test
    case test_write_fileobj().
  * apport: Support '-' as core file argument, in which case the core will be
    read from stdin. This paves the way for using Linux 2.6.19's 'pipe
    core_pattern' feature. Bump python-problem-report dependency to >= 0.29
    for this.
  * apport: Confine permissions of log file to root:adm 0640, just in case.
  * apport: Temporarily drop real u/gid to target user for the os.access()
    tests, so that normal users cannot verify the existence of a given
    inaccessible file. Add comprehensive tests to apport_utils' test suite and
    test-apport. Thanks to Kees Cook for this patch!
  * apport_utils.py, find_file_package(): Terminate fgrep options with '--' to
    avoid problems with funny file names. Thanks to Kees Cook for spotting
    this!
  * test-apport: Automatically detect whether ULIMIT_CORE is nonzero, and
    adapt tests accordingly: check that core still exists after invoking
    apport, and clean it up.
  * apport-retrace: Add new mode -g/--gdb which starts an interactive gdb
    session with the report's core dump. Add this to man/apport-retrace.1, too.
  * apport-retrace: If -c is given, completely remove the CoreDump field from
    the report instead of setting it to 'removed'.
  * test-apport: When using 'lib' mode, point APPORT_LOG_FILE to a temporary
    file. Print it if the test suite fails.
  * test-apport: Fix EXFAILure of the 'core dump works for non-writable cwds'
    test case.
  * preloadlib: Support -DPIPE_CORE mode which emulates the
    pipe-in-core_pattern mode of kernel 2.6.19.
  * test-apport: Build preload library with core piping. No more failed test
    suite checks in 'lib' mode.

 -- Martin Pitt <martin.pitt@ubuntu.com>  Sun,  5 Nov 2006 07:10:30 -0800

apport (0.28) edgy; urgency=low

  "No core - ignore!"

  * apport: Do not create a report for crashes which we do not get a core dump
    for. The reports are useless and only clutter our bug tracker.

 -- Martin Pitt <martin.pitt@ubuntu.com>  Mon,  9 Oct 2006 15:22:32 +0200

apport (0.27) edgy; urgency=low

  * apport: Ignore SIGABRT for now; it's usually signalled from abort() or
    assertion failures and we only get reports with unusable stack traces for
    it (see #61938).
  * gtk/apport-gtk: If gnome-open is not available, fall back to x-www-browser
    instead of using webbrowser.py, to respect default browser in XFCE.
    Closes: LP#64209
  * apport: use os.nice() instead of executing 'renice'. Thanks to Benoit
    Boissinot for noticing.
  * apport_utils.py, find_file_package(): Lower() both strings in the speedup
    heuristics to match e. g. /usr/bin/Xorg -> xserver-xorg. Thanks to Kees
    Cook!
  * apport_utils.py, report_add_package_info(): Do not crash if we encounter a
    'None' current version, which can happen with uninstalled alternative
    dependencies. Thanks to Kees Cook for tracking this down!

 -- Martin Pitt <martin.pitt@ubuntu.com>  Fri,  6 Oct 2006 17:15:08 +0200

apport (0.26) edgy; urgency=low

  * apport-retrace: Clean up code a bit:
    - Move option parsing to separate function.
    - Use apport_utils' report_add_gdb_info() instead of duplicating the gdb
      code.
  * apport_utils.py, report_add_gdb_info(): Add optional parameter 'debugdir'
    to specify an alternate debug file symbol root directory.
  * apport-retrace: Add option -d/--download-debug to automatically download
    available ddebs, create a temporary debug symbol directory from already
    installed and downloaded ddebs, and point gdb to use that. Also add option
    -C/--cache-dir to specify a permanent ddeb cache directory (by default, a
    temporary one is used). Update the manpage accordingly.
  * apport-retrace: Make the best out of a report without packaging
    information (which can happen if the user does not click on 'report bug'
    in apport-gtk).
  * apport_utils, report_add_proc_info():
    - Move heuristics for detecting interpreted scripts to a separate function
      to be able to provide separate test cases for it. Check a few more
      special cases for mono programs.
    - Make interpreter heuristics even scarier to detect some more mono corner
      cases (like banshee and beagled-helper). Closes: LP#58859

 -- Martin Pitt <martin.pitt@ubuntu.com>  Wed,  4 Oct 2006 19:10:47 +0200

apport (0.25) edgy; urgency=low

  * Drop apport-gtk's update-notifier dependency to a Recommends:.
  * apport_utils.py, report_add_gdb_info(): Add register dump and disassembly
    of the last 32 bytes, they might be useful to see what's going on
    sometimes. Thanks to Kees Cook for the idea and the patch.
  * test-apport, check_crash(): Verify that a crash does not leave a core file
    behind. (Test for LP#62972)
  * preloadlib/libapport.c: Do not unlink the core file after calling apport,
    but set REMOVE_CORE=1 environment instead. This matches the current
    kernel behaviour.
  * apport: Register an atexit handler as early as possible for unlinking the
    core dump if REMOVE_CORE environment is set. Closes: LP#62972
  * apport: Set nice level 10 instead of 5. Closes: LP#63099

 -- Martin Pitt <martin.pitt@ubuntu.com>  Mon,  2 Oct 2006 14:21:53 +0200

apport (0.24) edgy; urgency=low

  The "Need for speed" release -- rrrroarrr!

  * apport: Remove _copy_shrink_corefile(): While this has an enormous impact
    on the size of an uncompressed core dump, it only causes a negligible size
    reduction of the bzip2'ed core, but it needs a lot of I/O resources for
    large core dumps.
  * problem_report.py:
    - Use zlib instead of bzip2 for compressing the binary data (in
      particular, core dumps). This results in slightly bigger files, but speeds
      up compression a lot (30 seconds vs. ~2:45 minutes for a Firefox core dump
      on my slow iBook). Closes: LP#61538
    - ProblemReport.read(): Support both bzip2 and zlib compression to be able
      to read existing reports, too.
    - Add/Adapt test cases.
  * Move InformationCollector._get_gdb() from apport to apport_utils.py
    report_add_gdb_info(), and add a test case for it.
  * apport_utils.py, report_add_package_info(): Support calling without a
    package name, then it will be figured out from ExecutableName. Extend test
    case accordingly.
  * test-apport: Do not require apport reports to contain gdb, packaging, and
    OS information, since we are going to move them out of apport.
  * apport: Do not collect static information. It requires a lot of CPU and
    I/O resources and slows down the machine a lot, and it can be added to
    the report later in the frontend. This also gets rid of the entire
    InformationCollector class, since everything has been moved to
    apport_utils.py now. Closes: LP#62542
  * apport: Do not intercept KeyboardInterrupt as unhandled exception (only
    useful for command line debugging, though).
  * problem_report.py: Add test case for appending new data to an existing
    report, fix write() function to not rely on an existing ProblemType key.
  * problem_report.py: Add new method ProblemReport.add_to_existing() to
    update an already existing problem report with new data. Add test case.
  * apport_utils.py, mark_report_seen(): Use os.utime() instead of
    open()/read() and a timeout for simpler and faster operation.
  * gtk/apport-gtk:
    - Collect gdb/packaging/operating system information when the user chooses
      to file a bug and update the apport report.
    - Change the 'Downloading bug patterns...' progress dialog to 'Collecting
      information about the crash...'.
  * debian/control: Bumped library dependencies of apport-gtk, added
    update-notifer dependency.

 -- Martin Pitt <martin.pitt@ubuntu.com>  Fri, 29 Sep 2006 15:47:56 +0200

apport (0.23) edgy; urgency=low

  * apport: Reset signal handler to SIG_IGN in the crash signal handler, to
    avoid an endless crash/handler loop (noticed during debugging LP#61708).
  * debian/apport.init: Do not let the script run with set -e, so that
    do_{start,stop} can deliver their return codes for proper evaluation,
    instead of immediately existing. Closes: LP#61796
  * test-apport: Check that SIGQUIT does not generate a report. (Check for
    bug #62511).
  * apport: Ignore SIGQUIT. Closes: LP#62511

 -- Martin Pitt <martin.pitt@ubuntu.com>  Thu, 28 Sep 2006 20:57:38 +0200

apport (0.22) edgy; urgency=low

  * apport_utils.py, report_add_proc_info(): Make 'interpreted script'
    detection more general to also work for mono programs.
  * test-apport: Check that non-packaged scripts do not generate a report.
  * apport: Call ic.collect_runtime_information() earlier and drop the local
    /proc/pid/exe examination, so that we get proper script detection. This
    avoids getting crash reports for non-packaged scripts (see test case
    change from above).
  * apport: Do not try to chmod the report file if we could not create it and
    output to stderr instead (this mainly affects local testing only).
  * apport_utils.py, find_file_package(): First grep the package lists whose
    names are a substring of the crashed binary name (or vice versa), to
    immensely speed up the package name determination in many cases.
  * apport: Drop the maximum number of consecutive crashes per executable
    from 5 to 2. 5 creates a too bad user experience and creates the
    impression that it will never stop. Closes: LP#61078

 -- Martin Pitt <martin.pitt@ubuntu.com>  Tue, 19 Sep 2006 16:16:46 +0200

apport (0.21) edgy; urgency=low

  * apport: Keep a partially written report with '000' permissions, and only
    chmod it to 0600 when it is fully written. This stops update-notifier from
    picking up half-written reports and get activated several times.
    Closes: LP#59988
  * apport: Add the executable path to the first line of logging.
  * apport: Run the complete code under control of the general exception
    fallback handler.
  * debian/apport.default: Increase maximum core size to 200 MB, to also catch
    Firefox and Evolution core dumps.
  * apport_utils.py, find_file_package(): Before searching the dpkg database
    (which is expensive), check if the executable path matches a whitelist of
    path prefixes. This replaces the weaker blacklist (/tmp and /home) in
    apport itself.
  * gtk/apport-gtk: Show a progress dialog while checking for bug patterns and
    execute report_search_bug_patterns() in a separate thread, so that the UI
    is not potentially blocked for a long time.
  * apport: Gracefully abort if we cannot readlink /proc/pid/exe, instead of
    falling over with an exception. Closes: LP#59993
  * debian/rules: Use 'multiuser' instead of 'defaults' for dh_installinit.
    Clean up the unnecessary rc symlinks in postinst and add appropriate
    sysv-rc dependency.

 -- Martin Pitt <martin.pitt@ubuntu.com>  Thu, 14 Sep 2006 23:16:26 +0200

apport (0.20) edgy; urgency=low

  * apport: Renice ourself to priority 5 to not slow down the user's processes
    so heavily.
  * Add manpages for apport-retrace(1) and apport-unpack(1) and install them
    into apport. Closes: LP#58463
  * problem_report.py: Test attaching two files instead of one in the
    test_write_file() regression check to assert correct key sorting.
  * problem_report.py: Alter write() method to sort binary data to the end of
    the report. This makes reports easier to read, and also shows relevant
    information more quickly when progressively loading them in a web browser.
    Adapt regression tests accordingly.
  * Move setting of ExecutablePath from apport's InformationCollector ctor to
    apport_utils' report_add_proc_info(), where it belongs to. Check
    ExecutablePath in apport_utils' regression tests.
  * apport-unpack: Support '-' as report argument to read from stdin.
  * apport_utils.py, report_add_proc_info():
    - Apply some heuristics to determine whether the crashed process is an
      interpreted script (check if the Name in /proc/pid/status matches
      the second /proc/pid/cmdline part, and if that command line argument is
      an existing executable file). In the case of an interpreted script, set
      ExecutablePath to the script and InterpreterPath to the actually crashed
      ELF binary.
    - Test this with a shell (/bin/zgrep) and a Python (./apport-unpack)
      script in the test suite.
    - Closes: LP#58859
  * Add debian/apport.logrotate to add a daily 7-step /var/log/apport
    log rotation.
  * test-apport: Fix WCOREDUMP() and pidof checks in check_crash().
  * apport: Install a signal handler for all 'crashy' signals, which just logs
    the signal and stack info and exits. This should avoid a crashing apport
    examining itself, possibly in an endless loop. Closes: LP#58873

 -- Martin Pitt <martin.pitt@ubuntu.com>  Mon, 11 Sep 2006 09:20:18 +0200

apport (0.19) edgy; urgency=low

  * apport_utils.py: Add function report_search_bug_patterns(): Try to
    download a package specific bug pattern XML file from a given URL base
    directory and return the bug URL in case of a match. Also add extensive
    test suite check.
  * test-apport: Fix help message.
  * apport-gtk: Make use of the new report_search_bug_patterns() function and
    display appropriate instructions on match. Bump python-apport-utils dependency.

 -- Martin Pitt <martin.pitt@ubuntu.com>  Tue,  5 Sep 2006 11:31:17 +0200

apport (0.18) edgy; urgency=low

  The "mating dance for ubiquity" release.

  * apport-gtk:
    - Use pidof's -x option in the detection whether the program is already
      running to correctly handle scripts.
    - Do not assume the presence of the ExecutablePath key in reports, but
      gracefully fall back to Package.
    - If the report specifies an explicit DesktopFile, use that instead of
      trying to figure it out.
    - Only created reduced report and show the radio buttons if there are
      actually removed fields.
    - Change tooltip of 'reduced report' radio button to be more generic (do
      not refer to the memory dump, but to 'large items', since this is what
      apport-gtk currently does).
    - Support new field 'BugDisplayMode: file | list (default)'. In 'file'
      mode, display the /+filebug page instead of /+bugs and change
      instructions accordingly.
    - Use the ProcCmdline attibute to restart an application; correctly
      parsing of all the desktop file is just not possible at this point.
    - Support new field 'RespawnCommand' to use custom respawning command.
  * problem_report.py: Add method has_removed_fields() to check whether load()
    skipped any fields due to binary=False. Add test suite check.
  * apport_utils.py: Fix the quoting in ProcCmdline so that it is fully shell
    compatible.
  * run-tests: Check if kernel crash dump helper is active, and if so, run
    test-apport in kernel mode.
  * problem_report.py: Support an optional second argument of file references
    which controls whether or not the file contents will be compressed/encoded
    (defaults to True for backwards compatibility). Add test suite checks.

 -- Martin Pitt <martin.pitt@ubuntu.com>  Fri, 25 Aug 2006 14:01:47 +0200

apport (0.17) edgy; urgency=low

  * Move packaging information collection from apport to new function
    report_add_package_info() in apport_utils.py, add test suite check.
  * Move operating system information collection from apport to new function
    report_add_os_info() in apport_utils.py, add test suite check.
  * Move /proc information collection from apport to new function
    report_add_proc_info() in apport_utils.py, add test suite check, and fix
    handling of failed /proc/$$/environ reading.
  * preloadlib/libapport.c: Route gcore's stderr to /dev/null to suppress
    error messages during the test suite and to become more compatible to the
    kernel behaviour.
  * Change apport_utils.py to be a public module and ship it in the new
    python-apport-utils package, so that other applications like ubiquity can
    use it easily.
  * po/de.po: Add new translations to make this complete again.
  * problem_report.py, apport_utils.py: Prepend UnitTest classes with '_' so
    that they do not appear in the help() output.
  * apport_utils.py: Add make_report_path(), which constructs the canonical
    crash report pathname for a given report.
  * Add debian/apport.postinst: Remove /usr/share/apport/apport_utils.pyc when
    upgrading from an earlier version, so that the programs in
    /usr/share/apport actually use the version from p-apport-utils.

 -- Martin Pitt <martin.pitt@ubuntu.com>  Tue, 22 Aug 2006 18:14:00 +0200

apport (0.16) edgy; urgency=low

  *  test-apport: Check that non-packaged binaries do not generate a report.
  * apport_utils.py: Add find_file_package() to find the package a file
    belongs to. This uses fgrep /var/lib/dpkg/info/*.list which is much faster
    than dpkg -S. Also add test suite check.
  * apport: Use find_file_package() instead of direct dpkg -S call and pass
    the result to the InformationCollector ctor to avoid grepping the dpkg
    lists twice.
  * apport: Immediately exit if the executable name starts with /home or /tmp,
    to avoid grepping the dpkg database in the common developer case.
  * apport: Replace 0-bytes in ProcCmdline with spaces to keep them readable.
  * apport-gtk: Offer an alternative small report (without the core dump) for
    users with slow internet connection.

 -- Martin Pitt <martin.pitt@ubuntu.com>  Mon, 21 Aug 2006 19:34:47 +0200

apport (0.15) edgy; urgency=low

  * Add apport-unpack: Script to extract the fields of a problem report into
    separate files into a new or empty directory. Mainly useful for extracting
    compressed binary data like the core dump.
  * test-apport: Check that dumped environment only contains security
    insensitive variables.
  * apport: Filter out all environment variables but $SHELL, $PATH, and
    locale/language related ones. Closes: LP#56846
  * test-apport: Delete test report in the cleanup handler so that the
    kernel-mode test can be run multiple times without manual cleanup.
  * test-apport: Check for running apport and test executable processes in
    check_crash().
  * preloadlib/libapport.c: Improve error checking, some robustification.
  * test-apport: If using the preload library, wait a second between the test
    process invocations in the flooding test to mitigate a strange race
    condition that sometimes causes the signal handler not to be executed.

 -- Martin Pitt <martin.pitt@ubuntu.com>  Sun, 20 Aug 2006 16:28:43 +0200

apport (0.14) edgy; urgency=low

  * preloadlib/libapport.c: Write core dump into cwd instead of /tmp to act
    like the current kernel.
  * apport_utils.py: Check APPORT_REPORT_DIR environment variable for an
    alternate crash report directory. This is mainly useful for a local test
    suite.
  * apport: Quiesce the apt module's FutureWarning.
  * preloadlib/libapport.c: Re-raise the signal instead of doing exit() so
    that the process exits with the same code as it would do without the
    library.
  * preloadlib/libapport.c: Close stdout for gcore process.
  * Add test-apport: Use preloadlib/ and APPORT_REPORT_DIR to create a
    sandboxed environment and run various apport functionality tests. Also add
    this script to run-tests.
  * apport_utils.py, delete_report(): Actually try to unlink the report before
    falling back to truncating it to zero bytes.
  * preloadlib/libapport.c: Close stderr for apport process.

 -- Martin Pitt <martin.pitt@ubuntu.com>  Fri, 18 Aug 2006 15:46:37 +0200

apport (0.13) edgy; urgency=low

  * Do not run the test suite on build since on the buildds modifying
    file atimes does not work.

 -- Martin Pitt <martin.pitt@ubuntu.com>  Fri, 18 Aug 2006 00:59:26 +0200

apport (0.12) edgy; urgency=low

  * apport-gtk: Make bug report window resizable when the details are
    expanded. Closes: LP#56672
  * apport_utils.py: Add get_recent_crashes() and a test suite check for it.
  * apport: If the same binary produced more than 5 crashes in the last 24
    hours, ignore the crash. This is a hideous and pretty ad-hoc band-aid to
    avoid flooding users with reports for continuously crashing respawning
    processes. Closes: LP#56362
  * apport: Clean up exit codes to only exit with 0 if report was created, and
    with 1 otherwise (to become more compatible to proposed future kernel
    behaviour, where core dumps are only generated on demand).
  * Add run-tests script which calls all available selftests.
  * debian/rules: Run run-tests during build to have the package FTBFS on
    regressions. Add python build dependency for this (it is already there
    implicitly anyway).

 -- Martin Pitt <martin.pitt@ubuntu.com>  Thu, 17 Aug 2006 16:06:41 +0200

apport (0.11) edgy; urgency=low

  * gtk/apport-gtk.glade: Remove separators from dialogs. Closes: LP#56326
  * apport:
    - Move information collection from ctor to two new separate functions
      collect_runtime_information() (fast, privileged, crashed process must
      exist) and collect_static_information() (slow, unprivileged, crashed
      process does not need to exist). This allows a cleaner design.
    - Add missing close() call in init_error_log().
    - Do not catch SystemExit in the final catch-all-and-log clause (will
      become important once we switch to master/slave processes).
    - Clean up handling of temporary files.
    - Log successful report creation with file and package name, to ease
      debugging.
    - transitive_dependencies(): Do not break on pure virtual dependencies
      (like perl-api-XXX).
  * Add debian/apport.default: Default file to disable apport entirely and to
    change the maximum size of kernel created core dumps.
  * debian/apport.init: Evaluate new default file.

 -- Martin Pitt <martin.pitt@ubuntu.com>  Wed, 16 Aug 2006 17:05:19 +0200

apport (0.10) edgy; urgency=low

  * apport-gtk: Show report file size in bug report window.
  * apport: Correctly handle relative paths to core dumps (use crashed
    process' cwd).
  * Fix the GPL URLs in source file's copyright comments.
  * debian/apport.cron.daily: Add -mindepth 1 to find commands to avoid
    attempting to remove the /var/crash/ directory. Closes: LP#55107
  * problem_report.py:
    - Fix precise whitespace handling in continuation lines, add selftest.
    - Add selftest for reading a report, modifying fields, and writing it
      back.
    - Fix writing back binary data, adapt test suite to check it.
    - Fixed ProblemReport.load() to clean up old data, added selftest.
    - Restructure class to inherit from IterableUserDict and throw away all
      the now obsolete dictionary wrapper methods.
  * debian/apport.init: Add colon to description to make output less
    confusing.
  * Add apport-retrace and install it into apport: This tool takes a crash
    report and refreshes the stack traces in it. This is particularly useful
    if debug symbols are installed now, but haven't been at the time the crash
    occured.

 -- Martin Pitt <martin.pitt@ubuntu.com>  Fri, 11 Aug 2006 15:40:05 +0200

apport (0.9) edgy; urgency=low

  * apport: Call objcopy to throw out READONLY/CODE sections from the core
    dump, which drastically reduces its (uncompressed) size (factor 2 to 10).
    This has little effect on the bzip2'ed core dump, though.
  * apport:
    - Support an optional third command line argument which specifies the
      location of a core dump.
    - If a core dump is given, call gdb on the core dump instead of the
      crashed process. We cannot attach to the latter if we are called by the
      kernel (since the crashed process is in uninterruptible kernel sleep).
    - If no core dump is given, do not attempt to do anything gdb related.
    - This matches the future behaviour of the kernel crash dump helper while
      remaining compatible to the previous call semantics.
  * Add preloadlib/{Makefile,libapport.c}: LD_PRELOADable library which
    emulates the future kernel behaviour. This is ONLY for testing and
    development purposes. It uses unsafe temporary file handling and thus must
    not be used on production boxes!
  * Ship preloadlib/* as examples in package 'apport' for people who want to
    play with it until the new kernel arrives.
  * Add preloadlib/README: Explain how to use the preload library.

 -- Martin Pitt <martin.pitt@ubuntu.com>  Wed,  9 Aug 2006 12:12:20 +0200

apport (0.8) edgy; urgency=low

  * apport_utils.py:
    - Add two new functions seen_report() and mark_report_seen().
    - get_new_reports(): Only return unseen reports, add function
      get_all_reports() for the old behaviour.
  * gtk/apport-gtk.py: Do not delete reports after notifying about them. This
    way, we do not need to add another button to save the report (which is
    considered evil UI-wise), but still retain the report for filing and
    examining later.
  * Replace all usages of '/var/crash' to a new global variable in
    apport_utils; this is particularly useful for test suites.
  * apport.py: Overwrite old reports if they are seen.
  * apport_utils.py: Add a test suite for all exported functions.

 -- Martin Pitt <martin.pitt@ubuntu.com>  Tue,  8 Aug 2006 19:29:23 +0200

apport (0.7) edgy; urgency=low

  * Add apport_utils.py: Factorize out some common code of apport-gtk,
    possible future frontends, and some backend tools.
  * Add apport-checkreports: Test if there are new crash reports for the
    invoking user. This factorizes out the tests we currently do in
    update-notifier and makes them easier to change and keep in sync with
    apport itself. Ship the script in the apport package.

 -- Martin Pitt <martin.pitt@ubuntu.com>  Tue,  8 Aug 2006 17:24:46 +0200

apport (0.6) edgy; urgency=low

  * Add missing intltool build dependency to fix FTBFS.

 -- Martin Pitt <martin.pitt@ubuntu.com>  Thu,  3 Aug 2006 09:15:42 +0200

apport (0.5) edgy; urgency=low

  * apport-gtk: Remove the crash report after it got displayed.
  * apport-gtk: Fix exception on startup if no readable crash reports exist.

 -- Martin Pitt <martin.pitt@ubuntu.com>  Wed,  2 Aug 2006 23:42:34 +0200

apport (0.4) edgy; urgency=low

  * Implement completely new UI according to the design described at
    https://wiki.ubuntu.com/CrashReporting. Many thanks to Matthew Paul
    Thomas!
  * po/Makefile: Fix default target to not just break. Now it builds the .pot
    file.
  * debian/rules: Build .pot file on package build for automatic Rosetta
    import.
  * Bring German translations up to date.
  * po/Makefile: Supply '--language=python' to intltool-update to properly
    extract strings from apport-gtk.

 -- Martin Pitt <martin.pitt@ubuntu.com>  Wed,  2 Aug 2006 23:14:58 +0200

apport (0.3) edgy; urgency=low

  * debian/rules clean: Also clean po/.
  * debian/apport.cron.daily: Clean away empty files everytime.
  * apport: Only consider a report as already present if it has a non-zero
    size.
  * apport: Set proper group for report files instead of 'root'.
  * apport-gtk: Ignore 0-sized reports.
  * apport-gtk: Add button to remove the current report (by truncating the
    file to zero bytes; a user cannot unlink files in /var/crash).
  * apport-gtk: Only display reports that the user can actually read.
  * problem_report.py: Add 'binary' option to ProblemReport.load() to
    optionally skip binary data.
  * debian/rules: Clean stale *.pyc files.
  * python-gtk: Do not load binary data (core dumps, etc.) to greatly speed up
    the GUI. They are just gibberish anyway.
  * apport: Switch from apt_pkg to apt, add SourcePackage: to reports.
  * apport-gtk: Use source package name for the Malone URL.
  * debian/rules: Call setup.py install with --no-compile to not ship *.pyc in
    debs.

 -- Martin Pitt <martin.pitt@ubuntu.com>  Mon, 31 Jul 2006 13:11:52 +0200

apport (0.2) edgy; urgency=low

  * debian/apport.cron.daily: Do not produce error messages if 'find' does not
    find any crash reports.
  * problem_report.py: Support iterators, add test case.
  * apport: Filter out trailing 0-byte from ProcCmdline.
  * Add a simple GTK frontend, ship it in new package apport-gtk.

 -- Martin Pitt <martin.pitt@ubuntu.com>  Thu, 27 Jul 2006 23:52:33 +0200

apport (0.1) edgy; urgency=low

  * Initial release. This package implements the client backend part of
    https://wiki.ubuntu.com/AutomatedProblemReports.

 -- Martin Pitt <martin.pitt@ubuntu.com>  Mon, 24 Jul 2006 14:21:10 +0200<|MERGE_RESOLUTION|>--- conflicted
+++ resolved
@@ -7,7 +7,8 @@
     package version numbers.
   * backends/packaging-apt-dpkg.py: Implement compare_versions() using
     apt.VersionCompare(), add some test cases.
-<<<<<<< HEAD
+  * apport/report.py: Fix typo: 'none' -> 'None'.
+
   * apport/crashdb.py: Add methods for crash duplicate detection.
   * apport/crashdb_impl/memory.py: Change internal data management to track
     fixed version and duplicates.
@@ -23,11 +24,6 @@
     ensure the availability of Bug.mark_duplicate().
 
  -- Martin Pitt <martin.pitt@ubuntu.com>  Tue, 12 Jun 2007 17:20:41 +0200
-=======
-  * apport/report.py: Fix typo: 'none' -> 'None'.
-
- -- Martin Pitt <martin.pitt@ubuntu.com>  Mon, 11 Jun 2007 15:59:53 +0200
->>>>>>> 3bfcb110
 
 apport (0.82) gutsy; urgency=low
 
