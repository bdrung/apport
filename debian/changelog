<<<<<<< HEAD
apport (0.149~launchpadlib1) UNRELEASED; urgency=low

  * apport/crashdb_impl/launchpad.py: Port to python-launchpadlib. Thanks to
    Markus Korn for his initial work on this!
  * debian/control: python-launchpad-bugs → python-launchpadlib dependencies.
  * debian/local/apport-collect: Drop launchpadlib login code, just use the
    CrashDatabase implementation from apport/crashdb_impl/launchpad.py.
  * Make package backportable to hardy and intrepid:
    - debian/control: Relax python-central buil-dependency to 0.5.6.
    - debian/rules: Determine DH_PYCENTRAL value ("include-links" vs.
      "nomove") based on the installed pycentral version.
    - debian/rules: Only supply --install-layout=deb when Python version is
      2.6.

 -- Martin Pitt <martin.pitt@ubuntu.com>  Thu, 02 Apr 2009 10:44:31 +0200
=======
apport (0.149) UNRELEASED; urgency=low

  * problem_report.py, man/apport-unpack.1: Fix description of .crash file
    syntax (RFC822, not "Debian control").
  * Move cron.daily, init script, and default file from debian/ to etc/, and
    install them in setup.py. These files are appropriate for upstream
    installation.
  * Move crashdb.conf and doc/README.blacklist to etc/, to simplify setup.py.
  * setup.py: Move *.mo generation/installation into my_install_data class,
    for cleanliness.
  * setup.py: Fix homepage URL.
  * Move installation of missing packages for retracing from
    bin/apport-retrace to new abstract interface apport/packaging.py,
    install_retracing_packages() and remove_packages(), and move the apt/dpkg
    code to backends/packaging-apt-dpkg.py. This removes a major piece of
    apt/dpkg specific code from non-backends.
  * bin/apport-retrace: Rename option --no-dpkg to --no-pkg and update
    bin/apport-chroot accordingly.
  * Move bin/apport-chroot and man/apport-chroot.1 to debian/local, since they
    are totally Debian/Ubuntu specific.
  * apport/hookutils.py, files_in_package(): Replace dpkg-query call with
    packaging.get_files(), to avoid Debianism.

 -- Martin Pitt <martin.pitt@ubuntu.com>  Sat, 04 Apr 2009 10:38:53 -0700
>>>>>>> 8948c095

apport (0.148) jaunty; urgency=low

  [ Matt Zimmerman ]
  * apport/hookutils.py: add attach_media_build to include information about
    the build of installation media in use (i.e. in a casper live CD
    environment)
  * general-hooks/ubuntu.py: use attach_media_build (LP: #351781)
  * bin/apportcheckresume: Use attach_file_if_exists rather than attach_file to
    avoid spurious error messages about non-existent log files (LP: #351973)
  
  [ Martin Pitt ]
  * debian/local/ubuntu-bug: Drop generic passthrough of apport-{cli,gtk,kde}
    options since this leads to too much confusion. Instead just support a
    single argument and check whether it is a pid, a package name, a .crash
    file, or a program path. This does the right thing when calling it with a
    .crash file (LP: #347392) and fixes the help output (LP: #344923) Update
    manpage accordingly.
  * apport/hookutils.py: Move attach_media_build() to
    general-hooks/ubuntu.py, since it is Ubuntu specific.
  * bin/apport-retrace: Fix KeyError crash on bugs with an ExecutablePath
    which does not exist any more. Close the bug as invalid instead.
    (LP: #352331)
  * bin/kernel_oops: Add "kernel-oops" tag. Since both bin/kernel_oops and
    bin/apportcheckresume use the "kerneloops" bug class, it previously was
    hard to filter out the bug reports which were real oopses. (LP: #349621)

 -- Martin Pitt <martin.pitt@ubuntu.com>  Wed, 01 Apr 2009 18:10:01 +0200

apport (0.147) jaunty; urgency=low

  * bin/apportcheckresume: report the pm-suspend.log/pm-hibernate.log
    from /var/lib.
  * bin/apportcheckresume: only attempt to attach the stress log if its is
    present.
  * bin/apportcheckresume, debian/apport.init: add detection for late
    resume hangs, those where the user thinks the system was working.
    (LP: #335323)

 -- Andy Whitcroft <apw@canonical.com>  Mon, 30 Mar 2009 09:47:28 +0200

apport (0.146) jaunty; urgency=low

  * apport/report.py, _generate_sigsegv_report(): Turn into a class method, so
    that it can be used by test cases in other modules as well. Also add
    missing Signal field.
  * apport/crashdb_impl/launchpad.py: Fully enable operation with
    staging.launchpad.net.
  * apport/crashdb_impl/launchpad.py: Add initial test suite, performing data
    upload, Python and SEGV bug reporting, report download, report updating,
    tag and duplicate handling. This happens on staging.launchpad.net.
  * apport/crashdb.py: Add new interface duplicate_of(id) to return the master
    bug of a duplicate. Also document that close_duplicate() with "None"
    master bug will un-duplicate the bug.
  * apport/crashdb_impl/{launchpad,memory}.py: Implement duplicate_of() and
    add test cases. The Launchpad test case reproduces the
    "duplicate-of-a-duplicate" regression, which now got fixed in
    python-launchpad-bugs bzr head.
  * apport/ui.py, open_url(): Also consider a sesssion as "GNOME" if gconfd-2
    is running; some variants such as UNR do not have gnome-panel; this fixes
    using the preferred browser for them. (LP: #322386)
  * debian/local/apport-collect: Add new option -p to explicitly specify a
    (binary) package name instead of guesstimating it from the bug's source
    package tasks. Document new option in debian/local/apport-collect.1.
    (LP: #333875)
  * apport/crashdb.py, duplicate_db_consolidate(): Add logging about removing
    invalidated bugs from the duplicate database, now that this actually
    works.
  * debian/local/ubuntu-bug.1: Update for the possibility to specify a package
    name or PID without any options. Also document the "ubuntu-bug linux"
    special case. (LP: #348985)
  * debian/local/ubuntu-bug.1: Add missing documentation of the case of
    specifying a path name.
  * backends/packaging-apt-dpkg.py: When unpacking source trees, try
    "debian/rules setup" last, since it is the least common variant.
  * debian/local/ubuntu-fat-chroot: Divert away
    /usr/lib/xulrunner-1.9.1b3/xulrunner-bin. It is called on debian/rules
    patch in xulrunner-1.9.1 and hangs eternally in the fakechroots. This is
    only a temporary kludge, though, until the next xulrunner version lands.
  * apport/crashdb_impl/launchpad.py: Add test case: Update a bug report which
    got marked as a duplicate during processing. This reproduces #349407.
  * apport/crashdb_impl/launchpad.py, update(): Intercept and ignore IOErrors
    when changing the bug priority. This happens if a bug gets duplicated
    underneath us. (LP: #349407)
  * apport/crashdb.py, get_crashdb(): Print syntax errors from parsing
    conf.d/*.conf to stderr.
  * apport/crashdb_impl/launchpad.py: Support new CrashDB option "project"
    which can be set to a LP project name to file bugs against that project
    instead of the distribution. Add test case for filing crash bug against a
    project, updating it, duplicating/unduplicating it, and determining fixed
    version. (LP: #338835)
  * bin/crash-digger: If apport-retrace exits with 99, consider it a transient
    error and just stop the retracer, but don't leave the lock file behind.
    Add appropriate test case to test-crash-digger.
  * bin/apport-retrace: If apt update fails due to a "hash sum mismatch", exit
    with a "transient error" code, to stop (but not break) the retracing
    cycle.

 -- Martin Pitt <martin.pitt@ubuntu.com>  Fri, 27 Mar 2009 17:01:08 +0100

apport (0.145) jaunty; urgency=low

  * apport/crashdb_impl/launchpad.py: Fix typo in previous upload.
  * debian/local/apport-collect: Do not crash on
    launchpadlib.errors.HTTPError, but give a proper error message and point
    out that this script needs "change anything" privileges. (LP: #338201)
  * apport_python_hook.py: Fix crash for already existing reports, and make
    behaviour equivalent to bin/apport: Silently exit for existing unseen
    crash report, and overwrite existing seen crash report. Add test cases.
    (LP: #323714)
  * general-hooks/automatix.py: Refuse to send bug reports when ultamatix is
    installed.

 -- Martin Pitt <martin.pitt@ubuntu.com>  Tue, 10 Mar 2009 18:45:34 +0100

apport (0.144) jaunty; urgency=low

  * apport/crashdb_impl/launchpad.py, mark_retrace_failed(): If report is
    invalid, remove CoreDump.gz and other attachments.
  * bin/apport-retrace: If we didn't find the ExecutablePath on the system
    because the package is out of date, don't crash, but close the bug as
    invalid.

 -- Martin Pitt <martin.pitt@ubuntu.com>  Tue, 10 Mar 2009 10:45:56 +0100

apport (0.143) jaunty; urgency=low

  * debian/apport.README.Debian: Document how to temporarily and permanently
    enable crash interception.
  * backends/packaging-apt-dpkg.py, is_distro_package(): Do not consider a
    package a native distro one if installed version is "None". This happens
    with some PPA packages. (LP: #252734)
  * apport/report.py, anonymize(): Move user name anonymization into the
    "non-root" case as well; fixes uninitialized variable. (LP: #338847)

 -- Martin Pitt <martin.pitt@ubuntu.com>  Mon, 09 Mar 2009 12:16:49 +0100

apport (0.142) jaunty; urgency=low

  * apport/report.py: Do not include lsb_release's stderr in the
    DistroRelease: output.
  * apport/hookutils.py: Fix attach_printing():
    - Correct spelling or "error_log".
    - Do not call fgrep with no file names (if /etc/cups/ppd/ is empty), since
      that hangs forever.
  * apport/report.py, _gen_stacktrace_top(): Fix parsing of stacktraces
    with some addresses missing. Add test cases. (LP: #269133)
  * apport/ui.py, run_report_bug(): Show details of collected information and
    give the user a chance to cancel. Previously, collected data was sent
    directly to Launchpad. Nowadays lots of packages have hooks, so we cannot
    guarantee any more that bug reports only have non-sensitive information.
    (LP: #195514) This also allows the user to cancel if (s)he inadvertedly
    clicked on "Report a problem". (LP: #279033)
  * apport/ui.py: Fix crash in get_complete_size() for reports that are
    constructed on the fly instead of loaded from a file (i. e. for bug
    reports). Fixes displaying of report in apport-cli.
  * apport/report.py: Slight robustification of test_add_gdb_info_script()
    test case.
  * debian/local/ubuntu-bug: Fix invocation with "--help". (LP: #305841)
  * apport/ui.py, load_report(): Clearer error message if report file does not
    exist. (LP: #204198)
  * Remove redundant verbiage from test suite docstrings.
  * apport/report.py, anonymize(): Fix crash when processing root-owned
    reports. (LP: #338033)
  * apport/report.py, anonymize(): Do not anonymize single-character user and
    host names, since they create an utter mess in bug reports, and also are
    very low-sensitive.
  * debian/apport.init: Also start apport if force_start=1 is given. This
    provides a convenient method of starting apport just for a session without
    changing the default file. Add a comment to debian/apport.default about
    this possibility. Thanks to Milan for the suggestion and the initial
    patch! (LP: #320467)
  * backends/packaging-apt-dpkg.py, _get_mirror(): Only consider http://
    mirrors for fetching Contents.gz. (LP: #315797)

 -- Martin Pitt <martin.pitt@ubuntu.com>  Thu, 05 Mar 2009 17:01:05 +0100

apport (0.141) jaunty; urgency=low

  * apport/hookutils.py: Add cups error log to attach_printing()

 -- Brian Murray <brian@ubuntu.com>  Mon, 02 Mar 2009 10:55:53 -0800

apport (0.140) jaunty; urgency=low

  * debian/python-{apport,problem-report}.install: Fix site-packages →
    *-packages.
  * run-tests: Only check for local packaging_impl.py if running local tests.
    This unbreaks running tests from /usr/share/apport/testsuite/.

 -- Martin Pitt <martin.pitt@ubuntu.com>  Mon, 02 Mar 2009 11:56:59 +0100

apport (0.139) jaunty; urgency=low

  * apport/report.py, anonymize(): Do not anonymize "root". (Side
    issue in LP #333542)
  * debian/rules: Supply --install-layout=deb to setup.py.
  * debian/local/apport-collect: Attach new info to
    staging.launchpad.net if $APPORT_STAGING is defined. This makes
    testing easier. Describe in debian/local/apport-collect.1.
  * debian/local/apport-collect: Ignore ValueErrors from
    add_package_info(), which happens if the bug has a source package
    task which does not have an identically named binary package name.
    Slightly ugly, but it's nontrivial to do that in a sensible
    manner; let's just fix the crash for now, since the focus of this
    tool is to collect information from hooks. (LP: #334823)
  * apport/hookutils.py, hal_dump_udi(): Filter out serial numbers. 
    (Mentioned in LP #107103)

 -- Martin Pitt <martin.pitt@ubuntu.com>  Mon, 02 Mar 2009 11:36:18 +0100

apport (0.138) jaunty; urgency=low

  * apport/crashdb_impl/launchpad.py: Consider an useful stack trace
    sufficient for automatically removing the core dump, it doesn't
    need to be perfect. This is in accordance with not setting the
    apport-failed-retrace tag for useful, but non-perfect retraces any
    more.
  * apport/hookutils.py, backends/packaging_rpm.py: Convert usage of
    md5 module (which is deprecated in 2.6) to hashlib.
  * Replace all instances of using an exception's .message attribute
    with str(exception), since message is deprecated in Python 2.6.
  * apport/hookutils.py: Add attach_printing(). Thanks to Brian Murray
    for the initial patch! (LP: #333582)

 -- Martin Pitt <martin.pitt@ubuntu.com>  Tue, 24 Feb 2009 22:24:31 +0100

apport (0.137) jaunty; urgency=low

  * Set python-version to all, include symlinks in the package.

 -- Matthias Klose <doko@ubuntu.com>  Tue, 24 Feb 2009 21:22:36 +0100

apport (0.136) jaunty; urgency=low

  [ Andy Whitcroft ]
  * bin/apportcheckresume: remove originator in suspend/hibernate/resume
    reporting.  This was intended for debugging only and is now redundant.
  * bin/apportcheckresume, apport/report.py: when collecting resume failures
    in very early boot hal may not be running and we thus unable to obtain
    the machine type information.  Move title generation to the reporting
    engine.

  [ Martin Pitt ]
  * debian/local/apport-collect: Add user environment information, too
    (LANG, PATH, SHELL). (LP: #332578)

 -- Martin Pitt <martin.pitt@ubuntu.com>  Tue, 24 Feb 2009 14:25:21 +0100

apport (0.135) jaunty; urgency=low

  * problem_report.py, test_write_mime_text(): Add test cases for
    single-line and two-line UTF-8 values, single-line and two-line
    Unicode values and a single-line LF-terminated value. Fix handling
    of the latter two.
  * problem_report.py, test_write(): Add test cases for single-line
    and two-line UTF-8 and Unicode values, and fix handling of these
    in write().
  * debian/local/apport-collect: Collect package, OS, and user
    information as well. (LP: #332578)
  * package-hooks/source_apport.py: Robustify by using hookutils, and
    avoid stat errors if /var/crash/* does not exist.
  * test-hooks: Update dodgy test for uninstalled package,
    libdb4.3-tcl is not available in Jaunty any more.

 -- Martin Pitt <martin.pitt@ubuntu.com>  Mon, 23 Feb 2009 13:14:24 +0100

apport (0.134) jaunty; urgency=low

  * debian/local/apport-collect: Do not collect information for closed
    tasks. Thanks for Brian Murray for the initial patch! (LP: #331839)
  * apport/crashdb_impl/launchpad.py, download(): Download
    DpkgTerminalLog.txt attachment as well.
  * apport/report.py: If downloading a nonexisting bug pattern file
    name succeeds and returns a HTML snippet with "404 Not Found",
    consider this as failure. This repairs falling back to source
    package names. (LP: #328751)
  * apport/hookutils.py: Replace tabs with spaces.

 -- Martin Pitt <martin.pitt@ubuntu.com>  Fri, 20 Feb 2009 11:22:15 +0100

apport (0.133) jaunty; urgency=low

  [ Andy Whitcroft ]
  * apport/hookutils.py: define and include a machine type from the hardware
    information in the report, using HAL information where available.
  * bin/apportcheckresume: include the machine type in the suspend/hibernate
    report title.  They are generally machine specific.

 -- Martin Pitt <martin.pitt@ubuntu.com>  Thu, 19 Feb 2009 17:49:03 +0100

apport (0.132) jaunty; urgency=low

  [ Martin Pitt ]
  * Add debian/local/apport-collect: Download a Launchpad bug report,
    get its source package, check if it has apport hooks, and if so,
    run and upload them. Add manpage, too. (LP: #124338)
  * debian/control: Add Suggests: python-launchpadlib; this is only
    needed by apport-collect, thus we don't need to pull that into
    every default installation; if it's not installed apport-collect
    will detect and point this out.
  * debian/control: Add ${misc:Depends} dependencies.

  [ Jonathan Riddell ]
  * Set window icon in apport-qt

 -- Martin Pitt <martin.pitt@ubuntu.com>  Thu, 19 Feb 2009 13:50:34 +0100

apport (0.131) jaunty; urgency=low

  [ Andy Whitcroft ]
  * bin/apportcheckresume, bin/kernel_oops, cli/apport-cli, gtk/apport-gtk,
    gtk/apport-gtk.glade, qt4/apport-qt: generalised the KernelOops
    dialog and handling to allow suspend and hibernate failures present
    more accurate reasons for the report.  Also commonises all messages
    in the three implementations to simplify internationalisation.

  [ Martin Pitt ]
  * po/Makefile: Fix merge-po rule to actually work again.
  * cli/apport-cli, qt4/apport-qt: Unify string with apport-gtk.
  * apport/ui.py: Drop some bogus translatable strings.
  * Update German translations.

 -- Martin Pitt <martin.pitt@ubuntu.com>  Mon, 16 Feb 2009 19:31:41 +0100

apport (0.130) jaunty; urgency=low

  [ Martin Pitt ]
  * bin/kernel_crashdump: Don't crash if vmcore.log does not exist.
  * crashdb_impl/launchpad.py: Tag bugs with the architecture they are
    being reported on.
  * bin/crash-digger: Revert catching "database is locked" errors
    during consolidation, since it just hides more fundamental errors.
  * apport/crashdb_impl/memory.py: Improve docstrings of test suite.
  * bin/apport-retrace: Do not try to install -dbgsym packages with
    nonmatching versions, unless --unpack-only is used. Thanks to
    hggdh for the initial patch! (LP: #309208)

  [ Andy Whitcroft ]
  * bin/apportcheckresume: modify the oops title and thereby the launchpad
    bug title to say suspend or hibernate.
  * bin/apportcheckresume: modify the tags to bin/apportcheckresume:
    modify the oops title and thereby the launchpad be resume+suspend or
    resume+hibernate as appropriate.
  * bin/apportcheckresume: include any non-free modules in the bug title.

 -- Martin Pitt <martin.pitt@ubuntu.com>  Thu, 12 Feb 2009 22:09:35 +0100

apport (0.129) jaunty; urgency=low

  * bin/apport-retrace: Log broken reports.
  * bin/apport-retrace: Do not mark bugs as invalid after they are
    already marked as a duplicate, since that does not work in
    Launchpad.
  * debian/local/ubuntu-fat-chroot: Symlink /target -> /, to work
    for crashes which appear in /target during installation.
  * bin/apport: Move argv length/usage help before lock check, so that
    it works if the user cannot lock /var/crash/.lock. Thanks to Kees
    Cook!
  * doc/package-hooks.txt: Point out apport.hookutils.
  * apport/ui.py: Check environment variable APPORT_REPORT_THIRDPARTY
    in addition to the 'thirdparty' configuration file option for
    overriding the "genuine distro package" check. Thanks to Oumar
    Aziz OUATTARA!
  * apport/crashdb_impl/launchpad.py: In third-party mode, report bugs
    against Launchpad projects. Thanks to Oumar
    Aziz OUATTARA for his branch! (LP: #213454)
  * bin/apportcheckresume: Include /var/lib/pm-utils/stress.log, too.
    Thanks to Andy Whitcroft for the initial patch, rewrote to use
    apport.hookutils.
  * apport/crashdb.py, init_duplicate_db(): Run an integrity check and
    raise exception if it fails, to avoid running the retracers on a
    corrupt duplicate db. Add test case to
    apport/crashdb_impl/memory.py.
  * bin/crash-digger: Create a backup of the duplicates database right
    after initializing it (which verifies integrity).
  * dupdb-admin: Add new command "consolidate".
  * apport/crashdb_impl/launchpad.py: Request bug lists with batch
    size 300, for slight speedup of consolidation.
  * apport/crashdb.py, duplicate_db_consolidate(): Warn about a bug
    which is not yet fixed, but does not appear in get_unfixed(). In
    Launchpad, this means that the bug does not have the
    'apport-crash' tag any more; if there are many, those would be a
    huge time/bandwidth waste.

 -- Martin Pitt <martin.pitt@ubuntu.com>  Mon, 26 Jan 2009 16:04:16 +0100

apport (0.128) jaunty; urgency=low

  * apport/ui.py: Introduce new configuration option "thirdparty" and
    ignore the is_distro_package() check if it is set to true.
  * bin/apport-retrace: Call Cache.open() after Cache.update().
  * bin/apport-retrace: If downloading a report fails (e. g. the
    description was invalidly modified), mark the bug as invalid with
    a proper explanation instead of crashing, unless we are in
    "stdout" or "output file" mode.
  * apport/crashdb_impl/launchpad.py: Apply some heuristics to attempt
    recovering broken descriptions as in LP #315728 (intermediate
    blank lines, and non-apport data append).

 -- Martin Pitt <martin.pitt@ubuntu.com>  Mon, 19 Jan 2009 17:49:55 +0100

apport (0.127) jaunty; urgency=low

  * bin/apportcheckresume, debian/apport.init: integrate with pm-utils to
    detect suspend/resume failures.  Thanks to Steve Conklin and Andy
    Whitcroft.  LP: #316419.

 -- Steve Langasek <steve.langasek@ubuntu.com>  Tue, 13 Jan 2009 12:54:12 -0800

apport (0.126) jaunty; urgency=low

  * bin/apport-chroot: If --auth is specified in "login" mode, symlink
    the file into /tmp/auth in the fakechroot. This makes it much
    easier to interactively debug retracing.
  * bin/apport-retrace: Exit with zero for bugs which do not have a
    core dump, so that it does not completely stop the retracers.

 -- Martin Pitt <martin.pitt@ubuntu.com>  Fri, 09 Jan 2009 22:49:48 +0100

apport (0.125) jaunty; urgency=low

  * bin/apport-chroot: Exit with apport-retraces' exit status, to
    propagate errors upwards to crash-digger.
  * bin/apport-retrace: Do not put outdated -dbgsym comments into the
    bug comments.
  * Rewrite bin/crash-digger to become much more robust and easier for
    retracer maintainers:
    - Now designed around cron-based maintenance: start, process all
      pending bugs, exit. This makes memory leaks irrelevant, and gets
      rid of all the logging, daemonizing, and looping code.
    - Adapt stdout/stderr reporting to be suitable for cron and
      redirecting stdout to a log file.
    - Use lock files to avoid overlapping instances and avoid damaging
      bugs with broken retracers after crash-digger failed.
    - Handle chroot upgrading, so that this does not need separate
      cronjobs any more.
    - Drop old -i option, replace with -D/--dupcheck which is a mode
      which *only* checks duplicates of Python crashes (no fakechroot
      handling).
    - Mark bug as retraced after apport-chroot retrace finished
      successfully; the process is robust enough now to avoid enless
      loops even if retracing fails.
    - Adapt test-crash-digger accordingly.
    - UbuntuSpec:apport-retracer-maintenance

 -- Martin Pitt <martin.pitt@ubuntu.com>  Fri, 09 Jan 2009 12:14:44 +0100

apport (0.124) jaunty; urgency=low

  * debian/local/ubuntu-fat-chroot: Divert touch to touch.real and
    wrap it into a shell wrapper which ignores failures. Some packages
    use "touch -m" which fails with EPERM on directories under
    fakechroot. Also disable gconf-schemas and polkit-auth, since they
    do not work in fakechroots.
  * apport/crashdb_impl/launchpad.py: Allow using staging for testing.
  * apport/crashdb.py, mark_retrace_failed(): Add new optional
    argument "invalid_msg", intended for crashes which cannot be
    retraced properly (e. g. due to outdated packages). Implement this
    in apport/crashdb_impl/launchpad.py.
  * bin/apport-retrace: If we do not have an usable stack trace, and
    encounter outdated package versions in the crash, close the report
    as invalid with an appropriate comment. (LP: #308917)
  * bin/apport-retrace: Update the apt cache before looking for, and
    installing packages. (Part of UbuntuSpec:apport-retracer-maintenance)
  * debian/apport.default: Enable by default again for Jaunty. Let the
    flood begin!

 -- Martin Pitt <martin.pitt@ubuntu.com>  Thu, 08 Jan 2009 14:05:07 +0100

apport (0.123) jaunty; urgency=low

  * bin/apport: Do not write the report into the log file if opening
    the report file failed; just log the error.
  * bin/apport: Remove a previously seen report file, so that the
    following creation with O_EXCL actually works.
  * apport/report.py, add_proc_info(): Only try to attach
    /proc/pid/attr/current if we are root. This works around Python
    segfaulting regression when encountering EPERM on read() (see 
    LP #314065).
  * apport/report.py testsuite: Use "isofs" for module license check
    testing instead of "usbcore", since the latter is more likely to
    get built into the kernel.
  * apport/report.py, add_proc_environ(): Use "PATH=(...)" instead of
    "PATH: ..." notation, to be consistent with other environment
    variables. Unbreaks the apport test suite.

 -- Martin Pitt <martin.pitt@ubuntu.com>  Mon, 05 Jan 2009 18:05:38 +0100

apport (0.122) jaunty; urgency=low

  * apport/crashdb_impl/launchpad.py: Support extra tags in the
    report's "Tags:" field, and set them in the Launchpad bug.
    Document this in doc/data-format.tex. Thanks to Steve Conklin for
    the patch!

 -- Martin Pitt <martin.pitt@ubuntu.com>  Mon, 05 Jan 2009 10:06:49 +0100

apport (0.121) jaunty; urgency=low

  * debian/apport.init: Drop long obsolete setting of
    /proc/sys/kernel/crashdump-size.
  * debian/apport.init: Make restart actually work if the default file was
    changed. (LP: #292402)
  * apport/report.py, add_proc_environ(): Do not include verbatim $PATH, only
    classify it as "default" (does not appear at all then), "custom,
    user" (/home or /tmp in $PATH), or "custom, no user". Add appropriate test
    case. Update the data format documentation accordingly. (LP: #245263)

 -- Martin Pitt <martin.pitt@ubuntu.com>  Mon, 08 Dec 2008 19:37:53 -0800

apport (0.120) jaunty; urgency=low

  * man/apport-cli.1: Fix "sytem" typo. (LP: #288977)
  * apport/fileutils.py: Add new function get_options() to read
    ~/.config/apport/settings. In the future, the apport-ignore.xml file will
    move to this directory, too. Based on idea and initial patch from Nikolay
    Derkach.
  * bin/apport: Check config option "unpackaged", and if it is set to True,
    create a crash dump for unpackaged programs, too. Bump apport package
    dependency to python-apport for this.
  * apport/ui.py: Fix regression introduced in in 0.115 for checking
    successful package name determination.
  * apport/report.py: Some distro portability fixes in the test suite, thanks
    to Nikolay Derkach!
  * Add OpenSUSE spec file, init script, and RPM packaging backend. Thanks to
    Nikolay Derkach!
  * apport_python_hook.py, bin/apport: Create files in a race free way to
    avoid symlink attacks. Thanks to Sebastian Kramer <krahmer@novell.com> for
    finding them!
  * problem_report.py test suite: Create debugging leftover which left /tmp/r
    behind.
  * apport/crashdb_impl/memory.py: Use example.com, not bug.net, since the
    latter actually exists now.
  * apport/hookutils.py: Add attach_network(), attach_alsa(), and
    attach_hardware(), and add proper docstrings. Thanks to Matt Zimmerman for
    the branch!
  * source_linux.py hook: Use above tool functions, which greatly simplifies
    the hook.
  * apport/report.py: Also print exceptions from binary and source package
    hooks, not just from common ones.
  * apport/report.py, add_hooks_info(): Do not print an error if a source
    package hook does not exist.
  * apport/hookutils.py, _parse_gconf_schema(): Correctly handle bool values.

 -- Martin Pitt <martin.pitt@ubuntu.com>  Wed, 26 Nov 2008 19:24:23 +0100

apport (0.119) intrepid; urgency=low

  * debian/apport.default: Disable Apport by default for the final release.

 -- Martin Pitt <martin.pitt@ubuntu.com>  Thu, 23 Oct 2008 09:34:41 +0200

apport (0.118) intrepid; urgency=low

  * apport/hookutils.py: add attach_gconf() function to add non-default gconf
    settings to a report

 -- Matt Zimmerman <mdz@ubuntu.com>  Mon, 13 Oct 2008 20:10:33 +0100

apport (0.117) intrepid; urgency=low

  * backends/packaging-apt-dpkg.py, is_distro_package(): Fix crash if
    apt.Cache()[pkg].origins is None. (LP: #279353)
  * bin/apport: Log that we are ignoring SIGABRT, since it is a common cause
    of confusion.
  * test-apport, create_test_process(): Fix race condition: wait until the
    child process has fully execve()ed, to avoid coredumping it while it is
    still running as test-apport process.
  * apport/crashdb_impl/launchpad.py, update(): Set source package of a bug if
    the reporter removed it and the task is against 'Ubuntu'. (LP: #269045)

 -- Martin Pitt <martin.pitt@ubuntu.com>  Tue, 07 Oct 2008 16:38:06 +0200

apport (0.116) intrepid; urgency=low

  * Update AUTHORS and debian/copyright, Michael and Troy released their
    copyright to Canonical. Properly attribute them as authors in the
    respective files.
  * debian/local/ubuntu-bug: Fix quoting of the command line arguments, so
    that several options do not end up as one big argument when being passed
    to apport-{cli,gtk,qt}. This also repairs launchpad-integration.
    (LP: #260242)

 -- Martin Pitt <martin.pitt@ubuntu.com>  Fri, 26 Sep 2008 10:32:45 +0200

apport (0.115) intrepid; urgency=low

  [ Matt Zimmerman ]
  * Add apport/hookutils.py with some convenience functions for writing hook
    scripts (work in progress)
  * Extend ubuntu-bug to accept a path as an argument and look up the package
    name
  * Rename kernel_hook to kernel_crashdump (there are other kernel hooks)
  * Change kernel crash report type to KernelCrash
  * Fix automatix.py to not crash when automatix isn't installed (LP: #267004)
  * Add bin/kernel_oops hook to capture a kernel oops (eg. via kerneloops)

  [ Martin Pitt ]
  * Add AUTHORS file for collecting the list of major contributors and
    copyright holders.
  * apport/report.py: If we do not find a bug pattern file for the binary
    package, fall back to looking for one with the source package name.
  * run-tests: Provide a better error message if apport/packaging_impl.py does
    not exist.

  [ Brian Murray ]
  * apport/crashdb_impl/launchpad.py: Add regression-retracer tag to bugs
    which seem to be a regression (duplicate, and crash happens in a later
    version than the fix). (LP: #271876)

 -- Martin Pitt <martin.pitt@ubuntu.com>  Thu, 18 Sep 2008 18:18:03 -0700

apport (0.114) intrepid; urgency=low

  [ Fabien Tassin ]
  * apport/ui.py: Use preferred browser when it's recognized as a
    Mozilla browser (firefox, seamonkey, flock) or Epiphany (LP: #131350)

  [ Oumar Aziz OUATTARA ]
  * apport/crashdb.py: Add support for /etc/apport/crashdb.conf.d/*.conf crash
    database configuration files. Document it in doc/crashdb-conf.txt.
  * apport/ui.py: Support a new field "CrashDB" in apport reports which select
    a non-default crash database. Document this in doc/package-hooks.txt.

  [ Martin Pitt ]
  * apport/report.py: If a hook crashes with an exception, print it to
    stderr, for easier debugging of hooks.
  * apport/crashdb_impl/launchpad.py: If PackageArchitecture is 'all', fall
    back to looking at Architecture instead of not adding a
    needs-$ARCH-retrace tag at all. This prevented signal crashes originating
    from e. g. Python packages from being automatically retraced.

 -- Martin Pitt <martin.pitt@ubuntu.com>  Thu, 04 Sep 2008 10:51:24 +0200

apport (0.113) intrepid; urgency=low

  * apport-qt recommends update-notifier-kde instead of adept-notifier

 -- Anthony Mercatante <tonio@ubuntu.com>  Thu, 28 Aug 2008 15:02:20 +0200

apport (0.112) intrepid; urgency=low

  * apport/crashdb_impl/launchpad.py: Update attachment handling to current
    python-launchpad-bugs API, thanks Markus Korn!
  * apport/ui.py: Use gnome-panel as indicator for a running GNOME session;
    'gnome-session' now calls itself x-session-manager, which isn't useful
    to tell apart session types.

 -- Martin Pitt <martin.pitt@ubuntu.com>  Thu, 07 Aug 2008 17:09:49 +0200

apport (0.111) intrepid; urgency=low

  The "(Kernel) OOPS, I dumped it again!" release.

  * apport/ui.py: Fix test_run_report_bug_unpackaged_pid() to work with the
    installed run-tests from the package as well.
  * apport/crashdb_impl/launchpad.py: Ignore broken LP bug tasks instead of
    crashing on them.
  * apport/report.py, add_proc_info(): Report the AppArmor or SELinux context
    in a new ProcAttrCurrent field, read from /proc/pid/attr/current.
    Document it in doc/data-format.tex. The field will not be added if the
    proc attribute cannot be read or isn't present. Thanks to Steve Beattie
    for the patch and the suggestion!
  * debian/local/setup-apport-retracer: Switch to intrepid.
  * debian/local/setup-apport-retracer: Fix installation of python-apt. Also
    install apt, to avoid library version mismatches to python-apt.
  * debian/apport.default: Enable apport by default again, now that we have
    working retracers.
  * apport/report.py, test_add_gdb_info_script(): Use bash, not dash as test
    program for core dumping; stack trace is awkwardly bad with dash, so that
    the test case cannot really work any more.
  * Add package-hooks/source_linux.py: Package hook for collecting kernel
    related information. By Matt Zimmerman, thank you! (LP: #251441)
  * debian/local/ubuntu-bug.1: Fix documentation of -p, it  specifies the
    binary package name, not the source.
  * apport/packaging.py: Add get_kernel_package() to return the actual Linux
    kernel package name; useful if the user reports a bug against just
    "linux". Implement it in backends/packaging-apt-dpkg.py.
  * apport/ui.py: "Do what I mean" when filing a bug against "linux" and
    report it against the actual kernel package.
  * debian/local/ubuntu-bug: If just one argument is given, infer -p/-P from
    the type of the argument.
  * apport/ui.py: Drop the PackageArchitecture field for the uploaded report
    if it is equal to Architecture. Adapt apport/crashdb_impl/launchpad.py to
    fall back to Architecture, and mention the change in doc/data-format.tex.
  * problem_report.py, write_mime(): Add new "skip_keys" argument to filter
    out keys. Add test cases.
  * apport/crashdb_impl/launchpad.py: Do not write the "Date:" field on
    upload(), and fetch it from the bug metadata in download().
  * apport/crashdb_impl/launchpad.py, download(): Support reading bugs with
    the "--- " separator instead of "ProblemType: ". Launchpad doesn't create
    bugs that way ATM, but at least we have the reading part implemented now.
  * package-hooks/source_linux.py: Drop Uname, ProcVersion, and
    RunningKernelVersion fields, since they are all subsumed in the
    ProcVersionSignature field.
  * apport/ui.py, run_report_bug(): Strip spaces from package argument.
  * apport/ui.py, add_hooks_info(): Collect OS info first, then call the
    package hooks, so that the linux hook actually has a chance to delete the
    Uname field.
  * bin/kernel_hook, test-hooks: Throw away the original kernel hook which
    we never used (and got superseded by the proper source_linux.py package
    hook now). Replace it with the new logic of looking for
    /var/crash/vmcore{,.log} and turning that into an apport report.
  * debian/apport.init: Call kernel_hook if /var/crash/vmcore exists.
    (LP: #241322)
  * apport/ui.py: Collect information for "ProblemType: Kernel" as well, so
    that we run the package hook. Adapt test suite to cover this.
  * debian/control: Bump Standards-Version (no required changes).
  * gtk/apport-gtk.glade, qt4/apport-qt: Generalize notification of kernel
    crash, since it now happens after a boot, not right after the BUG/OOPS.
    But in the future we want to cover both cases.

 -- Martin Pitt <martin.pitt@ubuntu.com>  Tue, 05 Aug 2008 18:13:24 +0200

apport (0.110) intrepid; urgency=low

  * apport/chroot.py: In the test suite, copy some system binaries/libraries
    into a fakechroot and exercise a lot of standard shell commands (cp, ln
    -s, rm, rm -r, mkdir, echo, chmod, chown, etc.) with absolute/relative
    paths.  This reproduces the total breakage of rm'ing, chmod'ing, and
    chown'ing absolute paths in hardy fakechroots.
  * bin/crash-digger: Intercept exceptions when downloading crash reports for
    duplicate checking, so that the retracer does not crash on malformed bug
    reports. (LP: #205178)
  * apport/packaging.py: Introduce a new function enabled() which reports
    whether Apport should create crash reports. Signal crashes are controlled
    by /proc/sys/kernel/core_pattern, but we need that to control whether
    reports for Python, package, or kernel crashes are generated.
  * backends/packaging-apt-dpkg.py: Provide implementation for
    PackageInfo.enabled() for Debian/Ubuntu by evaluating /etc/default/apport.
    Add various test cases for different configuration files and absent files.
  * apport_python_hook.py: Do not create reports if Apport is disabled (in
    /etc/default/apport). (LP: #222260)

 -- Martin Pitt <martin.pitt@ubuntu.com>  Sat, 17 May 2008 12:44:21 +0200

apport (0.109) intrepid; urgency=low

  [ Martin Pitt ]
  * debian/local/setup-apport-retracer: Update for some changes in Hardy.

  [ Loic Minier ]
  * apport/report.py, add_proc_info(): also strip pathnames starting with
    'cow', 'squashmnt', and 'persistmnt' to allow apport to locate the
    executable pathname, additionally to 'rofs' added in 0.75.  This fixes
    apport for packages installed on the read-write part of the unionfs mounts
    and under UME which uses different names for the mount points.  Proper fix
    is to rewrite the pathnames in the kernel. (LP: #224168)

 -- Martin Pitt <martin.pitt@ubuntu.com>  Wed, 23 Apr 2008 14:30:03 +0200

apport (0.108) hardy; urgency=low

  [ Martin Pitt ]
  * apport-{gtk,qt,cli}: Fix handling of file references added by package
    hooks. (LP: #205163)
  * backends/packaging_rpm.py: Fix dependency resolution of uname(*) in the
    RPM backend. Thanks to Patryk Zawadzki! (LP: #213018)
  * backends/packaging_rpm.py: Fix RPM platform parsing, thanks to Patryk
    Zawadzki! (LP: #213015)
  * po/de.po: Fix typo (missing space).
  * debian/apport.default: Disable Apport for the final Hardy release, since
    it is less useful in stable releases, and drains a lot of CPU and I/O
    power on crashes. Disabling it here instead of in update-notifier/adept is
    more discoverable and more centralized.

  [ Daniel Hahler ]
  * bin/apport-retrace: catch the same exceptions from Report.load() like
    ui.load_report() does (LP: #211899)
  * Fix uncaught exceptions in apport itself (LP: #215929):
    - apport/REThread.py: check if "sys" exists in the except block of
      REThread.run()
    - apport_python_hook.py: check if "sys" exists in the finally block of
      apport_excepthook
  * cli/apport-cli: Fix UnboundLocalError in ui_present_crash, which rendered
    apport-cli useless (for reporting crashes) (LP: #216151)

 -- Martin Pitt <martin.pitt@ubuntu.com>  Wed, 16 Apr 2008 12:24:32 +0200

apport (0.107) hardy; urgency=low

  * cli/apport-cli: Add translator comment for difficult string. (LP: #210948)
  * Update German translations.
  * po/Make{vars,file}: Remove the --language=python option again, since it
    breaks extracting strings from the glade. intltool-update currently does
    not seem to have a way to tag a file as "language python", so add an ugly
    workaround: Create temporary .py symlinks for gtk/apport-gtk & friends,
    and have intltool extract them.
  * apport/ui.py: Disallow filing a bug without specifying a package or a PID.
    Update debian/local/ubuntu-bug.1 accordingly (apport-cli manpage was
    already correct). (LP: #210348)

 -- Martin Pitt <martin.pitt@ubuntu.com>  Sun, 06 Apr 2008 11:44:38 -0600

apport (0.106) hardy; urgency=low

  [ Martin Pitt ]
  * apport/crashdb_impl/launchpad.py: Fix spelling mistake in p-lp-bugs API
    (now corrected there).
  * apport_python_hook.py: Catch IndexError for invalid sys.argv[0], too.
    (LP: #204940)
  * apport/ui.py: Add test_run_report_bug_unpackaged_pid() test case which
    reports a bug against a pid which belongs to an unpackaged program. This
    reproduces LP #203764.
  * apport/report.py: Drop add_hooks_info() assertion on nonexisting Package
    field, return silently instead. This conforms to the behaviour of the
    other add_*_info() functions and avoids nasty error handling.
  * apport/ui.py: Generate proper error message when calling with -f -p PID
    and PID belongs to an unpackaged program. (LP: #203764).

  [ Sebastien Bacher ]
  * po/Makevars: add the --language=python xgettext option so the translations
    template is correctly updated on build since cdbs is using intltool-update
    directly and not the corresponding makefile target

 -- Martin Pitt <martin.pitt@ubuntu.com>  Tue, 01 Apr 2008 16:02:46 +0200

apport (0.105) hardy; urgency=low

  * apport/crashdb_impl/launchpad.py: Ignore ValueErrors when subscribing a
    team, since these are usually due to the team already being subscribed.
  * apport/report.py, anonymize(): Be robust against empty user names and only
    anonymize fields which can potentially contain user specific data.
    (LP: #195706)
  * backends/packaging-apt-dpkg.py, get_architecture(): Return 'unknown'
    instead of None if package architecture cannot be determined.
    (LP: #198548)
  * apport/ui.py, run_crash(): Intercept other IOErrors, too (such as EISDIR)
    and print out proper error message instead of crashing. (LP: #201819)
  * apport_python_hook.py: If the Python script has mutilated sys.argv so that
    even sys.argv[0] does not exist any more, fall back into readlink()ing
    /proc/pid/exe and gracefully handle the failure of that, instead of
    crashing in the crash handler (ugh). Add test case. (LP: #198183)

 -- Martin Pitt <martin.pitt@ubuntu.com>  Tue, 18 Mar 2008 23:04:57 +0100

apport (0.104) hardy; urgency=low

  [ Martin Pitt ]
  * apport/crashdb_impl/launchpad.py, get_source_version(): re-escape the
    package name so that it doesn't stumble over '+' and similar characters.
  * apport/ui.py tests: assert that ProcEnviron is also included into bug
    reports where we do not have a PID, since having the local information is
    interesting and important (and acceptable in terms of personal
    information).
  * apport/report.py: Split out method add_proc_environ() for getting
    ProcEnviron, so that we can call it separately.
  * apport/ui.py, run_report_bug(): Add ProcEnviron if we do not have a pid to
    file a bug against. This way, bugs filed against packages or distro also
    get locale information. (LP: #198514)
  * apport/fileutils.py, mark_report_seen(): Do not crash if the file does not
    exist any more, because it was removed underneath us. (LP: #199932)
  * apport/ui.py, test_collect_info_exepath(): Add a tuple argument and a
    CompressedValue to the test report. This reproduces LP #199349.
  * apport/report.py, anonymize(): Only work on string values. (LP: #199349)
  * apport/ui.py: If a report has a field "Ignore", entirely ignore the report
    without even presenting an explanatory error dialog (as
    "UnsupportableReason" does). Document this in doc/package-hooks.txt.
    (LP: #198863)
  * debian/control: Bump Standards-Version (no changes necessary).
  * debian/control: Fix wrongly spelt project names (Python and GTK+). Thanks
    to lintian's scrutiny.
  * gtk/apport-gtk-mime.desktop.in, qt4/apport-qt-mime.desktop.in: Add a main
    category.

  [ Kees Cook ]
  * apport/report.py: fix module license checking logic (LP: #199927).
    - nonfree_modules: being unable to find a module should not mean the
      module is non-free.
    - test_module_license_evaluation: check modinfo reporting.
  * problem_report.py: Skip atime test case if file system is mounted noatime.

 -- Martin Pitt <martin.pitt@ubuntu.com>  Thu, 13 Mar 2008 14:01:30 +0100

apport (0.103) hardy; urgency=low

  * bin/apport-unpack: Print error messages instead of crashing for problems
    like nonexisting file names passed as arguments. (LP: #185273)
  * backends/packaging-apt-dpkg.py, is_distro_package(): Explicitly check site
    for "ppa", so that we do not automatically file bugs for PPA packages.
    This works around Soyuz bug LP #140412 for the time being.
  * apport/report.py: Add standard_title() test cases for Python crashes with
    a custom message, and a custom message with newlines. The latter
    reproduces LP #190947.
  * apport/report.py, standard_title(): Do not rely on a fixed position of the
    topmost function; use iteration and regular expression matching instead.
    (LP: #190947)
  * apport/ui.py, parse_argv(): Specify that --pid/-P argument must be an
    integer, to avoid exceptions when it's not. (LP: #193494)
  * apport/report.py: Use uname -srm, not -a, to hide the hostname. (part of
    LP #192786); also use os.uname() instead of calling the system program.
  * problem_report.py(): Make write() work for reports with CompressedValues.
    Add test case.
  * apport/ui.py: Add test case test_run_crash_anonymity() which asserts that
    the crash dump does not contain strings which can identify the user, such
    as the user name, login name, host name, and current directory.
  * apport/report.py: Add method anonymize() which replaces user specific
    strings with generic ones.
  * apport/ui.py, thread_collect_info(): Call anonymize() on the report.
    (LP: #192786)
  * bin/apport-retrace: Only update a bug report with new attachments if it is
    not a duplicate. (LP: #172792)
  * bin/apport-retrace: Print out proper error message instead of an exception
    if trying to do write operations to the bug tracker without specifying
    a cookie file. (LP: #146423)

 -- Martin Pitt <martin.pitt@ubuntu.com>  Mon, 25 Feb 2008 17:47:13 +0100

apport (0.102) hardy; urgency=low

  [ Martin Pitt ]
  * problem_report.py: Support reading reports with legacy zlib
    compression in 'retain compressed values' mode (as used nowadays by
    apport when reporting a crash). Add a test case, too. (LP: #129616)
  * debian/control, debian/rules: Switch from python-support to
    python-central, and use 'nomove' option so that apport works during
    upgrades, too. (LP: #121341)
  * debian/rules: Use dh_icons instead of dh_iconcache.
  * debian/apport.init: Do not stop apport in any runlevel (LSB header).
  * apport/ui.py, run_crash(): Catch zlib.error on invalidly compressed core
    dumps. (LP: #176977)
  * apport/ui.py: Give a meaningful error message instead of crashing if the
    package for a crash report is not installed any more. (LP: #149739)
  * apport/ui.py: Do not include ProcCmdline in bug reports, since these are
    not ack'ed by the user and might contain sensitive data. (LP: #132800)
  * apport/ui.py: Add various test cases for crash reports whose packages have
    been uninstalled between the crash and the report. This reproduces
    LP #186684.
  * apport/ui.py, load_report(): Produce proper error message if
    executable/interpreter path do not exist any more. (LP: #186684)
  * cli/apport-cli: Intercept SIGPIPE when calling sensible-pager, to avoid
    crash when quitting it prematurely. (LP: #153872)
  * bin/apport-checkreports: Print out a list of program names/packages which
    have a pending crash report. (LP: #145117)
  * apport/ui.py, run_argv(): Add return code which indicates whether any
    report has been processed.
  * cli/apport-cli: If no pending crash reports are present, say so and refer
    to --help. (LP: #182985)
  * apport/ui.py: Waive check for obsolete packages if environment defines
    $APPORT_IGNORE_OBSOLETE_PACKAGES. Document this in the apport-cli manpage.
    (LP: #148064)

  [ Daniel Hahler ]
  * .crash file integration for KDE3 (LP: #177055)
    - debian/apport-qt.install: install added files qt4/apport-qt-mime.desktop
      and qt4/apport-qt-mimelnk.desktop
  * Fixed minor warnings/errors from desktop-file-validate in
    gtk/apport-gtk-mime.desktop.in and qt4/apport-qt.desktop.in (LP: #146957)

 -- Martin Pitt <martin.pitt@ubuntu.com>  Wed, 06 Feb 2008 12:55:53 +0100

apport (0.101) hardy; urgency=low

  * debian/control: Add python-xdg dependency to apport, since apport-cli
    needs it. (LP: #177095)
  * apport/ui.py: Add test case for reporting a report which has been
    preprocessed by apport-retrace, i. e. has a stack trace, but no core dump
    any more (reproducing LP #185084).
  * apport/ui.py, run_crash(): Do not reject reports which have a stack trace,
    but no core dump. (LP: #185084)
  * apport/report.py: Fix test_add_gdb_info_load() test case, the temporary
    executable was already deleted when gdb ran the second time.

 -- Martin Pitt <martin.pitt@ubuntu.com>  Wed, 23 Jan 2008 17:48:06 +0000

apport (0.100) hardy; urgency=low

  * bin/crash-digger: Add option --log for logging to a file, and
    --pidfile/--stop for daemonization. Add test cases to test-crash-digger.
  * bin/apport: Do not re-raise exceptions about failure to create the lock
    file, to avoid crashing in the case that another apport instance tries to
    lock at exactly the same moment. (LP: #147237)
  * apport/report.py testsuite: Check that our methods get along with binary
    data which turn into CompressedValue objects after loading them from a
    file. This reproduces LP #148305.
  * problem_report.py, CompressedValue: Add method splitlines() since we need
    it very often. Add test case to test_compressed_values(). (LP: #148305)
  * problem_report.py: Add test case to check that update() works and does the
    right thing with binary values and overwriting. This confirms that
    importing a dictionary works.
  * debian/local/setup-apport-retracer: Update for hardy.
  * apport/crashdb_impl/launchpad.py: get_source_info() does not work any more
    due to HTML changes in Launchpad, and not showing the component any more
    on /distro/+source/package. Since we do not actually need component and
    release name any more, rename it to get_source_version(), fix the regular
    expression to just get the version, and adapt get_fixed_version()
    accordingly.
  * debian/local/setup-apport-retracer: Update default apt sources to
    http://ddebs.ubuntu.com.
  * apport/ui.py: Robostify cleanup of forked test processes.
  * apport/ui.py: Sleep for 0.5 seconds after creating the test process in the
    test suite to give /proc some time to settle down.
  * bin/apport: Drop evaluation of CORE_* environment variables and mandate
    calling with <pid> <signal> <core ulimit>. Drop the now obsolete
    apport/elfcore.py. Adapt test-apport accordingly.
  * debian/apport.init, use-local: Now call apport with %p, %s, and %c kernel
    macros (since 2.6.24). Drop Edgy support from init script.

 -- Martin Pitt <martin.pitt@ubuntu.com>  Fri, 21 Dec 2007 02:18:48 +0100

apport (0.99) hardy; urgency=low

  * cli/apport-cli, qt4/apport-qt: Fix typo 'send' -> 'sent'.
    (LP: #139288)
  * apport_python_hook.py: Add user info, too. Also add check for this to the
    test suite. (LP: #145109)
  * apport/ui.py, run_crash(): Show a proper UI error message instead of just
    crashing with an exception if the crash report is inaccessible for the
    invoking user. (LP: #146464)
  * apport/crashdb_impl/memory.py: Implement mark_retraced(),
    get_unretraced(), and get_dup_unchecked() for completeness, and define
    _MemoryCrashDBTest also when not running file as __main__. This makes the
    class useful for higher-level test suites. Add test cases for the new
    functions.
  * apport/crashdb_impl/memory.py: Support 'dummy_data' option which adds a
    few dummy crashes by default. This is useful for external test suites
    which cannot otherwise pre-fill the in-memory db. Add checks that this
    works properly.
  * bin/crash-digger: Use self.log() more consistently, and flush stdout in
    log(), so that we do not lose logs on output redirection.
  * Add test-crash-digger: Initial test suite for bin/crash-digger.
  * apport/ui.py, run_crash(): Intercept CRC errors from the info collection
    thread, which happens on broken core dumps. (LP: #132212)
  * cli/apport-cli, ui_present_package_error(): Fix running of dialog, so that
    reporting package problems with apport-cli actually works. (LP: #136369)
  * apport/ui.py, run_crash(): Intercept ENOSPC and present a proper error
    message. (LP: #145100)
  * gtk/apport-gtk.glade: Fix title of upload progress window to comply to
    HIG. Thanks, Bruce Cowan. (LP: #144782)
  * qt4/apport-qt: Fix Unicode <-> UTF-8 conversion. Thanks, Daniel Hahler!
    (LP: #148177)
  * apport/ui.py: Only import xdg.DesktopEntry when a .desktop file has been
    found in the affected package. This avoids the dependency on servers with
    just apport-cli. Thanks, Matthias Gug! (LP: #130013)
  * apport/fileutils.py: Do not fail if there are no packages installed which
    have one or several .desktop files. Thanks, Matthias Gug!

 -- Martin Pitt <martin.pitt@ubuntu.com>  Sun, 28 Oct 2007 18:32:07 -0400

apport (0.98) gutsy; urgency=low

  [ Martin Pitt ]
  * debian/local/setup-apport-retracer: launchpadBugs -> launchpadbugs
    (recently renamed Python package in python-launchpad-bugs).
  * apport/crashdb_impl/launchpad.py, test examples: Do not duplicate to bug
    #1, that generates a huge amount of spam. Use another test bug.
  * apport/crashdb_impl/launchpad.py, download(): Use Bug.description_raw,
    since LP mangles spaces in .description. Bump p-lp-bugs dependency.
  * apport/crashdb_impl/launchpad.py, close_duplicate(): Explicitly set the
    duplicate after removing attachments, since the new LP does not allow any
    modification of duplicate bugs.
  * bin/crash-digger: Only consolidate the duplicate DB when -i is given (i.
    e. usually only on one running instance).

  [ Colin Watson ]
  * Use bugs.launchpad.net for +filebug and +bugs requests. (LP: #138090)

 -- Martin Pitt <martin.pitt@ubuntu.com>  Mon, 01 Oct 2007 14:35:07 +0200

apport (0.97) gutsy; urgency=low

  [Martin Pitt]
  * problem_report.py: Coerce CompressedValue.__len__() to return an int to
    work on Python 2.4, too.
  * debian/local/setup-apport-retracer: Adapt ddeb apt source for the move
    from ~pitti to ~ubuntu-archive.

  [Markus Korn]
  * port to new python-launchpad-bugs API.

  [Daniel Holbach]
  * small fixes to the port.
  * debian/control: bumped python-launchpad-bugs Depends to >= 0.2.2.

 -- Daniel Holbach <daniel.holbach@ubuntu.com>  Tue, 04 Sep 2007 11:24:28 +0200

apport (0.96) gutsy; urgency=low

  * Create man pages for apport-cli, apport-chroot, and dupdb-admin.
  * apport/fileutils.py, find_file_package(): Try to resolve symlinks in the
    directory path. (LP: #125551)
  * apport/crashdb_impl/launchpad.py, debian/local/setup-apport-retracer: Use
    packaging.get_system_architecture() (which is dpkg --print-architecture on
    Debian/Ubuntu) instead of uname, so that this does the right thing on lpia.
  * problem_report.py, write_mime(): Use base64 encoding for gzipped
    attachments, to not screw up mail servers. Thanks to Tim Yamin for this
    patch!
  * apport/crashdb.py: Drop the last argument (-1), since it is the default
    anyway and did not yet exist on Python 2.4.

 -- Martin Pitt <martin.pitt@ubuntu.com>  Tue, 21 Aug 2007 14:11:48 +0200

apport (0.95) gutsy; urgency=low

  * general-hooks/automatix.py: Remove hashbang, it's not an executable
    script.
  * apport/report.py: Support system-wide blacklisting:
    /etc/apport/blacklist.d/. Add test cases.
  * Add doc/README.blacklist: Document blacklist.d/, install it there in
    setup.py.
  * debian/rules: Blacklist wine-preloader, so that we ignore wine crashes
    until an appropriate way is found to deal with them. (Point 6 of
    apport-better-retracing spec.)

 -- Martin Pitt <martin.pitt@ubuntu.com>  Sat, 11 Aug 2007 18:10:54 +0200

apport (0.94) gutsy; urgency=low

  * doc/data-format.tex: Some updates to incorporate feedback from Gnome
    upstream:
    - Do not talk about "Distributions" any more, but "Operating systems".
      Gnome is used on non-Linux OSs, too.
    - Split "DistroRelease:" field into "OS:" and "OSRelease:".
    - Explicitly mention that CoreDump, StackTrace etc. can also contain
      minidump output.
    - Increase document version to 0.2.
  * apport/report.py, obsolete_packages(): Fix crash when apt does not know an
    available version of a package. (LP: #128176)
  * test-apport: Add check that apport aborts immediately if another apport
    instance is already running. Also test that a symlink attack on the lock
    file is not possible.
  * bin/apport: Abort running several apport instances at the same time, by
    lockf()'ing /var/crashes/.lock and aborting on failure. (LP: #119622)
  * Add bin/gcc_ice_hook: Script to create an apport report for a gcc ICE
    (internal compiler exception). Add test cases to test-hooks, and ship it
    in the 'apport' package. (LP: #125551)
  * run-tests: In 'local' mode, only explicitly run the apt/dpkg
    implementation instead of backends/*, since the RPM ones don't have tests
    yet.
  * apport/crashdb.py: Add a second optional parameter to upload() to specify
    an upload progress callback function. Adapt the declarations in the
    Launchpad and Memory implementations, too.
  * apport/crashdb_impl/launchpad.py, upload(): Pass upload progress callback
    handler to launchpadBugs.storeblob.upload(), which supports this since
    version 0.2~39. Bump dependency to it accordingly.
  * apport/ui.py, file_report(): Define an upload progress callback handler,
    pass it to the crashdb upload(), and feed ui_set_upload_progress() with
    some actual data. (LP: #91521)
  * problem_report.py: Remove support for reading bz2 compressed binary data.
    That was only relevant during edgy's development cycle.
  * apport/report.py, test_add_proc_info(): Fix determination of /bin/zgrep
    interpreter.
  * problem_report.py: Switch encoding of binary values from bare zlib to
    proper gzip format, since this is much more useful when reusing the
    compressed value. Retain support for zlib-only reports. Add test cases for
    both old and new encodings, and adapt the other test cases for the new
    format. Update doc/data-format.tex accordingly.
  * problem_report.py, write(): Add new permitted 'binary' argument value
    'compressed', which retains gzip compressed binary values instead of
    unpacking them transparently. Add test cases.
  * problem_report, write_mime(): Eliminate unnecessary usage of StringIO.
  * problem_report, write_mime(): Make function work for compressed binary
    values. Add test case.
  * apport/report.py, add_gdb_info(): Make function work if CoreDump is a
    compressed value.
  * apport/ui.py: Load crash report with keeping compressed binaries. This
    avoids loading the entire uncompressed core dump into memory, and avoids
    recompressing it all over again for generating the crash database upload
    MIME document. This greatly speeds up crash reporting, too. (LP: #98562)

 -- Martin Pitt <martin.pitt@ubuntu.com>  Tue, 31 Jul 2007 21:32:00 +0200

apport (0.93) gutsy; urgency=low

  * apport/crashdb.py: Set sqlite connect timeout to two hours, instead of the
    default 5 seconds. Previously, one retracer always crashed when the other
    was consolidating the database.
  * bin/dupdb-admin, command_dump(): Correctly interpret empty version strings
    as 'fixed in unknown verrsion', not 'unfixed'.
  * apport/crashdb_impl/launchpad.py: Fix typo in bug comment string.
  * apport/crashdb_impl/launchpad.py: Add function get_source_info() which
    parses out release, version, and component from
    https://launchpad.net/$DISTRO/+source/$PACKAGE.
  * apport/crashdb_impl/launchpad.py, get_fixed_version(): If a bug is fixed,
    return the current version (as approximation of the version where the bug
    was fixed), instead of an empty string (which meant 'fixed in unknown
    version'). [apport-crash-duplicates spec]

 -- Martin Pitt <martin.pitt@ubuntu.com>  Wed, 25 Jul 2007 17:04:27 +0200

apport (0.92) gutsy; urgency=low

  * bin/crash-digger: Do not crash if duplicate db is locked when attempting
    to consolidate it. This happens often because in the DC we have two
    parallel instances (for amd64 and i386).
  * Move ubuntu-fat-chroot from bin/ to debian/local/, since it is so heavily
    Ubuntu specific.
  * debian/local/ubuntu-fat-chroot: Use diversions for the binaries we want to
    disable, so that chroot upgrades do not trash the modifications.
  * debian/local/setup-apport-retracer: launchpad-crash-digger ->
    crash-digger.
  * bin/crash-digger: Add option -i/--arch-indep-dupcheck to explicitly enable
    duplicate checking of arch-independent crashes like Python exceptions. We
    only want to process them on one architecture to avoid scattering the
    duplicate database.
  * apport/crashdb_impl/launchpad.py, get_unfixed(): Search for 'apport-crash'
    tag, not 'apport'.
  * bin/apport-unpack: Fix format string in error message.
  * apport/ui.py, __init__(): Intercept ImportError, which can happen for
    crashes during system upgrades. (LP: #124354)
  * Add general-hooks/automatix.py: Refuse to send problem reports if
    automatix is installed.
  * doc/package-hooks.txt: Do not document UnsupportableReason, since it does
    not make sense to set it in package hooks (it is checked before calling
    the hooks). Hooks should use UnreportableReason only.
  * apport/ui.py, test_run_crash_package(): Check that 'Package' problem
    reports collect additional information, too.
  * apport/ui.py, collect_info(): Collect additional information for 'Package'
    problem reports, too.
  * Revive preloadlib/:
    - Remove PIPE_CORE #ifdefs and make them the default. We do not need to
      support the Edgy kernel patches in this version any more.
    - Install signal handler for SIGABRT, too.
    - Read core ulimit, pass it to apport in CORE_REAL_RLIM, and set it to
      zero for the program, since we do not actually want the kernel to write
      core files when we pipe the core dump to apport.
    - test-apport: Pass APPORT_REPORT_DIR to the manually called apport
      instance in the memory clipping test; otherwise it'll write into
      /var/crash/, which we do not consider in library mode.
  * apport/crashdb_impl/launchpad.py, __init__(): Only do the "download bug
    #2" hack if we actually have an authentication cookie. Thus, do it only on
    the retracing servers, not on the client side. (LP: #125142)
  * apport/report.py, crash_signature(): Generate a signature for one-line
    Python tracebacks, too. This sometimes seems to happen, e. g. LP#124588.
    (LP: #125020)
  * apport/crashdb_impl/launchpad.py, update(): Set bug importance to Medium
    if retracing was successful. (LP: #106379)

 -- Martin Pitt <martin.pitt@ubuntu.com>  Tue, 24 Jul 2007 21:50:34 +0200

apport (0.91) gutsy; urgency=low

  * bin/apport: Remove code that supported the Edgy kernel way of core dump
    passing. Also factorize the CORE_REAL_RLIM evaluation, since it is likely
    to change in the near future.
  * apport/crashdb_impl/launchpad.py, close_duplicate(): Delete some
    attachments, as specified in apport-crash-duplicates spec, and make the
    bug public afterwards.
  * apport/crashdb_impl/launchpad.py, close_duplicate(): If the master bug is
    already duped to yet another bug, mark the bug to that one instead of the
    master.
  * apport/crashdb.py: Split out duplicate_db_last_consolidation() for getting
    the date (or seconds since) the last consolidation, so that we can use it
    externally.
  * apport/crashdb.py: Add duplicate_db_change_master_id() to change the
    master ID of a crash. Add test case to apport/crashdb_impl/memory.py.
  * Add bin/dupdb-admin: Initial version of duplicate db CLI app; can dump the
    db, display consolidation state, and change master bug IDs for now. Ship
    it in apport-retrace.
  * apport/crashdb.py, duplicate_db_last_consolidation(): Fix timedelta
    seconds calculation to actually take the days into account, too.
  * bin/crash-digger: Fix dumping of dup db after consolidation.
  * apport/ui.py:
    - test_run_report_bug_package(): Add test case for calling the UI in bug
      filing mode with an invalid package name.
    - run_report_bug(): Do not crash on invalid package name, generate an
      error message instead. (LP: #123644)
  * apport/fileutils.py, mark_report_seen(): Do not crash if the file has
    already been deleted underneath us. (LP: #122347)
  * apport/ui.py, run_report_bug(): Do not crash if the target process runs as
    a different user. Print a proper error message instead. Add test case
    test_run_report_bug_noperm_pid(). (LP: #121121)
  * apport/fileutils.py, likely_packaged(): Ignore /var/lib/schroot. Add test
    case. (LP: #122859)
  * apport/ui.py, open_url(): Intercept weird race condition for os.close()
    trying to close an already invalidated fd. (LP: #123180)

  Merge the fedora branch, thanks to Will Woods <wwoods@redhat.com>:

  * Add apport.init.fedora: Fedora specific init script.
  * Add apport.spec: RPM build recipe.
  * Add backends/packaging_rpm.py: Partial implementation of the packaging
    backend for RPM which applies to all RPM-based distros.
  * Add backends/packaging_fedora.py: Concrete packaging backend
    implementation for Fedora.
  * apport/elfcore.py: Classes for parsing general ELF files, and information
    from core dumps.
  * bin/apport: Fall back to reading signal number and PID directly from the
    core file (via elfcore.py) if CORE_SIGNAL and CORE_PID are not defined (i.
    e. when running on a non-Ubuntu kernel).
  * crashdb.conf: Add stanzas for Fedora and a 'debug' database which uses the
    'memory' crashdb implementation.

 -- Martin Pitt <martin.pitt@ubuntu.com>  Sat, 14 Jul 2007 15:08:35 +0200

apport (0.90) gutsy; urgency=low

  * apport/ui.py, load_report(): Catch IOError, too. LP: #118827
  * Merge apport-cli package into apport itself. The program itself is just 3
    kB compressed, and it's not worth wasting another 34 kB compressed
    changelog for this tiny bit.
  * apport/report.py, obsolete_packages(): Use the version comparison from the
    packaging system instead of just testing for inequality. This catches zero
    epochs. Thanks to Will Woods <wwoods@redhat.com>!
  * apport/ui.py: Add option -c/--crash-file to run the UI with a particular
    crash file (which can be anywhere) instead of all pending crashes in
    /var/crash/.
  * Add xdg-mime/apport.xml: XDG MIME type definition for .crash files.
  * Add gtk/apport-gtk-mime.desktop.in: Link text/x-apport MIME type to
    apport-gtk -c, so that .crash files can be reported with Gnome.
  * Add debian/apport.links: Install an icon symlink for the MIME type.
  * apport/ui.py: Do not ask the initial "Do you want to report this?"
    question when being invoked with --crash-file.
  * po/POTFILES.in: Add missing cli/apport-cli.
  * po/de.po: Updated for apport-cli.
  * cli/apport-cli: Add option for keeping the report file without sending it,
    and to display its path. This is for sending the report later, copying
    it from a server to a workstation with internet connection, etc.
  * apport/crashdb_impl/launchpad.py: Simplify _subscribe_triaging_team(), now
    that we do not differ between main and universe policies any more.
  * apport/report.py: Support another hook directory
    /usr/share/apport/general-hooks/ for scripts which are run for every
    problem report. This was requested for adding e. g. AppArmor logs, etc.
    Add test cases.
  * Add debian/apport.dirs again to ship that hook directory.
  * doc/package-hooks.txt: Document the general hooks.

 -- Martin Pitt <martin.pitt@ubuntu.com>  Tue, 10 Jul 2007 21:10:19 +0100

apport (0.89) gutsy; urgency=low

  Implement private crash bug handling, according to
  https://wiki.ubuntu.com/CrashReporting:

  * apport/crashdb_impl/launchpad.py:
    - upload(): If we have an Ubuntu bug, mark it as private and only
      subscribe 'apport' (the 'Apport retracing service' user).
    - Add function _subscribe_triaging_team() which subscribes
      ubuntu-crashes-main for source packages in Ubuntu main or restricted, or
      ubuntu-crashes-universe for other packages. It does not touch non-Ubuntu
      bugs, since these are not marked private by default and are outside of
      the scope of this spec.
    - update(), _mark_dup_checked(): Call _subscribe_triaging_team().
    - Note: This entire spec is a gross hack, and Ubuntu derivatives do not
      benefit from it at all. We have to live with this until LP grows a real
      crash database.
    - get_distro_release(): Make this function work with private bugs, too, by
      using p-lp-bugs' safe_urlopen().

  Bug fixes:

  * apport/crashdb_impl/launchpad.py: Revert simplification change of 0.85:
    BugList returns a set of strings, not integers; due to non-identity they
    do not work with the usual set operations.
  * apport/crashdb_impl/launchpad.py: Add function get_source_component() to
    query Launchpad for the component of a given distribution and source
    package. (This will be required for implementing crash-reporting).
  * backends/packaging-apt-dpkg.py, _search_contents(): Package list is
    actually comma separated, only take the first item. This fixes retracing
    of e. g. #124139.
  * backends/packaging-apt-dpkg.py, _search_contents(): Fix package name
    parsing for non-main components. This fixes retracing of e. g. #124111.
  * apport/report.py, _read_maps(): Revert ptrace hack when maps cannot be
    read. maps file is now protected based on process ownership, not ptracing.
  * apport/crashdb.py, apport/crashdb_impl/launchpad.py,
    apport/crashdb_impl/memory.py: Remove official interface
    mark_dup_checked(), as it should only be an internally used function. Add
    report parameter, since we will need it there in the future. Remove
    explicit call from bin/crash-digger and instead change check_duplicate()
    to call it on its own.
  * apport/crashdb_impl/launchpad.py, download(): Replace dodgy parsing of
    fields from the description with proper code, so that multi-line fields
    are read correctly, too.

 -- Martin Pitt <martin.pitt@ubuntu.com>  Fri, 06 Jul 2007 11:19:22 +0200

apport (0.88) gutsy; urgency=low

  * po/de.po: Update.
  * backends/packaging-apt-dpkg.py, _search_contents(): Do not check the
    return value of zgrep. It usually errors out with 'stdout: broken pipe'
    when called with -m1.
  * bin/crash-digger: Mark a bug as retraced if DistroRelease: cannot be
    determined. Those are bugs apport cannot handle.
  * backends/packaging-apt-dpkg.py, get_source_tree(): Call apt-get source
    with --assume-yes to not block on VCS confirmations.
  * apport/crashdb.py: Add interface mark_retrace_failed(). Implement it in
    apport/crashdb_impl/launchpad.py.
  * bin/apport-retrace: If retraced report does not have a crash signature,
    mark it as failed with above new function. Bump python-apport dependency
    for this.
  * apport/crashdb_impl/launchpad.py, update(): Delete CoreDump.gz attachment
    if the retrace was successful (i. e. if the report has a crash signature).
  * apport/ui.py, test_run_crash(): Set the message box title, text, and
    severity as assertion message if the run_crash() test fails, so that you
    know why it fails. This usually happens if libc6 or another dependency of
    the test crash is out of date.
  * gtk/apport-gtk.glade: Mark string as translatable. LP: #119621

 -- Martin Pitt <martin.pitt@ubuntu.com>  Tue, 03 Jul 2007 21:38:05 +0200

apport (0.87) gutsy; urgency=low

  * apport/report.py:
    - test_gen_stacktrace_top(): Add test case for unwinding a Gnome assertion
      (g_logv(), g_assert_warning() and similar), see LP #123462.
    - _gen_stacktrace_top(): Generalize for unwinding multiple functions and a
      set of function names, and add the Gnome assertion ones.

 -- Martin Pitt <martin.pitt@ubuntu.com>  Mon, 02 Jul 2007 11:00:44 +0200

apport (0.86) gutsy; urgency=low

  * test-apport: Check that apport does not create reports for emtpy core
    dumps.
  * problem_report.py: Introduce a fourth optional parameter "fail_on_empty"
    to file pointer tuples which causes write() to raise an IOError if no data
    was read. Add test cases.
  * bin/apport: Enforce non-emptyness of CoreDump.
  * problem_report.py: Add test case for delayed piping of data passed as file
    object pointers. This was supposed to explain the reason for getting bugs
    with zero-byte core dumps, but already works correctly.
  * apport/report.py, check_ignored(): round the mtime to an int (just like
    mark_ignore() does), to not get wrong results on file systems that support
    subsecond file timestamps. This fixes running the test suite on the live
    CD.
  * test-apport: Clarify assertion message if /var/crash is not empty.

 -- Martin Pitt <martin.pitt@ubuntu.com>  Thu, 28 Jun 2007 19:14:36 +0200

apport (0.85) gutsy; urgency=low

  * apport/crashdb_impl/launchpad.py: BugList.bugs is already a set, simplify
    code a bit.
  * debian/control: Add dpkg-dev dependency to apport-retrace, for getting
    dpkg-source.
  * apport/report.py, crash_signature(): Allow ':' and '~' as part of function
    names to cover C++. Adapt test case to cover this.
  * apport/report.py test suite: Do not assume that /bin/zgrep uses /bin/sh,
    it was recently changed to use bash. Directly read the interpreter from
    the shebang line.
  * bin/apport-chroot, command_upgrade(): Supply -y to 'apt-get upgrade' also
    in verbose mode.
  * bin/apport-chroot, command_upgrade(): Run 'apt-get clean' before
    regenerating the chroot tarball.
  * backends/packaging-apt-dpkg.py, get_dependencies(): Fix crash when
    encountering a virtual package. LP: #122274
  * apport/report.py, obsolete_packages(): Do not consider virtual packages as
    obsolete.
  * apport/crashdb_impl/launchpad.py: Do a bogus call to Bug() in the ctor.
    This initializes python-launchpad-bugs to use a cookie for the urlopen in
    BugList, so that get_unretraced() and get_dup_unchecked() return private
    bugs, too. This works around LP #122126.

 -- Martin Pitt <martin.pitt@ubuntu.com>  Mon, 25 Jun 2007 16:38:43 +0200

apport (0.84) gutsy; urgency=low

  * apport/crashdb.py: Add new abstract methods:
    - get_unretraced() and mark_retraced(id) to get a list of crashes that
      need to be retraced and chalk them off.
    - get_dup_unchecked() and mark_dup_checked() to get a list of crashes that
      need to be checked for being a duplicate and chalk them off. This is
      aimed at crashes which do not need retracing, such as unhandled Python
      exceptions.
  * apport/crashdb_impl/launchpad.py: Implement above methods for launchpad
    (moving the code from bin/launchpad-crash-digger).
  * apport/crashdb_impl/launchpad.py: Set "need-duplicate-check" tag for
    Python crashes.
  * apport/crashdb_impl/launchpad.py, download(): Fetch Traceback.txt, too, so
    that we can do duplicate checking for Python crashes.
  * bin/launchpad-crash-digger: Drop Launchpad specific code and replace it
    with calls to above new functions. Rename to bin/crash-digger. Also rename
    all 'cookie' to 'auth' (as happened with the other applications earlier).
  * bin/crash-digger: Do duplicate checking for needs-duplicate-check crash
    bugs (such as Python crashes).
  * bin/apport-retrace, bin/crash-digger: More language cleanup; we should
    stop talking about 'bugs' and use 'crash' consistently.

 -- Martin Pitt <martin.pitt@ubuntu.com>  Thu, 14 Jun 2007 19:50:24 +0200

apport (0.83) gutsy; urgency=low

  * apport/crashdb.py: Separate abstract from implemented functions.
  * apport/crashdb.py, apport/packaging.py, apport/ui.py: Use
    NotImplementedError instead of Exception in the abstract methods.
  * apport/packaging.py: Add interface compare_versions() for comparing
    package version numbers.
  * backends/packaging-apt-dpkg.py: Implement compare_versions() using
    apt.VersionCompare(), add some test cases.
  * apport/report.py: Fix typo: 'none' -> 'None'.
  * apport/chroot.py: Do not include /usr/local/lib and /usr/lib in
    LD_LIBRARY_PATH, just /lib, so that we still use the libc from outside,
    but e. g. libxml2 from inside the chroot.

  https://blueprints.launchpad.net/ubuntu/+spec/apport-crash-duplicates: Merge
  crash-dups branch, which implements automatic crash duplicate detection:

  * apport/crashdb.py: Add methods for crash duplicate detection.
  * apport/crashdb_impl/memory.py: Change internal data management to track
    fixed version and duplicates.
  * apport/crashdb_impl/memory.py: Add a test suite for all methods, including
    the duplicate detection API of the base CrashDatabase (since it is
    much easier to test it here, on an actual implementation).
  * debian/pyversions: Bump minimal Python version to 2.5, since this starts
    providing the sqlite3 module.
  * apport/crashdb_impl/launchpad.py: Implement new methods required for crash
    duplicate detection. get_fixed_version() does not approximate version
    tracking yet; it just returns '' for fixed bugs (which means 'fixed, but
    unknown version'). Bump python-launchpad-bugs dependency for this to
    ensure the availability of Bug.mark_duplicate().
  * bin/apport-retrace: Add option --duplicate-db which specifies the path to
    the duplicate sqlite database and enables duplicate detection.
  * Abin/apport-chroot: Add option --duplicate-db. If a file is given, symlink
    it into the chroot and pass --duplicate-db to apport-retrace.
  * bin/launchpad-crash-digger: Add --duplicate-db and pass it to
    apport-chroot.
  * apport/crashdb.py: Track last run of duplicate_db_consolidate() in an
    extra table and add a method duplicate_db_needs_consolidation() which
    returns True if the last run was more than a given number of seconds ago.
    Add test cases to apport/crashdb_impl/memory.py.
  * bin/launchpad-crash-digger, fill_pool(): Check whether the duplicate
    database needs consolidation (i. e. updating the bug states to the reality
    in the bug tracker) and if so, trigger it.

 -- Martin Pitt <martin.pitt@ubuntu.com>  Wed, 13 Jun 2007 13:09:57 +0200

apport (0.82) gutsy; urgency=low

  * Add bin/ubuntu-fat-chroot: Script to install a set of commonly needed
    packages into a minimal Ubuntu chroot (as created by apport-chroot). This
    requires some hacking of postinst and /usr/sbin/ files in between the
    installation stages and thus deserves a script on its own.
  * apport/packaging.py:
    - Add "uninstalled" option to get_file_package(). If set to True, this
      will do an expensive search of files/packages which are not installed.
    - Add interface "set_mirror(URL)" for functions which need to retrieve
      packages and data from distribution mirrors.
  * backends/packaging-apt-dpkg.py: Implement "uninstalled" option and
    "set_mirror(URL)", add test cases.
  * bin/apport-retrace: Use "uninstalled" option now to install packages and
    corresponding -dbgsyms for uninstalled files mentioned in ProcMaps
    (Point 1 of apport-better-retracing spec). Bump python-apport dependency.
  * apport/packaging.py: Add interface get_available_version(package).
  * backends/packaging-apt-dpkg.py: Implement get_available_version(), add
    shallow test case.
  * apport/report.py: Add function obsolete_packages() to return packages in
    Package: and Depends: which are not up to date. Add test cases.
  * apport/ui.py, thread_collect_info(): For crashes, call obsolete_packages()
    and set UnreportableReason: if there are any (Point 2 of
    apport-better-retracing spec).
  * apport/ui.py, thread_collect_info(): call standard_title() and add it to
    the report as 'Title' field. This is useful if reporters modify the
    default title (per request of Brian Murray, thanks). Add test case.
  * apport/ui.py: Fix declaration of the test suite's
    ui_set_upload_progress(). Funny that this has never been triggered before.
  * apport/report.py, add_gdb_info(): Split out StacktraceTop generation into
    separate funtion _gen_stacktrace_top(), so that we can test it separately.
  * apport/report.py, _gen_stacktrace_top(): Step back from the crashed
    program's own signal handlers, since those are generally not useful for
    the purposes of StacktraceTop and only impede duplicate matching
    (Point 4 of apport-better-retracing spec). Add various test cases.
  * apport/report.py: Add method crash_signature() to calculate an unique
    identifier of a signal or Python crash, to be used for duplicate
    detection. Add various test cases.
  * apport/packaging.py: Add interface get_source_tree() to fetch and unpack a
    source package to a given directory, optionally specifying a particular
    version.
  * backends/packaging-apt-dpkg.py: Implement get_source_tree(). This has a
    rather crude 'call apt-get source and guess about directories'
    implementation until python-apt learns about doing this directly and more
    elegantly (see LP #118788).
  * bin/apport-retrace: Add gen_source_stacktrace() and a few helper functions
    to construct a field 'StacktraceSource' with the source code around the
    affected lines in the stack trace (as available). (Point 5 of
    apport-better-retracing spec).
  * apport/crashdb_impl/launchpad.py, update(): Attach StacktraceSource to the
    bug if it exists.
  * apport/crashdb_impl/launchpad.py: Check PackageArchitecture for 'all', to
    not set a retracer tag 'need-all-retrace'.
  * test-apport: Clarify assertion failure message when an unexpected core
    dump is present.
  * apport/report.py, get_module_license(): Do not iterate over Popen.stdout,
    use communicate() instead. The latter is already fixed to not trip over
    SIGINTR. (LP: #118965)

 -- Martin Pitt <martin.pitt@ubuntu.com>  Fri, 08 Jun 2007 07:47:04 +0200

apport (0.81) gutsy; urgency=low

  * apport/report.py: Remove '[apport]' default bug title prefix. (LP: #94819)
  * apport/crashdb_impl/launchpad.py: Tag new bugs with
    'apport-<problemtype>'. This replaces the former '[apport]' prefixing.
  * debian/local/setup-apport-retracer: Specify a path in '.' command and
    use sh again. Yay for me needing three attempts before actually RTFMing
    how '.' works (which is really nasty and strange IMHO).
  * bin/apport-chroot: Fix symlinks before repackaging the chroot tarball in
    'install' and 'installdeb' modes.
  * debian/local/setup-apport-retracer: Install python-libxml2 and python-apt.
  * bin/launchpad-crash-digger: Supply --auth instead of the deprecated
    --cookie to apport-chroot.
  * bin/apport-chroot: Fix identifier name in command_retrace().
  * debian/local/setup-apport-retracer: Set APPORT_CRASHDB_CONF to the local
    crashdb.conf.
  * bin/apport-chroot: Unset APPORT_CRASHDB_CONF for login and retrace.
  * bin/launchpad-crash-digger: Check the release of a bug and whether we have
    a chroot for it before untagging it. This avoids loosing tags for bugs we
    do not yet have a working retracer chroot for.
  * bin/apport-retrace: Do not abort with an exception if package installation
    fails. Give a proper error message instead and point to -u. (LP: #115681)
  * apport/crashdb_impl/launchpad.py, update(): Create a temporary directory
    and use proper file names for the new attachments. With TemporaryFile(),
    attachment file names ended up as '<fdopen>'. (LP: #115347)
  * apport/report.py, add_os_info(): Add field 'NonfreeKernelModules' which
    lists loaded kernel modules which do not have a FOSS license. This is
    particularly helpful for quickly checking for restricted graphics drivers.
    (LP: #103239)
  * apport_python_hook.py: Move the apport.* imports into the try: block and
    move the likely_packaged() test to the top, to avoid importing
    apport.report and creating a Report object for non-packaged scripts. This
    makes the entire code more efficient and robust against errors in the
    apport modules. (LP: #109955)
  * apport/report.py, add_gdb_info(): Intercept OSError from gdb invocation
    (which might be segfaulting itself) and just do not put any gdb output
    into the report. The automatic retracers can try their luck again.
    (LP: #112501)
  * bin/apport-retrace: Fix handling of packages which are still known to
    /var/lib/dpkg/status, but do not have an apt record any more; treat them
    like virtual packages and just issue a warning instead of falling over.
    (LP: #107474)
  * Add doc/data-format.tex: Documentation of the structure, encoding, and
    standard keys of the Apport report file format. [apport-for-upstreams
    blueprint]
  * Add doc/Makefile: Build and clean rules for generating data-format.pdf.
  * debian/rules, setup.py: Call doc/Makefile and install the PDF
    documentation. Add texlive-latex-recommended build dependency for that.

 -- Martin Pitt <martin.pitt@ubuntu.com>  Thu, 24 May 2007 19:39:12 +0200

apport (0.80) gutsy; urgency=low

  Collect all Launchpad specific bits in a separate class and provide an
  abstract base class. This will greatly help for getting upstream acceptance
  and the possibility of automatically forwarding crashes upstream
  (apport-for-upstreams specification):

  * Add apport/crashdb.py: Abstract crash database interface. This also offers
    a factory function get_crashdb() which reads a configuration file to find
    the default crash database to be used.
  * Add ./crashdb.conf: Crash database configuration file, for Ubuntu on
    Launchpad. Modify setup.py and debian/python-apport.install to ship it in
    python-apport.
  * Add apport/crashdb_impl/memory.py: Simple in-memory implementation of
    crash database interface for testing.
  * Add apport/crashdb_impl/launchpad.py: Launchpad implementation of crash
    database interface.
  * apport/ui.py: Drop LP specific bits and move towards new CrashDatabase
    interface.
  * apport/ui.py, test suite: Do not overwrite file_report() any more, but
    use the memory CrashDatabase. This will test the actual file_report()
    implementation and allows the test suite to check the precise value of
    opened URLs.
  * apport/{report,ui}.py: Move UserInterface.create_crash_bug_title() and its
    test cases to Report.standard_title(). It is much more appropriate there
    and can be used in the retracer as well.
  * bin/apport-retrace: Drop LP specific bits and move to CrashDatabase
    interface. Remove the --remove-tag option, we really should not have it
    here; remove it from man/apport-retrace.1 as well.
  * bin/apport-chroot: Drop --remove-tag option here, too.
  * bin/apport-chroot: Drop LP specific bits and move to CrashDatabase
    interface.
  * bin/launchpad-crash-digger: Remove retracing tag directly instead of
    passing --remove-tag to apport-chroot. This is a much cleaner design and
    avoids infinitely looping on some weirdly failing retraces.
  * debian/control: Bump some python-apport dependencies for the API changes.

  Some debranding:

  * setup.py: Use apport wiki home page for 'url'.
  * Remove 'X-Ubuntu-Gettext-Domain' from *.desktop.in, since langpack.mk will
    add it automatically now.
  * *.desktop.in: Remove 'in Ubuntu' from comment.
  * cli/apport-cli, qt4/apport-qt: Generalize window titles.

  Other fixes:
  * po/de.po: Update.
  * debian/local/setup-apport-retracer: Revert back 'source' to '.' and use
    bash instead of sh. POSIX sh does not seem to have a 'source' command.

 -- Martin Pitt <martin.pitt@ubuntu.com>  Mon, 21 May 2007 19:25:31 +0200

apport (0.79) gutsy; urgency=low

  * debian/local/setup-apport-retracer: Fix '.' bashism, replace it with
    'source'.
  * problem_report.py, write_mime(): Drop preamble argument, replace it with
    an extra_headers dictionary. This is much easier to evaluate on clients.
  * apport/ui.py: Convert to new write_mime() interface from above. This
    finally automatically tags bugs with need-$ARCH-retrace. Bump
    p-problem-report dependency of python-apport for this.
  * apport/report.py: Change example URLs in the testsuite from launchpad to
    an artificial ones to avoid the impression that it is LP specific.
  * backends/packaging-apt-dpkg.py: Formally make this a subclass of
    apport.packaging.PackageInfo.
  * debian/control: Use code.lp.net instead of bazaar.lp.net VCS URL.
  * bin/kernel_hook: Fix/improve the collected information:
    - Read /proc/modules instead of lsmod.
    - Fix lspci argument: -n instead of -m.
    - Add /proc/cmdline.
  * debian/rules: Use langpack.mk for updating the .desktop files.
  * Add po/Makevars to specify the domain, to make intltool figure out the
    gettext domain automatically.
  * bin/kernel_hook, ./test-hooks: Do not rely on /proc/version_signature any
    more, it's gone in the gutsy kernel.

 -- Martin Pitt <martin.pitt@ubuntu.com>  Mon, 21 May 2007 15:55:10 +0200

apport (0.78) gutsy; urgency=low

  * apport/packaging.py, backends/packaging-dpkg.py: Add new interface
    is_distro_package(package) which verifies the origin of a given package.
    Move the dodgy hack from apport/ui.py to the backend, where it belongs to.
    Also add a test case.
  * debian/control: Add python-apt dependency to python-apport.
  * debian/control: Remove debianutils dependency, it's essential.
  * Drop backends/packaging-dpkg.py. It had some hackish usage of python-apt
    anyway, since some things just cannot be figured out with dpkg alone.
    Since we have to give up on that idea, implement a new clean packaging
    backend 'packaging-apt-dpkg.py' which now uses python-apt and dpkg in a
    clean way.
  * apport/report.py, add_gdb_info(): Fix crash when Stacktrace could not be
    created. (LP: #107853)
  * ./test-apport: Check that crashes create a core dump (with proper ulimits)
    when an unseen crash report exists already. This reproduces LP #105976.
  * bin/apport: Create core dump file if aborting because an unseen crash
    report already exists. (LP: #105976)
  * apport/ui.py: Add a comment for translators. (LP: #104703)
  * apport/ui.py, load_report(): Also catch zlib.error on invalid reports.
    (LP: #103547)
  * apport/report.py: Add method has_useful_stacktrace() to determine whether
    the stack trace can be considered useful. The current heuristic is to
    consider it useless if it either is shorter than three lines and has any
    unknown function, or for longer traces, a minority of known functions. Add
    test cases.
  * gtk/apport-gtk, qt4/apport-qt, cli/apport-cli: Do not offer 'reduced
    report' option if the stack trace is useless. (LP: #87430) Bump the
    python-apport dependencies of the frontend packages to ensure that we have
    has_useful_stacktrace().

 -- Martin Pitt <martin.pitt@ubuntu.com>  Sat,  5 May 2007 17:53:42 +0200

apport (0.77) gutsy; urgency=low

  * apport/report.py: Replace any() call with a list comprehension to work
    with Python < 2.5. (LP: #104864)
  * apport/report.py: Move the ctypes import to the one place where we
    actually need it, and do not entirely fail if they do not exist (such as
    in Python 2.4). It is only required for non-default Feisty kernels anyway.
    (LP: #107662)
  * apport/chroot.py: Fix test suite to work with Python 2.4's tarfile module
    output format.
  * debian/local/setup-apport-retracer: Generalized some feisty specific
    bits, set default release to gutsy.

 -- Martin Pitt <martin.pitt@ubuntu.com>  Mon, 23 Apr 2007 12:22:17 +0200

apport (0.76) feisty; urgency=low

  * Move python_hook.py out of the apport module to apport_python_hook.py, so
    that it does not inflict the expensive import of all apport related
    modules to every python program. Adapt module prefixes accordingly.
    (LP: #105764)
  * setup.py, debian/python-apport.install: Install apport_python_hook.py into
    the python-apport binary package.
  * apport/ui.py test suite: Unset locale related environment variables so
    that the tests which check strings are not invalidated by translations.

 -- Martin Pitt <martin.pitt@ubuntu.com>  Thu, 12 Apr 2007 11:47:50 +0200

apport (0.75) feisty; urgency=low

  * apport/report.py, add_proc_info(): Chop off /rofs/ prefix from
    ExecutablePath, so that crashes work on the live system, too. Arguably a
    kernel bug, but probably too hard to fix at this time. (LP: #102909)
  * backends/packaging-dpkg.py, get_modified_files(): Ignore empty lines in
    broken .md5sums file rather than crashing on them. (LP: #102906)

 -- Martin Pitt <martin.pitt@ubuntu.com>  Wed,  4 Apr 2007 21:51:28 +0200

apport (0.74) feisty; urgency=low

  * debian/apport-{gtk,qt}.install: Do not install .desktop files for now,
    until we get a proper guided bug reporting.
  * problem_report.py, write_mime(): Do not re-compress keys which already end
    in .gz. Add test cases.
  * test-hooks: Add a (dodgy) test case for calling package_hook on an
    uninstalled package. After all, this is very likely to happen for
    installation errors. This reproduces #97636.
  * backends/packaging-dpkg.py, get_source(): Add a similarly dodgy fallback
    to apt if the queried package is not installed. This needs to be
    generalized and cleaned up later, but now is the time for unintrusive
    small patches. (LP: #97636)
  * test-apport: Do not fail on non-empty gdb stderr if it only consists of a
    single warning (as happens on powerpc).
  * apport/report.py, test_check_interpreted(): Run gedit test on an actually
    existing file, reproducing the interpreter confusion reported in #102056.
  * apport/report.py, _check_interpreted(): Add a whitelist of common
    interpreters and check ExecutablePath against it. (LP: #102056)
  * apport/ui.py: Ignore SystemError exceptions from apt, which happen on
    badly formatted source.list entries. (LP: #98901)
  * apport/ui.py: Fix crash on None candiateOrigin from the apt cache object.
    (LP: #98961)
  * gtk/apport-gtk.glade: Add window titles to progress and details dialogs.
    (LP: #97640)

 -- Martin Pitt <martin.pitt@ubuntu.com>  Wed,  4 Apr 2007 14:44:08 +0200

apport (0.73) feisty; urgency=low

  * problem_report.py, write(): Allow a third optional argument in tuple
    values, which specify a maximum file size. Above it, the entire key gets
    removed. Add testsuite checks for all boundary cases.
  * bin/apport: Limit core dump size to 75% of usable RAM
    (MemFree+Cached-Writeback). This should avoid trashing people's boxes hard
    on huge core dumps. Bump dependencies on python-problem-report. Create an
    expensive, but realistic check for this in test-apport.
    (LP: #71560)
  * apport/ui.py, run_crash(): If a signal crash report does not have a core
    dump, explain that the computer has too little memory for an automatic
    analysis/report of the crash. Add test suite check.

 -- Martin Pitt <martin.pitt@ubuntu.com>  Thu, 29 Mar 2007 23:38:23 +0200

apport (0.72) feisty; urgency=low

  [ Martin Pitt ]
  * bin/apport-chroot, command_create(): Install gpgv.
  * bin/apport-retrace: Fix error handling in fetch_unpack().
  * Move apport-retrace.1 manpage from package apport to apport-retrace. Bump
    Conflicts/Replaces accordingly.
  * bin/launchpad-crash-digger, apport/ui.py: Remove the special case
    'powerpc'->'ppc' and use need-powerpc-retrace uniformly.
  * debian/control: Add XS-Vcs-Bzr: header.
  * apport/ui.py: Fix wrong parameter name in help message.
  * Another grammar fix, thanks to Brian Murray!

  [ Michael Hofmann ]
  * debian/local/ubuntu-bug: Try to use apport-cli, if we do not have a
    $DISPLAY, or neither Gnome nor KDE are running.
  * debian/control: Recommend elinks, since it is the only text browser so far
    that works with Launchpad (see #59510)
  * Add debian/apport-cli.README.Debian: Describe how to integrate
    apport-checkreports and apport-cli into .bashrc for crash notification on
    servers.
  * qt4/apport-qt: Fix undefined symbol in ui_present_package_error(). 
    (LP: #97282)

 -- Martin Pitt <martin.pitt@ubuntu.com>  Thu, 29 Mar 2007 11:41:39 +0200

apport (0.71) feisty; urgency=low

  * cli/apport-cli, qt4/apport-qt: Fix bad grammar 'some minutes'.
    (LP: #95296)
  * problem_report.py, write_mime(): Add optional 'preamble' parameter. Add
    test case.
  * apport/ui.py, upload_launchpad_blob(): Set need-$ARCH-retrace tag in MIME
    preamble. Bump p-problem-report dependency. (LP: #94790)
  * bin/apport-retrace: In verbose mode, display the path of currently
    extracting deb.
  * bin/apport-retrace: Do not fall over errors of dpkg -x (which happens e.
    g. on udev, where it cannot unpack /dev, since this is a symlink to the
    real /dev). Merely print out a warning about it.
  * apport/ui.py, run_report_bug(): Ignore ENOENT from add_proc_info(). This
    happens if the user closes the application prematurely, so that /proc/pid
    does not exist any more. Add test case. (LP: #95954)
  * backends/packaging-dpkg.py, get_modified_files(): Ignore lines in .md5sums
    files which contain a NUL byte. This Should Not Happen™, but nevertheless
    did. (LP: #96050)
  * apport/ui.py, doc/package-hooks.txt: Check for a field
    "UnreportableReason: <text>" and display an information box that the
    current crash cannot be reported because of <text>. Add test case.
    Document the new field.
  * apport/ui.py: Check package origin, compare it to DistroRelease:, and
    report crash as unreportable if they do not match. This particularly saves
    the user from uploading large reports for e. g. opera crashes, and avoids
    filing Ubuntu bugs from Debian installations. (LP: #75513)

 -- Martin Pitt <martin.pitt@ubuntu.com>  Mon, 26 Mar 2007 18:01:24 +0200

apport (0.70) feisty; urgency=low

  [ Martin Pitt ]
  * bin/apport-retrace: Add option --remove-tag to remove a Launchpad bug
    tag. This is intended for an automatic Malone crash retracing system.
  * debian/control: Bump python-launchpad-bugs dependency to ensure that we
    have Bug.[gs]et_metadata().
  * man/apport-retrace.1: Add documentation for --confirm and --remove-tag.
  * bin/apport-chroot: Add option --remove-tag and pass it to apport-retrace.
  * apport/chroot.py, fix_symlinks(): Convert chroot path prefixed absolute
    symlinks to relative symlinks to avoid fakechroot's weird handling of
    absolute symlinks.
  * Add bin/launchpad-crash-digger: Daemon for watching out for
    need-$ARCH-retrace tagged Ubuntu bugs in Launchpad and calling
    apport-retrace on them.
  * bin/apport-retrace: Mangle bug comment with StacktraceTop to not contain
    invalid UTF-8, to avoid getting Internal Server Errors from LP.
  * debian/local/setup-apport-retracer: Install libc6-i686{,-dbgsym} into an
    x86 chroot, to get sane x86 backtraces for crashes in libc.
  * debian/local/setup-apport-retracer:
    - Unpack and install python-launchpad-bugs locally if the package is not
      installed.
    - Link launchpad-crash-digger into the retracer's bin/ dir.
  * run-tests: Run tests with python's -tt flag to catch whitespace errors.
  * Replace tabs with spaces in all Python files. (LP: #93561)
  * Remove trailing white space in all Python files.
  * apport/report.py, add_proc_info(): Do not regard symlinks to executables
    as interpreted scripts any more (such as Debian alternatives). Add test
    case. (LP: #94732)
  * problem_report.py: Add new method get_new() which returns a set of all
    keys which have been added since load() or construction. Add test cases.
  * problem_report.py: Add optional parameter only_new to write(), which
    writes only the get_new() keys. Add test case.
  * apport/ui.py: Remember currently processed report file and update it with
    the added information, so that it becomes useful for local evaluation,
    too. Bump python-problem-report dependency to ensure write()'s only_new
    availability. (LP: #94678)
  * apport-chroot: Add forgotten sys.exit(1) after printing the error message
    about an invalid chroot specification.
  * apport/ui.py, run_crash(): Check for a field "UnsupportableReason: <text>"
    and display an information box that the current configuration cannot be
    supported because of <text>, instead of processing and reporting the
    crash. Add test case for this workflow. With special regards to our
    Firefox crash triagers who want to get rid of the hundreds of
    flash-related crashes. :)
  * apport/report.py, add_hooks_info(): Use execfile() instead of
    __import__(), since package names might conflict with module names already
    imported into apport's namespace. Also search for hook named after the
    source package name (prefixed with 'source_'). Add test cases.
  * bin/apport-chroot: When specifying --save for login, only save the tarball
    if the exit status is 0.
  * bin/apport-chroot, create: Install /usr/sbin/policy-rc.d to disable init
    scripts.
  * bin/apport-chroot: Fixed command function selection to not abort with
    'unknown command' if the DistroRelease: was unknown.
  * bin/apport-retrace: Replace --no-purge with --no-dpkg. With this option,
    do not call dpkg --unpack any more, but dpkg -x, to avoid any fchmod() and
    other calls which cause problems in fakechroots.
  * bin/apport-retrace: Fix ordering of version numbers in warning message.
  * doc/package-hooks.txt: Add some examples, document source package hook.

  [ Kees Cook ]
  * apport/report.py, add_proc_info(): If reading /proc/pid/maps fails,
    ptrace() the target process to make it readable (proposed security
    improvement in future kernels).
  * bin/apport-retrace: Fix crash for packages unknown to the apt cache.
  * apport/report.py, add_gdb_info(): Limit maximum backtrace depth to 2000 to
    avoid infinitely looped stacks and gdb crashes. (LP: #94455)
    This also caps the maximum size of information that we add to reports.
    (LP: #92653)
  * bin/apport-retrace: Add option -R/--rebuild-package-info, so that
    apport-retrace works on unprocessed crash dumps in /var/crash.
  * Some grammar corrections.
  * Add package-hooks/source_apport.py: Package hook for apport itself.
    Include /var/log/apport.log and the status of files in /var/crash.

  [ Michael Hofmann ]
  * Add cli/apport-cli, setup.py, debian/apport-cli.install, debian/control:
    Add command line user interface.
  * apport/ui.py, format_filesize(): Use MiB and GiB instead of MB and GB;
    these are the official units. Adapt test cases.
  * apport/ui.py, collect_info()/file_report(): Do not raise an exception on
    KeyboardInterrupt in the subthreads.
  * apport/ui.py, open_url(): Do not use gtk.MessageDialog(), but
    ui_error_message(), and fix error passing so that the message is
    displayed in the parent thread.
  * apport/ui.py, open_url(): Check that $DISPLAY is set before considering
    the KDE/Gnome web browsers.

 -- Martin Pitt <martin.pitt@ubuntu.com>  Mon, 26 Mar 2007 09:41:03 +0200

apport (0.69) feisty; urgency=low

  * apport-chroot: Add command 'installdeb' to conveniently install a bunch of
    .debs into a chroot.
  * apport-chroot: Fix 'login' and 'upgrade' commands to not require
    specifying a chroot map when giving a chroot tarball path as argument.
  * test-apport: Check that core dumps are written for packaged programs as
    well, if ulimits want them. (Test for #92029)
  * bin/apport: Call write_user_coredump() for packaged program crashes and
    SIGABRT as well. (LP: #92029)

 -- Martin Pitt <martin.pitt@ubuntu.com>  Mon, 19 Mar 2007 17:37:23 +0100

apport (0.68) feisty; urgency=low

  [ Michael Hofmann ]
  * qt4/apport-qt: Fix taskbar entry, remove an unused method.
  * qt4/error.ui: Fix icon spacing.

  [ Martin Pitt ]
  * apport-retrace: Add option --confirm to display the retraced stack traces
    and ask for confirmation before uploading them as LP bug attachments.
    (LP: #91878)
  * apport-chroot: Add option --confirm-attach; if given, call apport-retrace
    with --confirm.

 -- Martin Pitt <martin.pitt@ubuntu.com>  Thu, 15 Mar 2007 00:05:18 +0100

apport (0.67) feisty; urgency=low

  * debian/local/setup-apport-retracer: Add apt sources for restricted,
    universe, and multiverse, too.
  * po/de.po: Update from Rosetta.
  * apport/report.py: Remove undefined call to error_log() in
    _command_output(), replace it with raising proper exceptions.
  * bin/apport-retrace: Fix 'numer' typo. (LP: #91680)
  * test-apport: Check that non-packaged executables generate a core dump on
    SIGABRT, too (test case for bug #92029).
  * bin/apport: Move check for ignoring SIGABRT below the core dump file
    writing for non-packaged binaries. (LP: #92029)
  * gtk/apport-gtk.glade:
    - Remove titles from the progress windows to comply with Gnome HIG and not
      repeat the text content.
    - Improve wording a bit.
    - LP: #92114
  * gtk/apport-gtk{,.glade}: Fix signal handler name of the Cancel button in
    the upload progress dialog, so that it actually works. (LP: #92115)

 -- Martin Pitt <martin.pitt@ubuntu.com>  Wed, 14 Mar 2007 17:34:57 +0100

apport (0.66) feisty; urgency=low

  * Remove apport/MultipartPostHandler.py, this functionality moved to
    python-launchpad-bugs now. Add a dependency to that package.
  * apport/ui.py, upload_launchpad_blob(): Use the shiny new
    launchpadBugs.storeblob.upload().
  * bin/apport-retrace: Attach retraced stack traces back to the Launchpad bug
    report if no other output option is given (This corresponds to the
    in-place editing when a report file is specified). Add option --cookie to
    specify a Mozilla-style cookie file for the necessary Launchpad
    authentication.
  * man/apport-retrace.1: Document above apport-retrace changes.
  * bin/apport-chroot: Add --cookie option: temporarily symlink cookie into
    the chroot and pass it to apport-retrace in retrace mode.

 -- Martin Pitt <martin.pitt@ubuntu.com>  Sat, 10 Mar 2007 15:01:57 +0100

apport (0.65) feisty; urgency=low

  * debian/local/setup-apport-retracer:
    - Replace grep-dctrl with grep call, since grep-dctrl is not installed in
      all the DC chroots.
    - Do not download apport source from archive.u.c., instead require that
      this script lives in the unpacked apport source tree.
  * bin/apport-chroot: Use apt-get options -y and --allow-unauthenticated when
    installing additional packages.
  * bin/apport-chroot: Handle --extra-package for 'upgrade', too, to provide a
    simple way of adding a package to an existing chroot tarball.
  * debian/local/setup-apport-retracer: Create tarball chroots by default.
    It only imposes a negligible overhead, and sharing unpacked directories
    with multiple people is just too brittle.
  * bin/apport-retrace: Add option --no-purge to not purge unpacked packages
    after retracing. This is (only) useful with temporarily unpacked chroots,
    since it's only a waste of time there.
  * bin/apport-chroot: Call apport-retrace with --no-purge when retracing in a
    chroot tarball.
  * apport/chroot.py: Add fix_symlinks() method to remove the chroot root
    directory prefix from symbolic links; they prevent function of tarball
    chroots and moving around directory chroots. Add test case.
  * bin/apport: Fix symlinks after creating and upgrading a chroot.
  * bin/apport-chroot: Add option --save to update a tarball after logging
    in to it.

 -- Martin Pitt <martin.pitt@ubuntu.com>  Sat, 10 Mar 2007 21:21:25 +0100

apport (0.64) feisty; urgency=low

  * bin/apport-chroot: Add 'login' command.
  * bin/apport-chroot: Install apport-retrace into a newly created chroot.
  * Add debian/local/setup-apport-retracer: Script to install local versions
    of apport, debootstrap, fake{,ch}root libraries, and a feisty apport
    fakechroot. This works OOTB on ronne's amd64 and i386 feisty chroots. The
    script is not shipped in any package yet, but it's convenient to ship it
    in revision control and in the source.
  * apport/report.py, _check_interpreted(): When calling an interpreter with a
    script name as argument, set ExecutablePath to the script instead of the
    interpreter. Add test case. (LP: #88794)
  * apport/report.py, search_bug_patterns(): Catch all exceptions from
    urlopen(), not just IOError. Sometimes this fails with funnier errors.
    (LP: #89589)
  * bin/apport-retrace: Give some additional explanation when installing
    packages fails. (LP: #89916)
  * apport/fileutils.py, get_all_{system_,}reports(): Fix file access race
    condition. (LP: #89977)
  * bin/apport-retrace: Add option -p/--extra-package to install an additional
    package for retracing. May be specified multiple times. Document new
    option in man/apport-retrace.1. (LP: #90077)
  * bin/apport-chroot: Add a similar option -p/--extra-package and install
    those in the 'create' command and simply pass it to apport-retrace in the
    'retrace' command. (LP: #90077)
  * bin/apport-chroot: Add a -v/--verbose option.
  * bin/apport-retrace: Do not complain about missing ddebs for Arch: all
    packages.

 -- Martin Pitt <martin.pitt@ubuntu.com>  Tue,  6 Mar 2007 16:20:41 +0100

apport (0.63) feisty; urgency=low

  New feature: fakechroot support for apport-retrace

  * bin/apport-retrace:
    - Simplify program design and throw away the complicated debug symbol
      sandbox generation, along with the -d and -C options.  Instead, directly
      install the missing packages and ddebs with apt. This makes the tool more
      suitable for running in chroots and has often been requested anyway.
    - Add option -u/--unpack-only which causes additionally installed packages
      to be unpacked without being configured and purged again after
      retracing. This allows apport-retrace to work under fakechroot and has
      the nice side effect of speeding up package installation (we do not care
      about configuration for retracing anyway).
  * man/apport-retrace.1: Update description for the new behaviour, drop
    documentation of the -d and -C options, and add documentation of -u.
  * Add apport/chroot.py: Class for representing and working with chroots;
    this uses the fakeroot and fakechroot libraries when being called as
    non-root.
  * Add bin/apport-chroot: CLI frontend for doing various things with
    chroots (including fakeroot/fakechroot support from the Chroot class). For
    now, this implements:
    - create a chroot (tarball or directory)
    - dist-upgrade a particular or all chroots
    - apport-retrace a bug or Apport report file
  * setup.py: Ship apport-chroot in scripts directory.
  * Add a new package apport-retrace which ships apport-retrace and
    apport-chroot and carries all the heavier dependencies (binutils,
    python-launchpad-bugs, python-apt, etc.). Drop the latter two dependencies
    from the apport package. This allows us to install the apport-retrace
    package in fakechroots (not possible with apport itself) and avoid
    unnecessary dependencies on normal desktop installations.

 -- Martin Pitt <martin.pitt@ubuntu.com>  Mon,  5 Mar 2007 11:20:36 +0100

apport (0.62) feisty; urgency=low

  * apport/ui.py, collect_info(): Use REThread instead of Thread and raise
    exceptions from it, so that errors during info collection actually become
    visible.
  * apport/report.py, add_proc_info(): Check that ExecutablePath actually
    exists, so that invalid values from transient error conditions are ignored
    (such as '/usr/bin/gnome-panel\x00\x00\x8b (deleted)').
  * apport/packaging.py: Add interface get_system_architecture() to return the
    system architecture in the distro specific notation. This can differ from
    get_architecture(package) on multiarch platforms such as amd64.
  * backends/packaging-dpkg.py: Implement get_system_architecture() to return
    dpkg --print-architecture, add a shallow test case.
  * apport/report.py, add_package_info(): Rename key 'Architecture:' to
    'PackageArchitecture:' for clarity.
  * apport/report.py, add_os_info(): Add system architecture as
    'Architecture:' field.
  * apport/ui.py, create_crash_bug_title(): Append warning about non-native
    package if package architecture does not match the system's one.
  * All test suites: Remove redundant word 'behaviour' from test descriptions.
  * test-hooks: Run tests on installed hooks in /usr/share/apport by default
    and add a '--local' switch to test the hooks in the source tree instead.
    Use this option in run-tests.
  * apport/report.py, test_add_proc_info(): Change the python script test
    so that it does not depend on being run in the source tree.
  * run-tests: Add a 'local' command line option which runs tests on the files
    and modules in the build tree. Run tests on system files/modules by
    default.
  * setup.py, debian/apport.install: Ship test-hooks, test-apport, and
    run-tests in /usr/share/apport/testsuite/, so that the full test suite can
    be run in the installed system.
  * gtk/apport-gtk.desktop.in: Only show in Gnome and Xfce.
  * qt4/apport-qt.desktop.in: Only show in KDE.

 -- Martin Pitt <martin.pitt@ubuntu.com>  Thu,  1 Mar 2007 10:43:29 +0100

apport (0.61) feisty; urgency=low

  * bin/apport:
    - Kernel 2.6.20-9 now sets CORE_REAL_RLIM to -1 instead of not setting it;
      handle this case correctly. (LP: #87065)
    - Add forgotten multiplication of CORE_REAL_RLIM with 1024, since ulimit
      sets kB, not bytes.

 -- Martin Pitt <martin.pitt@ubuntu.com>  Tue, 27 Feb 2007 16:06:11 +0100

apport (0.60) feisty; urgency=low

  * gtk/apport-gtk.glade: Reintroduce window titles. Since the crash
    notifications are like alerts, title have been removed recently to comply
    with Gnome HIG standards, but then the user will get 'nameless window'
    buttons in the task bar. Let's have the smaller evil then. (LP: #87164)
  * apport/packaging.py: Add get_architecture() interface for determining the
    architecture of a particular package (which might not match the overall
    system architecture on multiarch-capable systems, e. g. an i386 Firefox
    package installed on amd64).
  * backends/packaging-dpkg.py: Implement get_architecture() and add test
    case.
  * apport/report.py, add_package_info(): Add Architecture: field.
    (LP: #87424)
  * apport/ui.py: Already mark report as seen when we load it, not just in the
    information collection thread. That way, reports will only be shown once
    on systems which have /var/crash mounted noatime, too. (LP: #85809)
  * apport/fileutils.py, mark_report_seen(): If os.utime() fails, and opening
    the report file for reading does not change the atime (happens with
    noatime mount option), don't throw an exception, just delete the report.
    (other aspect of LP: #85809)
  * qt4/apport-qt: Wrap gettext() into an unicode(str, 'UTF-8') call,
    otherwise all non-ASCII unicode strings are broken. (LP: #87757)

 -- Martin Pitt <martin.pitt@ubuntu.com>  Mon, 26 Feb 2007 20:55:40 +0100

apport (0.59) feisty; urgency=low

  * apport/report.py: Check that interpreter options are discarded in
    test_check_interpreted_script(). This replicates bug #87005.
  * apport/report.py, _check_interpreted_script(): Filter out interpreter
    command line options. This should make the detection of interpreted
    scripts more robust. (LP: #87005)
  * test-apport, check_crash(): Differ between expecting the program dumping
    core and finding a core dump on disk, because this is not equivalent any
    more with core pipelining.
  * bin/apport: Write core files into a process' cwd if the process' ulimit
    requests and permits it and the crashes process is not packaged, so that
    developers get happy again. Test this behaviour with various ulimits in
    test-apport.
  * test-apport: Check that the core file written by apport is valid. This
    uncovers kernel bugs like #87065
  * problem_report.py test suite: Use assertAlmostEqual() when comparing stat
    times, since they are floats on some systems.
  * apport/report.py, add_gdb_info():
    - Remove all the initial gdb output, which gets rid of the duplicated #0
      line.
    - Replace some stray tabs with spaces.
    - Thanks to Kees Cook for this!

 -- Martin Pitt <martin.pitt@ubuntu.com>  Thu, 22 Feb 2007 19:52:52 +0100

apport (0.58) feisty; urgency=low

  * qt4/apport-qt.desktop.in  move to System menu

 -- Jonathan Riddell <jriddell@ubuntu.com>  Tue, 20 Feb 2007 11:35:17 +0000

apport (0.57) feisty; urgency=low

  * apport/ui.py: Intercept ENOMEM and fail gracefully; there is little else
    we can do at that point, and there is no point in presenting a crash
    report for this. (LP: #85155)
  * apport/ui.py: Ignore KeyError when deleting the CoreDump field on sending
    a reduced report. This Should Not Happen™, but nevertheless did.
    (LP: #86083)
  * gtk/apport-gtk, qt4/apport-qt: Intercept ImportError for the non-builtin
    Python modules. This usually happens for crashes when there is a
    dist-upgrade active and some Python packages have not been configured yet.
    (LP: #86007)
  * apport/ui.py: If the problem report does not apply to a packaged program,
    and we have an ExecutablePath, mention it in the error message for easier
    debugging.
  * apport/python_hook.py: Resolve symbolic links in ExecutablePath.
    (LP: #85529)
  * apport/ui.py, open_url(): Remove debugging print statement again, now
    that we tracked down bug #83974.

 -- Martin Pitt <martin.pitt@ubuntu.com>  Mon, 19 Feb 2007 14:40:29 +0100

apport (0.56) feisty; urgency=low

  * apport/ui.py, open_url(): When being invoked as root, call gnome-open or
    firefox as root through sudo instead of dropping our uid/gid and calling
    it normally. The latter does not work for Firefox for some  mysterious
    reason. Thanks to Mika Fischer for this trick. (LP: #81207)
  * Add debian/local/ubuntu-bug.1: Manpage for ubuntu-bug. Add it to
    debian/apport.manpages.
  * qt4/apport-qt: Add some missing features that are present in the GTK UI:
    - Do not show details by default, add a button to show them.
    - Add complete/reduced bug report radio buttons.
    - Thanks to Michael Hofmann for this!

 -- Martin Pitt <martin.pitt@ubuntu.com>  Thu, 15 Feb 2007 14:59:07 +0100

apport (0.55) feisty; urgency=low

  * Add debian/local/ubuntu-bug: Check for a running KDE or Gnome session,
    availability of apport-gtk and -qt, and open the appropriate GUI in bug
    filing mode. This makes it convenient for shell users and is also required
    for proper Firefox 'Report a bug...' menu integration (see bug #85041).
  * debian/apport.install: Install ubuntu-bug to /usr/bin.
  * gtk/apport-gtk: Generously add some gtk.main_iteration() calls to avoid
    hanging dialogs, since we do not have a main loop.
  * apport/ui.py: Do not silently ignore exceptions while uploading data to
    Launchpad, but intercept them and display their message in the error
    dialog. (Part of LP: #84992)
  * apport/ui.py: Switch from edge.launchpad.net to production launchpad.net,
    since the necessary bits are now there. (LP: #84992)

 -- Martin Pitt <martin.pitt@ubuntu.com>  Wed, 14 Feb 2007 13:37:52 +0100

apport (0.54) feisty; urgency=low

  * bin/apport: Re-enable, now that our kernel has been fixed to pipe complete
    core dumps to us.

 -- Martin Pitt <martin.pitt@ubuntu.com>  Tue, 13 Feb 2007 09:33:38 +0100

apport (0.53) feisty; urgency=low

  * apport/ui.py, open_url(): Remove some accidentally left-over debugging
    junk.
  * gtk/apport-gtk: Process pending GTK events after hiding the info
    collection window to avoid a hanging dead dialog.
  * gtk/apport-gtk: Do not count the lines of fields with binary data. This
    particularly avoids long delays with huge core dumps. (LP: #81979)
  * apport/ui.py, open_url(): Print URL to stdout, so that we can debug the
    weirdness in #83974.

 -- Martin Pitt <martin.pitt@ubuntu.com>  Mon, 12 Feb 2007 16:57:05 +0100

apport (0.52) feisty; urgency=low

  * apport/report.py: Fix hook directory to be
    /usr/share/apport/package-hooks/,  not /u/s/apport/.
  * Add doc/package-hooks.txt: Document per-package hooks, ship in package
    apport.
  * Add debian/apport.dirs: Ship package-hooks/ directory.
  * gtk/apport-gtk, qt4/apport-qt: Fix detection of binary data so that the
    CoreDump is not displayed as incomprehensible gibberish any more.
  * Add qt4/apport-qt.desktop.in and add it to POTFILES.in.
  * bin/apport-retrace: --verbose can now be specified multiple times to
    increase verbosity and debug package installation. Also, fix some quoting
    bugs. Thanks to Kees Cook for this!
  * qt4/apport-qt: Fix restart button handling. (LP: #84202)
  * qt4/apport-qt: Do not try to call splitlines() on a report value that is a
    file reference; just display the reference instead. (LP: #84196)
  * bin/apport: Disable for now, since the current kernel produces cropped
    core dumps and thus we get totally useless crash reports

 -- Martin Pitt <martin.pitt@ubuntu.com>  Fri,  9 Feb 2007 18:58:08 +0100

apport (0.51) feisty; urgency=low

  New feature: Qt4 GUI implementation:

  * Added qt4/: Qt4 implementation of the abstract user interface. Thanks to
    Michael Hofmann <mh21@piware.de> for that!
  * debian/copyright: Add Michael as copyright holder.
  * setup.py, debian/control, debian/apport-qt.install: Packaging bits for
    apport-qt.
  * Move translations from apport-gtk to apport, since they are shared between
    frontends. Add appropriate Conflicts/Replaces (we don't strictly need it
    here because we strip them anyway, but we need that for the moving icon
    anyway).
  * Move icon from apport-gtk to apport, since it is/can be shared between
    frontends.

  Improvements:

  * Replaced old apport.png icon stolen from bug-buddy with nice SVG one.
    Thanks to Troy Sobotka for this!
  * debian/copyright: Add Troy as copyright holder for the icon.
  * bin/apport-retrace, man/apport-retrace.1: Document that report can now be
    a LP bug number.

 -- Martin Pitt <martin.pitt@ubuntu.com>  Thu,  8 Feb 2007 20:01:12 +0100

apport (0.50) feisty; urgency=low

  * gtk/apport-gtk.glade: Fix 'prolem' typo.
  * bin/apport-retrace: Use python-launchpad-bugs to create a Report object
    from a given Launchpad bug number (given as argument instead of the report
    file path). Add appropriate p-l-b dependency.
  * gtk/apport-gtk: Mark '(binary data)' string as translatable.

 -- Martin Pitt <martin.pitt@ubuntu.com>  Thu,  8 Feb 2007 15:15:47 +0100

apport (0.49) feisty; urgency=low

  * gtk/apport-gtk.glade: Fix s/send/sent/ typo. Closes: LP#83061
  * apport/ui.py, create_crash_bug_title(): Cope with odd Tracebacks that are
    shorter than three lines. Add test case from the bug. Closes: LP#83556
  * apport/python_hook: Do not create a report if the binary is ignored. Add
    test case. Closes: LP#83566
  * gtk/apport-gtk: Do not save/alter crash dialog title any more, it's empty
    now.
  * apport/ui.py, open_url(): Check the user's session for
    ksmserver/gnome-session to decide whether to prefer kfmclient or
    gnome-open. Also, only call Firefox directly if gconf's prefered browser
    is actually Firefox. Closes: LP#82007

 -- Martin Pitt <martin.pitt@ubuntu.com>  Tue,  6 Feb 2007 18:33:15 +0100

apport (0.48) feisty; urgency=low

  New feature: Infrastructure for reporting kernel Oopses:

  * Add bin/kernel_hook and ship it in /usr/share/apport. The kernel can call
    this on an Oops. Add a test suite for it to test-hooks.
  * apport/ui.py: Add support for reporting ProblemType: Kernel reports, and
    add test suite for the workflow.
  * gtk/apport-gtk{,.glade}: Add implementation for ui_present_kernel_error().

  Improvements:

  * Merged various apport-retrace improvements from Kees' branch:
    - Add various options to override some report fields with local values.
    - Add --verbose option and be quiet by default.
    - Read ProcMaps for additional library dependencies, to also catch
      libraries loaded at runtime (plugins).
    - Set correct debug file directory when starting an interactive gdb
      session with -g.
  * Add gtk/apport-gtk.desktop.in: Desktop file for calling apport-gtk in
    'file a distro bug' mode, to be displayed in gnome-panel's System menu
    (see bug-reporting-tool spec). Also add a Makefile to do the
    intltool-merge dance, add it to POTFILES.in, and ship it in
    debian/apport-gtk.install.
  * bin/apport: Call add_os_info(), so that we get architecture information
    even for 'naked' reports which didn't go through UI enrichment.
  * Add ./test-hooks: Test suite for the various package hooks shipped with
    apport. Test the package problem hook for now.

  Bug fixes:

  * debian/control: Add missing python-apt dependency to apport
    (apport-retrace needs it). Thanks to Kees Cook for noticing.
  * debian/control: Add gdb dependency to python-apport.
  * backends/packaging-dpkg.py test suite: Verify that packages returned by
    get_dependencies() actually exist. This catches the 'chops off first
    letter of package name sometimes' bug.
  * backends/packaging-dpkg.py, _init_status(): Add missing space to Depends:
    field format in dpkg-query call. This fixes the chopped-off first letters
    in the 'Dependencies' report field.
  * setup.py: Remove version attribute, we do not update and use it anyway.
  * apport/ui.py: Do not crash if Package: specifies a nonexisting package.
    Display a proper error message instead. Add test_run_crash_errors() test
    case.
  * apport/report.py, add_package_info(): Fix crash when the first dependency
    is not installed. Closes: LP#82561
  * gtk/apport-gtk.glade: Remove window titles in alert dialogs to comply with
    Gnome HIG. Closes: LP#83123

 -- Martin Pitt <martin.pitt@ubuntu.com>  Mon,  5 Feb 2007 12:19:35 +0100

apport (0.47) feisty; urgency=low

  * apport/report.py, add_hooks_info(): Only use first part of 'Package:',
    there might be a version number and a changed files list which we must not
    propagate to the import statement. Closes: LP#82566

 -- Kees Cook <kees@ubuntu.com>  Wed, 31 Jan 2007 15:37:11 -0800

apport (0.46) feisty; urgency=low

  * debian/control: Bump dependencies to python-apport due to recent changes
    in expected return values in some UI functions. Closes: LP#82267
  * bin/package_hook: Remove erroneous 'import apport.packaging', which
    shadows the packaging variable in the apport package. This unbreaks the
    package problem hook. Closes: LP#82297

 -- Martin Pitt <martin.pitt@ubuntu.com>  Wed, 31 Jan 2007 07:51:24 +0100

apport (0.45) feisty; urgency=low

  New feature: Infrastructure for package install/upgrade failures:

  * Add bin/package_hook: Script for creating a report for a package
    installation/upgrade failure. It receives a package name, a number of log
    files, and an ErrorMessage: from stdin. This will be called from e.g.
    dist-upgrader.
  * setup.py, debian/apport.install: Ship package_hook.
  * apport/ui.py: If ProblemType is 'Package', call a new function
    self.ui_present_package_error() instead of presenting a crash. Add test
    suite checks for the package error report workflow.
  * apport/ui.py, create_crash_bug_title(): Create default bug title for
    package reports. Add various test cases.
  * gtk/apport-gtk{,.glade}: GTK implementation of ui_present_package_error().

  New feature: Maintain a per-binary blacklist to inhibit apport crash reports
  until the binary changes. Closes: LP#79408

  * apport/report.py: Add new Report methods check_ignored() and mark_ignore()
    to check for/set ignore list entries. Add test cases.
  * apport/ui.py: Add another return value of ui_present_crash() to specify
    whether or not to blacklist the current crash's executable. Check workflow
    of both responses in the test suite.
  * gtk/apport-gtk{,.glade}: Add a blacklist checkbox to the crash
    notification dialogs.
  * bin/apport: Do nothing if the current crash is blacklisted.
  * test-apport: Test blacklisting.

  Bug fixes:

  * gtk/apport-gtk: Fix return code for restarting the application ('reopen' ->
    'restart'). Closes: LP#81422
  * test-apport: Adapt to new core_pattern kernel interface mode:
    - Check core_pattern instead of the obsolete crashdump sysctl to determine
      whether or not apport is running.
    - Give apport max. 10 seconds to complete. The current kernel reaps the
      crashed process as soon as writing the core dump to the pipe is
      finished, but apport still needs to write the report file.
    - Do not EXFAIL the test for crashes in nonwriteable cwd any more, since
      it is now supposed to work (we do not write a core dump to the disk any
      more).
  * run-tests, use-local: Adapt to new core_pattern kernel interface.
  * apport: Improve logging of exceptions, include environment variables.
  * apport/report.py test suite: Use gdb to generate a test core dump, do not
    rely on kill(SIGSEGV) and the kernel to do it (since we now use a pipe in
    core_pattern).
  * backends/packaging-dpkg.py: Fix return value of get_modified_files() if
    dpkg .list file is missing.
  * apport/report.py, add_package_info(): Do not produce stray empty lines for
    uninstalled alternative dependencies.
  * apport/report.py: Fix test_add_gdb_info_script() to not leave behind a
    stray gzip process which randomly blocks stdin. Closes: LP#78421
  * backends/packaging-dpkg.py: Do not read the dpkg status in the
    constructor, but lazily initialize it when actually calling a query
    function. This avoids imposing the dpkg-query overhead for programs that
    import the apport package without doing package queries (such as any
    Python program under Ubuntu, due to the Python crash hook).
  * apport/ui.py, create_crash_bug_title():
    - Do not crash on an empty StacktraceTop. Closes: LP#81677
    - Do not mention an unknown function name ('??') in the bug title;
      instead, use the topmost function with a known name, or leave it out
      at all.
    - Add test cases for these situations.
  * apport/report.py, _get_ignore_dom(): Do not throw an error for an empty
    ignore list file.

  Code cleanups:

  * apport/report.py test suite: Refactorize generation of test crash program
    and core dump generation.
  * Consistently use 'in'/'not in' instead of find() for substring searches.
  * Changed the packaging backend import, so that its methods can now be
    accessed at apport.packaging instead of apport.packging.impl.

 -- Martin Pitt <martin.pitt@ubuntu.com>  Sun, 28 Jan 2007 12:34:05 +0100

apport (0.44) feisty; urgency=low

  Some more 'Need for Speed' optimizations:

  * backends/packaging-dpkg.py, _check_files_md5(): Also accept a md5sum
    string in addition to a md5sum file.
  * backends/packaging-dpkg.py, get_modified_files(): Compare package file's
    ctime and mtime against the package list file's mtime and only md5sum the
    files that are newer. This drastically reduces the amount of md5suming
    (usually to zero) and thus speeds up the information collection.
  * backends/packaging-dpkg.py: Use a single hackish 'dpkg-query --show *'
    as a portable variant of 'cat /var/lib/dpkg/status' to pre-fill the status
    cache with all packages instead of calling dpkg -s on every single package
    we query. This changes the time for figuring out dependencies and their
    versions from 'unbearable for many packages' to 'barely noticeable'.

  New feature: per-package apport hooks to collect additional information:

  * apport/report.py: Add method add_hooks_info() which executes a function
    add_info(report) from /usr/share/apport/<package>.py. Also add
    appropriate test cases. This provides per-package hooks for apport.
  * apport/ui.py: Call add_hooks_info() in the information collection thread.

  Bug fixes:

  * apport/report.py: Add some more test cases for _check_interpreted() for
    Python scripts.
  * apport/python_hook.py: Check for a correct ExecutablePath in
    test_general().
  * apport/python_hook.py: Use fileutils.likely_packaged() instead of
    checking for /tmp and home, so that we ignore stuff in /usr/local, too.
    Closes: LP#81244
  * apport/python_hook.py: If we figure out an ExecutablePath which is not
    actually an executable, do not create a report. This particularly affects
    interactive python sessions where sys.argv[0] is empty and thus
    ExecutablePath ends up being the current directory. Add test cases.
    Closes: LP#81237

 -- Martin Pitt <martin.pitt@ubuntu.com>  Wed, 24 Jan 2007 17:16:04 +0100

apport (0.43) feisty; urgency=low

  * apport/ui.py: Add method create_crash_bug_title() to construct a
    reasonable standard bug title for crash reports, so that the automatic
    duplicate detection actually has a chance to work. Also add test cases for
    various signal crashes and an unhandled Python exception.
  * apport/ui.py, file_report(): Submit a default bug title for crash reports.
    Closes: LP#79657

 -- Martin Pitt <martin.pitt@ubuntu.com>  Tue, 23 Jan 2007 16:26:40 +0100

apport (0.42) feisty; urgency=low

  New feature: https://wiki.ubuntu.com/ApportImprovements (kernel interface
  change):

  * bin/apport: Support calling without arguments, to support new semantics
    agreed in the ApportImprovements spec: macro values (in particular, pid
    and signal number) are passed as environment variables.
  * preloadlib/libapport.c: Simulate new kernel behaviour described above.
  * debian/apport.init: Set the kernel's core_pattern sysctl to pipe to apport
    if the edgy-style 'crashdump-helper' sysctl helper does not exist.

  Bug fixes:

  * bin/apport-retrace: Beautify error message when report file is not
    accessible. Closes: LP#79568
  * apport/ui.py: Fix crash in the bug pattern search thread if we could
    not determine a package name. Closes: LP#77872
  * bin/apport: Only unlink the core dump if it still exists. Closes: LP#80866
  * gtk/apport-gtk.glade: Fix expand/fill attributes so that the expander gets
    all the space when resizing the window. Closes: LP#80987
  * problem_report.py, write_mime(): Make sure that multi-line values that go
    to the summary are terminated with a newline.
  * apport/ui.py: Fix error message invocation for reporting cloakroom upload
    failure.
  * problem_report.py, write_mime(): Fix off-by-one comparison of the 'inline
    text' treshold, so that apport's StacktraceTop field appears in bug
    summaries. Also fix a corner case in CR line ending handling. Check both
    things in the test suite.
  * gtk/apport-gtk: Add missing 'import subprocess.'. Closes: LP#81007
  * debian/control: Bump apport's and apport-gtk's dependency to python-apport
    to make sure that apport.ui is available. Closes: LP#81019
  * apport/ui.py: Add missing 'import pwd'. Closes: LP#81033

  Minor improvements:

  * apport/ui.py: Get the cloakroom ticket number from the
    X-Launchpad-Blob-Token HTTP header instead of parsing the resulting page.

 -- Martin Pitt <martin.pitt@ubuntu.com>  Tue, 23 Jan 2007 11:27:20 +0100

apport (0.41) feisty; urgency=low

  New feature: Use Malone cloakroom for uploading reports. Closes: LP#70919

  * gtk/apport-gtk.glade: Redesign bug reporting dialog to have a 'Create bug
    report' and a 'Cancel' button. Also assign GTK_RESPONSE_* constants to the
    dialog buttons. Go back to Glade 2 since Glade 3 still sucks too much.
  * gtk/apport-gtk: Adjust workflow for sending report to Malone cloakroom
    instead of asking the user to attach the file. Sending is not yet
    implemented, though.
  * gtk/apport-gtk: Do not show any dialogs any more when filing a bug.
  * Add apport/MultipartPostHandler.py: This module provides an urllib2 opener
    for uploading file attachments to forms over HTTP POST. This module is
    (C) 2006 Will Holcomb <wholcomb@gmail.com> and was taken from
    http://odin.himinbi.org/MultipartPostHandler.py. (This is a serious hole
    of the Python standard library IMHO.)
  * apport/ui.py, file_report(): Upload blob to Malone (edge.launchpad.net for
    now), retrieve the ticket, and pass it to +filebug.

  Refactorizations:

  * gtk/apport-gtk: Major refactorization to use modal dialogs and run()
    instead of loosely coupled event handlers.
  * Add apport/ui.py: Abstract frontend which encapsulates the logic, workflow
    and UI independent bits and provides UI hooks for concrete
    implementations. This both makes it easy to write more frontends like Qt
    or CLI, and also makes the code automatically testable. Add an extensive
    testsuite.
  * run-tests: Add ui.py testsuite.
  * gtk/apport-gtk: Port to ui.py's UserInterface (which means moving 1/3 of
    the code into the new ui_*() methods and throwing away the rest).
  * Add apport/REThread.py: Enhanced threading.Thread class that can propagate
    the return value and uncaught exceptions of run() to the calling thread.
  * apport/ui.py: Get rid of thread_check_bugpatterns() and hackish exception
    handling, rewrite using REThread.
  * apport/ui.py, gtk/apport-gtk: Add progress bar to report upload. It is
    indefinite for now, because neither urllib2 nor httplib support upload
    progress.

  Bug fixes:

  * gtk/apport-gtk.glade: Merged Gnome HIG fixes from Sebastian Heinlein,
    thank you!
  * Merge patch from Sebastian Heinlein to properly treat the apport-gtk icon
    the dh_iconcache way and make it themeable. Thank you!
  * gtk/apport-gtk: Remove periods from primary dialog texts to comply with
    Gnome HIG standards.
  * backends/packaging-dpkg.py, get_file_package(): Process list files in
    chunks of 100, so that we do not exceed the maximum command line length if
    there is a large number of packages installed. Closes: LP#64839
  * gtk/apport-gtk: Use pgrep with -u instead of pidof for testing whether the
    crashed process is already running again, so that we do not match
    processes of other users. Add procps package dependency for this.
  * gtk/apport-gtk: Only offer to restart programs that are in the $PATH. E.
    g. /usr/lib/firefox/firefox-bin cannot be called directly.
    Closes: LP#79623
  * apport/report.py: Disassemble 16 instructions instead of 32 bytes to
    become independent of the instruction size. Thanks to Kees Cook for the
    patch!

 -- Martin Pitt <martin.pitt@ubuntu.com>  Mon, 22 Jan 2007 10:47:33 +0100

apport (0.40) feisty; urgency=low

  * debian/control: Add missing python-dev build dependency, which is
    apparently required for 2.5 now.

 -- Martin Pitt <martin.pitt@ubuntu.com>  Mon, 15 Jan 2007 11:06:20 +0100

apport (0.39) feisty; urgency=low

  * Introduce abstract packaging interface and move all dpkg/apt specific bits
    to a dpkg implementation of this packaging interface (merge
    apport/abstract-pkg branch):
    - Add apport/packaging.py: Abstract packaging system query interface.
    - Add backends/packaging-dpkg.py: dpkg implementation of abstract
      packaging interface.
    - run-tests: Run tests of all backends.
    - apport/fileutils.py, apport/report.py: Port to packaging.py interface.
    - debian/control: Drop python-apport's 'python-apt' dependency since the
      backend only uses dpkg now (without measurable performance penalty since
      it uses internal caching).
    - debian/rules: Install backends/packaging-dpkg.py as our packaging
      backend to apport/packaging_impl.py and remove it again on clean.

 -- Martin Pitt <martin.pitt@ubuntu.com>  Sat, 13 Jan 2007 15:53:08 +0100

apport (0.38) feisty; urgency=low

  * Add ./COPYING: GPL license.
  * debian/rules: Build POT file again.
  * apport/fileutils.py: Add get_all_system_reports() and
    get_new_system_reports() and added test cases. Now the test suite can also
    be run as root to be able to actually check their complete behaviour.
    Adapt the other tests to get along with running the tests as root.
  * bin/apport-checkreports: Add option --system to check for system crash
    reports. Closes: LP#62316
  * gtk/apport-gtk: If called through sudo to process system crashes, drop
    privileges to the original user in open_url() so that we get the web
    browser correctly. (LP#62316) Caveat: The user cannot actually attach the
    crash report file directly since it is not accessible to the user; this
    will get fixed once Malone is able to link a bug report with uploaded
    blobs.

 -- Martin Pitt <martin.pitt@ubuntu.com>  Fri, 12 Jan 2007 14:29:44 +0100

apport (0.37) feisty; urgency=low

  * problem_report.py: Remove the requirement that values must not contain
    empty lines. Add test cases that reading and writing values with empty
    lines works, and add a test case that load() properly complains about
    empty lines in debcontrol encoding (empty lines in values are encoded with
    a single space). Closes: LP#78094
  * apport/report.py test suite: Do not rely on a particular structure of the
    'cat' stacktrace; apparently this is not consistent across architectures.
    Instead, compile a segfaulting mini C program, let it dump core, and test
    add_gdb_info() on it instead. This also allows us for a more rigid check
    of StacktraceTop.

 -- Martin Pitt <martin.pitt@ubuntu.com>  Mon,  8 Jan 2007 14:44:08 +0100

apport (0.36) feisty; urgency=low

  * gtk/apport-gtk.glade: Restore pulse step of progress bar (this apparently
    got destroyed when saving with Glade 3).
  * gtk/apport-gtk{,.glade}: Terminate the program properly when closing the
    progress dialog instead of exiting with an exception.
  * gtk/apport-gtk: Defer opening of the bug reporting window a bit so that
    it appears on top of the browser window. Also enable the task bar blinking
    for it when it is in the background.
  * gtk/apport-gtk.glade: Restore vertical padding of bug report dialog labels
    (another Glade 3 transition regression).
  * bin/apport-retrace, apport/report.py: Call gdb on InterpreterPath if
    present; calling it on a script does not yield anything useful. Add a test
    case to report.py.
  * debian/apport.init: Use mkdir -p instead of install -d, since install is
    not in /bin. Thanks to Kees Cook for catching this.
  * debian/control: Add missing python-apport dependency 'python-apt', which
    is not caught by ${python:Depends}.
  * gtk/apport-gtk: Catch MemoryError when loading a report and display an
    error dialog instead of just crashing. Closes: LP#76235
  * gtk/apport-gtk: Properly catch exceptions from the bug pattern check
    thread to avoid useless backtraces like in bug #75160.
  * gtk/apport-gtk: Catch exceptions from decoding of damaged reports and
    display an error message instead of crashing. Closes: LP#77149
  * apport/report.py: Add missing import of 'time' to test suite.

 -- Martin Pitt <martin.pitt@ubuntu.com>  Fri,  5 Jan 2007 09:49:01 +0100

apport (0.35) feisty; urgency=low

  Optimizations:

  * apport/fileutils.py: Split out heuristics for determining whether a file
    belongs to a package to new function likely_packaged() and add test cases.
  * bin/apport: Do not use the expensive find_file_package() any more, use
    likely_packaged() instead. This will create initial reports in some
    corner cases (like custom non-packaged executables in /usr/bin/), but
    greatly reduces I/O impact at crash time. We rely on apport-gtk to deal
    with reports that do not actually belong to a packaged executable.
  * apport/report.py, add_gdb_info(): Call gdb just once and split the output
    instead of calling it again for each command. This should significantly
    speed up the gdb stage especially for large programs/core dumps.
  * Use cStringIO instead of StringIO in modules.
  * gtk/apport-gtk: Code cleanup and refactorization:
    - Move iteration over crash reports into __main__ to simplify housekeeping
      in the ApportGTK class and get rid of some functions.
    - Refactor creation of temporary report file.
  * gtk/apport-gtk.glade: Split the text in the progress bar dialog so that we
    can use it for multiple steps (like uploading data to Malone) while not
    breaking translations.

  New feature: Bug reporting tool (https://wiki.ubuntu.com/BugReportingTool)

  * gtk/apport-gtk: Split out crash report initialization to new function
    show_crashes() so that we can use the frontend for other purposes like bug
    reporting.
  * gtk/apport-gtk: Add --file-bug, --package, and --pid options; if given,
    create a bug report about the given package instead of viewing crash
    reports.
  * gtk/apport-gtk{,.glade}: Generalize some strings to not talk about 'crash'
    any more, to make them suitable for bug reporting, too.
  * gtk/apport-gtk: Support --file-bug without specifying a package or a PID
    for filing generic distro bugs.
  * problem_report.py: Add new method write_mime() to encode a problem report
    in MIME/Multipart RFC 2822 format (i. e. an email with attachments). Short
    values are aggregated into the first inline text/plain part, large values,
    binary values, and file references get gzip compressed separate
    attachments. Also add various test cases.

  Bug/crash information:

  * apport/report.py, add_user_info(): Add list of system groups that the user
    belongs to.
  * bin/apport: Call add_user_info(), check functionality in test-apport.
  * apport/report.py, add_gdb_info(): Add field 'StacktraceTop' with the top
    five functions on the stack and no local variables. This reduced 'glimpse'
    is suitable for inline display in bug reports and automatic processing
    (dup finders, etc).

  Bug fixes:

  * po/Makefile: Add top_srcdir to work with current intltool.
  * po/de.po: Unfuzz some strings.
  * apport/report.py, add_gdb_info(): Strip away the 'No symbol table info
    available' messages from stack traces.
  * apport/report.py, test_search_bug_patterns(): Use security.u.c. instead
    of archive.u.c., since the latter times out too often.

 -- Martin Pitt <martin.pitt@ubuntu.com>  Wed,  3 Jan 2007 16:45:20 +0100

apport (0.34) feisty; urgency=low

  * apport/fileutils.py, mark_report_seen(): Do not bail out if os.utime()
    fails due to access permissions. This happens if the file does not belong
    to the user calling apport-gtk, but is world-readable (such as ubiquity
    crash reports). If utime() fails, repeatedly open()/close() the file for
    reading until atime != ctime, or the 1.2s timeout is reached.
    Closes: LP#72250
  * apport/python_hook.py: Add unit test, call that in run-tests.
  * apport/python_hook.py: Chmod the generated report to 0600 to not expose
    potentially private data to the world, and to be consistent with other
    crash reports.
  * apport/fileutils.py: Add check_files_md5() and test cases.
  * apport/report.py, add_package_info(): Append list of modified package
    files to Package: and Dependencies: value. Closes: LP#70946
  * bin/apport-retrace: Get along with Package:/Dependencies: fields with list
    of modified files.

 -- Martin Pitt <martin.pitt@ubuntu.com>  Fri, 22 Dec 2006 12:40:55 +0100

apport (0.33) feisty; urgency=low

  * debian/rules: Convert to cdbs. This fixes the dh_pysupport invocation
    along the way, too.
  * gtk/apport-gtk: Rework web browser invocation: Use kfmclient if available,
    fall back to firefox-remote, then to webbrowser.open(). Do not call
    x-www-browser any more since this would block if no running browser was
    open before.
  * Drop the apport_utils module (and with it the python-apport-utils
    package), it became too much of a dumping ground. The report file handling
    functions now live in apport.fileutils, and the debugging information
    collectors are now methods of a new 'Report' class (subclass of
    ProblemReport) in the new apport.report module. Adjust all programs
    accordingly.
  * Add debian/python-apport.postinst: Remove old .pyc and .pyo cruft on
    upgrades to clean up after our broken dh_pysupport invocation in earlier
    versions, so that the new modules are actually used.
  * Remove debian/apport.postinst: Those cleanups were only necessary for
    intra-edgy upgrades.

 -- Martin Pitt <martin.pitt@ubuntu.com>  Tue, 19 Dec 2006 01:15:27 +0100

apport (0.32) feisty; urgency=low

  * apport_utils.py: Filter out "no debugging symbols found" warnings from gdb
    outputs, and add some tests for this. Thanks to Kees Cook for the patch!
  * test-apport: Fix AGENTPATH directory when building the preload library
    (recently moved to bin/).
  * use-local: Fix path to apport as well (recently moved to bin/).
  * apport-retrace: Use ldd on InterpreterPath if present; ldd'ing scripts
    will not get us very far. Closes: LP#72201

 -- Martin Pitt <martin.pitt@ubuntu.com>  Thu, 14 Dec 2006 13:42:58 +0100

apport (0.31) feisty; urgency=low

  * Move scripts to bin/ in source package.
  * Add apport/python_hook.py: Default exception handler for Python, to create
    apport reports for unhandled exceptions. Thanks to Robert Collins
    <robert@ubuntu.com> for this! Closes: LP#70957
  * Add new package python-apport to ship the new Python package 'apport'.
    This includes the python crash hook for now, but in the near future
    apport-utils will get redesigned and put into this package, too.
  * debian/control: apport now depends on python-apport instead of
    python-apport-utils.
  * apport_utils.py: Quiesce gdb error messages in test suite.

 -- Martin Pitt <martin.pitt@ubuntu.com>  Sat, 25 Nov 2006 12:30:41 +0100

apport (0.30) feisty; urgency=low

  * test-apport, use-local: Support both kernel 2.6.17 and 2.6.19 sysctl names
    (crashdump-helper vs. crashdump).
  * gtk/apport-gtk.glade: Improve dialog title capitalization.
    Closes: LP#70652.
  * debian/apport.cron.daily: Immediately exit if /var/crash does not exist.
    Create /var/crash in debian/apport.init if it does not exist.
    Closes: LP#71599
  * Convert all tabs in Python source code files to spaces to comply to PEP 8.
    Thanks to Robert Collins for pointing this out.
  * apport_utils.py, gtk/apport-gtk: Do not pass None to subprocess arguments
    if report belongs to a non-packaged program. Thanks to Robert Collins for
    discovering and fixing this! Closes: LP#70942
  * debian/apport.init: Change /var/crash permissions to 1777, so that custom
    crash handlers (in Python/Mono/etc.) can put reports there.

 -- Martin Pitt <martin.pitt@ubuntu.com>  Sat, 25 Nov 2006 10:44:33 +0100

apport (0.29) feisty; urgency=low

  * apport-retrace: Do not crash if a linked library is not a dependency.
    Closes: LP#65914
  * apport_utils.py:
    - Add test_find_file_package_diversion() selftest to check diversion
      handling.
    - find_file_package(): Check for and respect diversions.
    - Closes: LP#65917
  * debian/apport.init, test-apport, use-local: Adapt to 'crashdump-helper' ->
    'crashdump' sysctl renaming in 2.6.19.
  * test-apport: Restore cwd even when failing a test.
  * problem_report.py, ProblemReport.write(): Support file-like objects as
    argument of file references to support direct reading from pipes. Add test
    case test_write_fileobj().
  * apport: Support '-' as core file argument, in which case the core will be
    read from stdin. This paves the way for using Linux 2.6.19's 'pipe
    core_pattern' feature. Bump python-problem-report dependency to >= 0.29
    for this.
  * apport: Confine permissions of log file to root:adm 0640, just in case.
  * apport: Temporarily drop real u/gid to target user for the os.access()
    tests, so that normal users cannot verify the existence of a given
    inaccessible file. Add comprehensive tests to apport_utils' test suite and
    test-apport. Thanks to Kees Cook for this patch!
  * apport_utils.py, find_file_package(): Terminate fgrep options with '--' to
    avoid problems with funny file names. Thanks to Kees Cook for spotting
    this!
  * test-apport: Automatically detect whether ULIMIT_CORE is nonzero, and
    adapt tests accordingly: check that core still exists after invoking
    apport, and clean it up.
  * apport-retrace: Add new mode -g/--gdb which starts an interactive gdb
    session with the report's core dump. Add this to man/apport-retrace.1, too.
  * apport-retrace: If -c is given, completely remove the CoreDump field from
    the report instead of setting it to 'removed'.
  * test-apport: When using 'lib' mode, point APPORT_LOG_FILE to a temporary
    file. Print it if the test suite fails.
  * test-apport: Fix EXFAILure of the 'core dump works for non-writable cwds'
    test case.
  * preloadlib: Support -DPIPE_CORE mode which emulates the
    pipe-in-core_pattern mode of kernel 2.6.19.
  * test-apport: Build preload library with core piping. No more failed test
    suite checks in 'lib' mode.

 -- Martin Pitt <martin.pitt@ubuntu.com>  Sun,  5 Nov 2006 07:10:30 -0800

apport (0.28) edgy; urgency=low

  "No core - ignore!"

  * apport: Do not create a report for crashes which we do not get a core dump
    for. The reports are useless and only clutter our bug tracker.

 -- Martin Pitt <martin.pitt@ubuntu.com>  Mon,  9 Oct 2006 15:22:32 +0200

apport (0.27) edgy; urgency=low

  * apport: Ignore SIGABRT for now; it's usually signalled from abort() or
    assertion failures and we only get reports with unusable stack traces for
    it (see #61938).
  * gtk/apport-gtk: If gnome-open is not available, fall back to x-www-browser
    instead of using webbrowser.py, to respect default browser in XFCE.
    Closes: LP#64209
  * apport: use os.nice() instead of executing 'renice'. Thanks to Benoit
    Boissinot for noticing.
  * apport_utils.py, find_file_package(): Lower() both strings in the speedup
    heuristics to match e. g. /usr/bin/Xorg -> xserver-xorg. Thanks to Kees
    Cook!
  * apport_utils.py, report_add_package_info(): Do not crash if we encounter a
    'None' current version, which can happen with uninstalled alternative
    dependencies. Thanks to Kees Cook for tracking this down!

 -- Martin Pitt <martin.pitt@ubuntu.com>  Fri,  6 Oct 2006 17:15:08 +0200

apport (0.26) edgy; urgency=low

  * apport-retrace: Clean up code a bit:
    - Move option parsing to separate function.
    - Use apport_utils' report_add_gdb_info() instead of duplicating the gdb
      code.
  * apport_utils.py, report_add_gdb_info(): Add optional parameter 'debugdir'
    to specify an alternate debug file symbol root directory.
  * apport-retrace: Add option -d/--download-debug to automatically download
    available ddebs, create a temporary debug symbol directory from already
    installed and downloaded ddebs, and point gdb to use that. Also add option
    -C/--cache-dir to specify a permanent ddeb cache directory (by default, a
    temporary one is used). Update the manpage accordingly.
  * apport-retrace: Make the best out of a report without packaging
    information (which can happen if the user does not click on 'report bug'
    in apport-gtk).
  * apport_utils, report_add_proc_info():
    - Move heuristics for detecting interpreted scripts to a separate function
      to be able to provide separate test cases for it. Check a few more
      special cases for mono programs.
    - Make interpreter heuristics even scarier to detect some more mono corner
      cases (like banshee and beagled-helper). Closes: LP#58859

 -- Martin Pitt <martin.pitt@ubuntu.com>  Wed,  4 Oct 2006 19:10:47 +0200

apport (0.25) edgy; urgency=low

  * Drop apport-gtk's update-notifier dependency to a Recommends:.
  * apport_utils.py, report_add_gdb_info(): Add register dump and disassembly
    of the last 32 bytes, they might be useful to see what's going on
    sometimes. Thanks to Kees Cook for the idea and the patch.
  * test-apport, check_crash(): Verify that a crash does not leave a core file
    behind. (Test for LP#62972)
  * preloadlib/libapport.c: Do not unlink the core file after calling apport,
    but set REMOVE_CORE=1 environment instead. This matches the current
    kernel behaviour.
  * apport: Register an atexit handler as early as possible for unlinking the
    core dump if REMOVE_CORE environment is set. Closes: LP#62972
  * apport: Set nice level 10 instead of 5. Closes: LP#63099

 -- Martin Pitt <martin.pitt@ubuntu.com>  Mon,  2 Oct 2006 14:21:53 +0200

apport (0.24) edgy; urgency=low

  The "Need for speed" release -- rrrroarrr!

  * apport: Remove _copy_shrink_corefile(): While this has an enormous impact
    on the size of an uncompressed core dump, it only causes a negligible size
    reduction of the bzip2'ed core, but it needs a lot of I/O resources for
    large core dumps.
  * problem_report.py:
    - Use zlib instead of bzip2 for compressing the binary data (in
      particular, core dumps). This results in slightly bigger files, but speeds
      up compression a lot (30 seconds vs. ~2:45 minutes for a Firefox core dump
      on my slow iBook). Closes: LP#61538
    - ProblemReport.read(): Support both bzip2 and zlib compression to be able
      to read existing reports, too.
    - Add/Adapt test cases.
  * Move InformationCollector._get_gdb() from apport to apport_utils.py
    report_add_gdb_info(), and add a test case for it.
  * apport_utils.py, report_add_package_info(): Support calling without a
    package name, then it will be figured out from ExecutableName. Extend test
    case accordingly.
  * test-apport: Do not require apport reports to contain gdb, packaging, and
    OS information, since we are going to move them out of apport.
  * apport: Do not collect static information. It requires a lot of CPU and
    I/O resources and slows down the machine a lot, and it can be added to
    the report later in the frontend. This also gets rid of the entire
    InformationCollector class, since everything has been moved to
    apport_utils.py now. Closes: LP#62542
  * apport: Do not intercept KeyboardInterrupt as unhandled exception (only
    useful for command line debugging, though).
  * problem_report.py: Add test case for appending new data to an existing
    report, fix write() function to not rely on an existing ProblemType key.
  * problem_report.py: Add new method ProblemReport.add_to_existing() to
    update an already existing problem report with new data. Add test case.
  * apport_utils.py, mark_report_seen(): Use os.utime() instead of
    open()/read() and a timeout for simpler and faster operation.
  * gtk/apport-gtk:
    - Collect gdb/packaging/operating system information when the user chooses
      to file a bug and update the apport report.
    - Change the 'Downloading bug patterns...' progress dialog to 'Collecting
      information about the crash...'.
  * debian/control: Bumped library dependencies of apport-gtk, added
    update-notifer dependency.

 -- Martin Pitt <martin.pitt@ubuntu.com>  Fri, 29 Sep 2006 15:47:56 +0200

apport (0.23) edgy; urgency=low

  * apport: Reset signal handler to SIG_IGN in the crash signal handler, to
    avoid an endless crash/handler loop (noticed during debugging LP#61708).
  * debian/apport.init: Do not let the script run with set -e, so that
    do_{start,stop} can deliver their return codes for proper evaluation,
    instead of immediately existing. Closes: LP#61796
  * test-apport: Check that SIGQUIT does not generate a report. (Check for
    bug #62511).
  * apport: Ignore SIGQUIT. Closes: LP#62511

 -- Martin Pitt <martin.pitt@ubuntu.com>  Thu, 28 Sep 2006 20:57:38 +0200

apport (0.22) edgy; urgency=low

  * apport_utils.py, report_add_proc_info(): Make 'interpreted script'
    detection more general to also work for mono programs.
  * test-apport: Check that non-packaged scripts do not generate a report.
  * apport: Call ic.collect_runtime_information() earlier and drop the local
    /proc/pid/exe examination, so that we get proper script detection. This
    avoids getting crash reports for non-packaged scripts (see test case
    change from above).
  * apport: Do not try to chmod the report file if we could not create it and
    output to stderr instead (this mainly affects local testing only).
  * apport_utils.py, find_file_package(): First grep the package lists whose
    names are a substring of the crashed binary name (or vice versa), to
    immensely speed up the package name determination in many cases.
  * apport: Drop the maximum number of consecutive crashes per executable
    from 5 to 2. 5 creates a too bad user experience and creates the
    impression that it will never stop. Closes: LP#61078

 -- Martin Pitt <martin.pitt@ubuntu.com>  Tue, 19 Sep 2006 16:16:46 +0200

apport (0.21) edgy; urgency=low

  * apport: Keep a partially written report with '000' permissions, and only
    chmod it to 0600 when it is fully written. This stops update-notifier from
    picking up half-written reports and get activated several times.
    Closes: LP#59988
  * apport: Add the executable path to the first line of logging.
  * apport: Run the complete code under control of the general exception
    fallback handler.
  * debian/apport.default: Increase maximum core size to 200 MB, to also catch
    Firefox and Evolution core dumps.
  * apport_utils.py, find_file_package(): Before searching the dpkg database
    (which is expensive), check if the executable path matches a whitelist of
    path prefixes. This replaces the weaker blacklist (/tmp and /home) in
    apport itself.
  * gtk/apport-gtk: Show a progress dialog while checking for bug patterns and
    execute report_search_bug_patterns() in a separate thread, so that the UI
    is not potentially blocked for a long time.
  * apport: Gracefully abort if we cannot readlink /proc/pid/exe, instead of
    falling over with an exception. Closes: LP#59993
  * debian/rules: Use 'multiuser' instead of 'defaults' for dh_installinit.
    Clean up the unnecessary rc symlinks in postinst and add appropriate
    sysv-rc dependency.

 -- Martin Pitt <martin.pitt@ubuntu.com>  Thu, 14 Sep 2006 23:16:26 +0200

apport (0.20) edgy; urgency=low

  * apport: Renice ourself to priority 5 to not slow down the user's processes
    so heavily.
  * Add manpages for apport-retrace(1) and apport-unpack(1) and install them
    into apport. Closes: LP#58463
  * problem_report.py: Test attaching two files instead of one in the
    test_write_file() regression check to assert correct key sorting.
  * problem_report.py: Alter write() method to sort binary data to the end of
    the report. This makes reports easier to read, and also shows relevant
    information more quickly when progressively loading them in a web browser.
    Adapt regression tests accordingly.
  * Move setting of ExecutablePath from apport's InformationCollector ctor to
    apport_utils' report_add_proc_info(), where it belongs to. Check
    ExecutablePath in apport_utils' regression tests.
  * apport-unpack: Support '-' as report argument to read from stdin.
  * apport_utils.py, report_add_proc_info():
    - Apply some heuristics to determine whether the crashed process is an
      interpreted script (check if the Name in /proc/pid/status matches
      the second /proc/pid/cmdline part, and if that command line argument is
      an existing executable file). In the case of an interpreted script, set
      ExecutablePath to the script and InterpreterPath to the actually crashed
      ELF binary.
    - Test this with a shell (/bin/zgrep) and a Python (./apport-unpack)
      script in the test suite.
    - Closes: LP#58859
  * Add debian/apport.logrotate to add a daily 7-step /var/log/apport
    log rotation.
  * test-apport: Fix WCOREDUMP() and pidof checks in check_crash().
  * apport: Install a signal handler for all 'crashy' signals, which just logs
    the signal and stack info and exits. This should avoid a crashing apport
    examining itself, possibly in an endless loop. Closes: LP#58873

 -- Martin Pitt <martin.pitt@ubuntu.com>  Mon, 11 Sep 2006 09:20:18 +0200

apport (0.19) edgy; urgency=low

  * apport_utils.py: Add function report_search_bug_patterns(): Try to
    download a package specific bug pattern XML file from a given URL base
    directory and return the bug URL in case of a match. Also add extensive
    test suite check.
  * test-apport: Fix help message.
  * apport-gtk: Make use of the new report_search_bug_patterns() function and
    display appropriate instructions on match. Bump python-apport-utils dependency.

 -- Martin Pitt <martin.pitt@ubuntu.com>  Tue,  5 Sep 2006 11:31:17 +0200

apport (0.18) edgy; urgency=low

  The "mating dance for ubiquity" release.

  * apport-gtk:
    - Use pidof's -x option in the detection whether the program is already
      running to correctly handle scripts.
    - Do not assume the presence of the ExecutablePath key in reports, but
      gracefully fall back to Package.
    - If the report specifies an explicit DesktopFile, use that instead of
      trying to figure it out.
    - Only created reduced report and show the radio buttons if there are
      actually removed fields.
    - Change tooltip of 'reduced report' radio button to be more generic (do
      not refer to the memory dump, but to 'large items', since this is what
      apport-gtk currently does).
    - Support new field 'BugDisplayMode: file | list (default)'. In 'file'
      mode, display the /+filebug page instead of /+bugs and change
      instructions accordingly.
    - Use the ProcCmdline attibute to restart an application; correctly
      parsing of all the desktop file is just not possible at this point.
    - Support new field 'RespawnCommand' to use custom respawning command.
  * problem_report.py: Add method has_removed_fields() to check whether load()
    skipped any fields due to binary=False. Add test suite check.
  * apport_utils.py: Fix the quoting in ProcCmdline so that it is fully shell
    compatible.
  * run-tests: Check if kernel crash dump helper is active, and if so, run
    test-apport in kernel mode.
  * problem_report.py: Support an optional second argument of file references
    which controls whether or not the file contents will be compressed/encoded
    (defaults to True for backwards compatibility). Add test suite checks.

 -- Martin Pitt <martin.pitt@ubuntu.com>  Fri, 25 Aug 2006 14:01:47 +0200

apport (0.17) edgy; urgency=low

  * Move packaging information collection from apport to new function
    report_add_package_info() in apport_utils.py, add test suite check.
  * Move operating system information collection from apport to new function
    report_add_os_info() in apport_utils.py, add test suite check.
  * Move /proc information collection from apport to new function
    report_add_proc_info() in apport_utils.py, add test suite check, and fix
    handling of failed /proc/$$/environ reading.
  * preloadlib/libapport.c: Route gcore's stderr to /dev/null to suppress
    error messages during the test suite and to become more compatible to the
    kernel behaviour.
  * Change apport_utils.py to be a public module and ship it in the new
    python-apport-utils package, so that other applications like ubiquity can
    use it easily.
  * po/de.po: Add new translations to make this complete again.
  * problem_report.py, apport_utils.py: Prepend UnitTest classes with '_' so
    that they do not appear in the help() output.
  * apport_utils.py: Add make_report_path(), which constructs the canonical
    crash report pathname for a given report.
  * Add debian/apport.postinst: Remove /usr/share/apport/apport_utils.pyc when
    upgrading from an earlier version, so that the programs in
    /usr/share/apport actually use the version from p-apport-utils.

 -- Martin Pitt <martin.pitt@ubuntu.com>  Tue, 22 Aug 2006 18:14:00 +0200

apport (0.16) edgy; urgency=low

  *  test-apport: Check that non-packaged binaries do not generate a report.
  * apport_utils.py: Add find_file_package() to find the package a file
    belongs to. This uses fgrep /var/lib/dpkg/info/*.list which is much faster
    than dpkg -S. Also add test suite check.
  * apport: Use find_file_package() instead of direct dpkg -S call and pass
    the result to the InformationCollector ctor to avoid grepping the dpkg
    lists twice.
  * apport: Immediately exit if the executable name starts with /home or /tmp,
    to avoid grepping the dpkg database in the common developer case.
  * apport: Replace 0-bytes in ProcCmdline with spaces to keep them readable.
  * apport-gtk: Offer an alternative small report (without the core dump) for
    users with slow internet connection.

 -- Martin Pitt <martin.pitt@ubuntu.com>  Mon, 21 Aug 2006 19:34:47 +0200

apport (0.15) edgy; urgency=low

  * Add apport-unpack: Script to extract the fields of a problem report into
    separate files into a new or empty directory. Mainly useful for extracting
    compressed binary data like the core dump.
  * test-apport: Check that dumped environment only contains security
    insensitive variables.
  * apport: Filter out all environment variables but $SHELL, $PATH, and
    locale/language related ones. Closes: LP#56846
  * test-apport: Delete test report in the cleanup handler so that the
    kernel-mode test can be run multiple times without manual cleanup.
  * test-apport: Check for running apport and test executable processes in
    check_crash().
  * preloadlib/libapport.c: Improve error checking, some robustification.
  * test-apport: If using the preload library, wait a second between the test
    process invocations in the flooding test to mitigate a strange race
    condition that sometimes causes the signal handler not to be executed.

 -- Martin Pitt <martin.pitt@ubuntu.com>  Sun, 20 Aug 2006 16:28:43 +0200

apport (0.14) edgy; urgency=low

  * preloadlib/libapport.c: Write core dump into cwd instead of /tmp to act
    like the current kernel.
  * apport_utils.py: Check APPORT_REPORT_DIR environment variable for an
    alternate crash report directory. This is mainly useful for a local test
    suite.
  * apport: Quiesce the apt module's FutureWarning.
  * preloadlib/libapport.c: Re-raise the signal instead of doing exit() so
    that the process exits with the same code as it would do without the
    library.
  * preloadlib/libapport.c: Close stdout for gcore process.
  * Add test-apport: Use preloadlib/ and APPORT_REPORT_DIR to create a
    sandboxed environment and run various apport functionality tests. Also add
    this script to run-tests.
  * apport_utils.py, delete_report(): Actually try to unlink the report before
    falling back to truncating it to zero bytes.
  * preloadlib/libapport.c: Close stderr for apport process.

 -- Martin Pitt <martin.pitt@ubuntu.com>  Fri, 18 Aug 2006 15:46:37 +0200

apport (0.13) edgy; urgency=low

  * Do not run the test suite on build since on the buildds modifying
    file atimes does not work.

 -- Martin Pitt <martin.pitt@ubuntu.com>  Fri, 18 Aug 2006 00:59:26 +0200

apport (0.12) edgy; urgency=low

  * apport-gtk: Make bug report window resizable when the details are
    expanded. Closes: LP#56672
  * apport_utils.py: Add get_recent_crashes() and a test suite check for it.
  * apport: If the same binary produced more than 5 crashes in the last 24
    hours, ignore the crash. This is a hideous and pretty ad-hoc band-aid to
    avoid flooding users with reports for continuously crashing respawning
    processes. Closes: LP#56362
  * apport: Clean up exit codes to only exit with 0 if report was created, and
    with 1 otherwise (to become more compatible to proposed future kernel
    behaviour, where core dumps are only generated on demand).
  * Add run-tests script which calls all available selftests.
  * debian/rules: Run run-tests during build to have the package FTBFS on
    regressions. Add python build dependency for this (it is already there
    implicitly anyway).

 -- Martin Pitt <martin.pitt@ubuntu.com>  Thu, 17 Aug 2006 16:06:41 +0200

apport (0.11) edgy; urgency=low

  * gtk/apport-gtk.glade: Remove separators from dialogs. Closes: LP#56326
  * apport:
    - Move information collection from ctor to two new separate functions
      collect_runtime_information() (fast, privileged, crashed process must
      exist) and collect_static_information() (slow, unprivileged, crashed
      process does not need to exist). This allows a cleaner design.
    - Add missing close() call in init_error_log().
    - Do not catch SystemExit in the final catch-all-and-log clause (will
      become important once we switch to master/slave processes).
    - Clean up handling of temporary files.
    - Log successful report creation with file and package name, to ease
      debugging.
    - transitive_dependencies(): Do not break on pure virtual dependencies
      (like perl-api-XXX).
  * Add debian/apport.default: Default file to disable apport entirely and to
    change the maximum size of kernel created core dumps.
  * debian/apport.init: Evaluate new default file.

 -- Martin Pitt <martin.pitt@ubuntu.com>  Wed, 16 Aug 2006 17:05:19 +0200

apport (0.10) edgy; urgency=low

  * apport-gtk: Show report file size in bug report window.
  * apport: Correctly handle relative paths to core dumps (use crashed
    process' cwd).
  * Fix the GPL URLs in source file's copyright comments.
  * debian/apport.cron.daily: Add -mindepth 1 to find commands to avoid
    attempting to remove the /var/crash/ directory. Closes: LP#55107
  * problem_report.py:
    - Fix precise whitespace handling in continuation lines, add selftest.
    - Add selftest for reading a report, modifying fields, and writing it
      back.
    - Fix writing back binary data, adapt test suite to check it.
    - Fixed ProblemReport.load() to clean up old data, added selftest.
    - Restructure class to inherit from IterableUserDict and throw away all
      the now obsolete dictionary wrapper methods.
  * debian/apport.init: Add colon to description to make output less
    confusing.
  * Add apport-retrace and install it into apport: This tool takes a crash
    report and refreshes the stack traces in it. This is particularly useful
    if debug symbols are installed now, but haven't been at the time the crash
    occured.

 -- Martin Pitt <martin.pitt@ubuntu.com>  Fri, 11 Aug 2006 15:40:05 +0200

apport (0.9) edgy; urgency=low

  * apport: Call objcopy to throw out READONLY/CODE sections from the core
    dump, which drastically reduces its (uncompressed) size (factor 2 to 10).
    This has little effect on the bzip2'ed core dump, though.
  * apport:
    - Support an optional third command line argument which specifies the
      location of a core dump.
    - If a core dump is given, call gdb on the core dump instead of the
      crashed process. We cannot attach to the latter if we are called by the
      kernel (since the crashed process is in uninterruptible kernel sleep).
    - If no core dump is given, do not attempt to do anything gdb related.
    - This matches the future behaviour of the kernel crash dump helper while
      remaining compatible to the previous call semantics.
  * Add preloadlib/{Makefile,libapport.c}: LD_PRELOADable library which
    emulates the future kernel behaviour. This is ONLY for testing and
    development purposes. It uses unsafe temporary file handling and thus must
    not be used on production boxes!
  * Ship preloadlib/* as examples in package 'apport' for people who want to
    play with it until the new kernel arrives.
  * Add preloadlib/README: Explain how to use the preload library.

 -- Martin Pitt <martin.pitt@ubuntu.com>  Wed,  9 Aug 2006 12:12:20 +0200

apport (0.8) edgy; urgency=low

  * apport_utils.py:
    - Add two new functions seen_report() and mark_report_seen().
    - get_new_reports(): Only return unseen reports, add function
      get_all_reports() for the old behaviour.
  * gtk/apport-gtk.py: Do not delete reports after notifying about them. This
    way, we do not need to add another button to save the report (which is
    considered evil UI-wise), but still retain the report for filing and
    examining later.
  * Replace all usages of '/var/crash' to a new global variable in
    apport_utils; this is particularly useful for test suites.
  * apport.py: Overwrite old reports if they are seen.
  * apport_utils.py: Add a test suite for all exported functions.

 -- Martin Pitt <martin.pitt@ubuntu.com>  Tue,  8 Aug 2006 19:29:23 +0200

apport (0.7) edgy; urgency=low

  * Add apport_utils.py: Factorize out some common code of apport-gtk,
    possible future frontends, and some backend tools.
  * Add apport-checkreports: Test if there are new crash reports for the
    invoking user. This factorizes out the tests we currently do in
    update-notifier and makes them easier to change and keep in sync with
    apport itself. Ship the script in the apport package.

 -- Martin Pitt <martin.pitt@ubuntu.com>  Tue,  8 Aug 2006 17:24:46 +0200

apport (0.6) edgy; urgency=low

  * Add missing intltool build dependency to fix FTBFS.

 -- Martin Pitt <martin.pitt@ubuntu.com>  Thu,  3 Aug 2006 09:15:42 +0200

apport (0.5) edgy; urgency=low

  * apport-gtk: Remove the crash report after it got displayed.
  * apport-gtk: Fix exception on startup if no readable crash reports exist.

 -- Martin Pitt <martin.pitt@ubuntu.com>  Wed,  2 Aug 2006 23:42:34 +0200

apport (0.4) edgy; urgency=low

  * Implement completely new UI according to the design described at
    https://wiki.ubuntu.com/CrashReporting. Many thanks to Matthew Paul
    Thomas!
  * po/Makefile: Fix default target to not just break. Now it builds the .pot
    file.
  * debian/rules: Build .pot file on package build for automatic Rosetta
    import.
  * Bring German translations up to date.
  * po/Makefile: Supply '--language=python' to intltool-update to properly
    extract strings from apport-gtk.

 -- Martin Pitt <martin.pitt@ubuntu.com>  Wed,  2 Aug 2006 23:14:58 +0200

apport (0.3) edgy; urgency=low

  * debian/rules clean: Also clean po/.
  * debian/apport.cron.daily: Clean away empty files everytime.
  * apport: Only consider a report as already present if it has a non-zero
    size.
  * apport: Set proper group for report files instead of 'root'.
  * apport-gtk: Ignore 0-sized reports.
  * apport-gtk: Add button to remove the current report (by truncating the
    file to zero bytes; a user cannot unlink files in /var/crash).
  * apport-gtk: Only display reports that the user can actually read.
  * problem_report.py: Add 'binary' option to ProblemReport.load() to
    optionally skip binary data.
  * debian/rules: Clean stale *.pyc files.
  * python-gtk: Do not load binary data (core dumps, etc.) to greatly speed up
    the GUI. They are just gibberish anyway.
  * apport: Switch from apt_pkg to apt, add SourcePackage: to reports.
  * apport-gtk: Use source package name for the Malone URL.
  * debian/rules: Call setup.py install with --no-compile to not ship *.pyc in
    debs.

 -- Martin Pitt <martin.pitt@ubuntu.com>  Mon, 31 Jul 2006 13:11:52 +0200

apport (0.2) edgy; urgency=low

  * debian/apport.cron.daily: Do not produce error messages if 'find' does not
    find any crash reports.
  * problem_report.py: Support iterators, add test case.
  * apport: Filter out trailing 0-byte from ProcCmdline.
  * Add a simple GTK frontend, ship it in new package apport-gtk.

 -- Martin Pitt <martin.pitt@ubuntu.com>  Thu, 27 Jul 2006 23:52:33 +0200

apport (0.1) edgy; urgency=low

  * Initial release. This package implements the client backend part of
    https://wiki.ubuntu.com/AutomatedProblemReports.

 -- Martin Pitt <martin.pitt@ubuntu.com>  Mon, 24 Jul 2006 14:21:10 +0200<|MERGE_RESOLUTION|>--- conflicted
+++ resolved
@@ -1,4 +1,3 @@
-<<<<<<< HEAD
 apport (0.149~launchpadlib1) UNRELEASED; urgency=low
 
   * apport/crashdb_impl/launchpad.py: Port to python-launchpadlib. Thanks to
@@ -14,7 +13,7 @@
       2.6.
 
  -- Martin Pitt <martin.pitt@ubuntu.com>  Thu, 02 Apr 2009 10:44:31 +0200
-=======
+
 apport (0.149) UNRELEASED; urgency=low
 
   * problem_report.py, man/apport-unpack.1: Fix description of .crash file
@@ -39,7 +38,6 @@
     packaging.get_files(), to avoid Debianism.
 
  -- Martin Pitt <martin.pitt@ubuntu.com>  Sat, 04 Apr 2009 10:38:53 -0700
->>>>>>> 8948c095
 
 apport (0.148) jaunty; urgency=low
 
