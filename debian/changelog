<<<<<<< HEAD
apport (0.132) jaunty; urgency=low

  [ Martin Pitt ]
  * Add debian/local/apport-collect: Download a Launchpad bug report,
    get its source package, check if it has apport hooks, and if so,
    run and upload them. Add manpage, too. (LP: #124338)
  * debian/control: Add Suggests: python-launchpadlib; this is only
    needed by apport-collect, thus we don't need to pull that into
    every default installation; if it's not installed apport-collect
    will detect and point this out.
  * debian/control: Add ${misc:Depends} dependencies.

  [ Jonathan Riddell ]
  * Set window icon in apport-qt

 -- Martin Pitt <martin.pitt@ubuntu.com>  Thu, 19 Feb 2009 13:50:34 +0100
=======
apport (0.132) UNRELEASED; urgency=low

  * apport/hookutils.py: define and include a machine type from the hardware
    information in the report, using HAL information where available.
  * bin/apportcheckresume: include the machine type in the suspend/hibernate
    report title.  They are generally machine specific.

 -- Andy Whitcroft <apw@canonical.com>  Thu, 19 Feb 2009 13:12:40 +0000
>>>>>>> 163ef385

apport (0.131) jaunty; urgency=low

  [ Andy Whitcroft ]
  * bin/apportcheckresume, bin/kernel_oops, cli/apport-cli, gtk/apport-gtk,
    gtk/apport-gtk.glade, qt4/apport-qt: generalised the KernelOops
    dialog and handling to allow suspend and hibernate failures present
    more accurate reasons for the report.  Also commonises all messages
    in the three implementations to simplify internationalisation.

  [ Martin Pitt ]
  * po/Makefile: Fix merge-po rule to actually work again.
  * cli/apport-cli, qt4/apport-qt: Unify string with apport-gtk.
  * apport/ui.py: Drop some bogus translatable strings.
  * Update German translations.

 -- Martin Pitt <martin.pitt@ubuntu.com>  Mon, 16 Feb 2009 19:31:41 +0100

apport (0.130) jaunty; urgency=low

  [ Martin Pitt ]
  * bin/kernel_crashdump: Don't crash if vmcore.log does not exist.
  * crashdb_impl/launchpad.py: Tag bugs with the architecture they are
    being reported on.
  * bin/crash-digger: Revert catching "database is locked" errors
    during consolidation, since it just hides more fundamental errors.
  * apport/crashdb_impl/memory.py: Improve docstrings of test suite.
  * bin/apport-retrace: Do not try to install -dbgsym packages with
    nonmatching versions, unless --unpack-only is used. Thanks to
    hggdh for the initial patch! (LP: #309208)

  [ Andy Whitcroft ]
  * bin/apportcheckresume: modify the oops title and thereby the launchpad
    bug title to say suspend or hibernate.
  * bin/apportcheckresume: modify the tags to bin/apportcheckresume:
    modify the oops title and thereby the launchpad be resume+suspend or
    resume+hibernate as appropriate.
  * bin/apportcheckresume: include any non-free modules in the bug title.

 -- Martin Pitt <martin.pitt@ubuntu.com>  Thu, 12 Feb 2009 22:09:35 +0100

apport (0.129) jaunty; urgency=low

  * bin/apport-retrace: Log broken reports.
  * bin/apport-retrace: Do not mark bugs as invalid after they are
    already marked as a duplicate, since that does not work in
    Launchpad.
  * debian/local/ubuntu-fat-chroot: Symlink /target -> /, to work
    for crashes which appear in /target during installation.
  * bin/apport: Move argv length/usage help before lock check, so that
    it works if the user cannot lock /var/crash/.lock. Thanks to Kees
    Cook!
  * doc/package-hooks.txt: Point out apport.hookutils.
  * apport/ui.py: Check environment variable APPORT_REPORT_THIRDPARTY
    in addition to the 'thirdparty' configuration file option for
    overriding the "genuine distro package" check. Thanks to Oumar
    Aziz OUATTARA!
  * apport/crashdb_impl/launchpad.py: In third-party mode, report bugs
    against Launchpad projects. Thanks to Oumar
    Aziz OUATTARA for his branch! (LP: #213454)
  * bin/apportcheckresume: Include /var/lib/pm-utils/stress.log, too.
    Thanks to Andy Whitcroft for the initial patch, rewrote to use
    apport.hookutils.
  * apport/crashdb.py, init_duplicate_db(): Run an integrity check and
    raise exception if it fails, to avoid running the retracers on a
    corrupt duplicate db. Add test case to
    apport/crashdb_impl/memory.py.
  * bin/crash-digger: Create a backup of the duplicates database right
    after initializing it (which verifies integrity).
  * dupdb-admin: Add new command "consolidate".
  * apport/crashdb_impl/launchpad.py: Request bug lists with batch
    size 300, for slight speedup of consolidation.
  * apport/crashdb.py, duplicate_db_consolidate(): Warn about a bug
    which is not yet fixed, but does not appear in get_unfixed(). In
    Launchpad, this means that the bug does not have the
    'apport-crash' tag any more; if there are many, those would be a
    huge time/bandwidth waste.

 -- Martin Pitt <martin.pitt@ubuntu.com>  Mon, 26 Jan 2009 16:04:16 +0100

apport (0.128) jaunty; urgency=low

  * apport/ui.py: Introduce new configuration option "thirdparty" and
    ignore the is_distro_package() check if it is set to true.
  * bin/apport-retrace: Call Cache.open() after Cache.update().
  * bin/apport-retrace: If downloading a report fails (e. g. the
    description was invalidly modified), mark the bug as invalid with
    a proper explanation instead of crashing, unless we are in
    "stdout" or "output file" mode.
  * apport/crashdb_impl/launchpad.py: Apply some heuristics to attempt
    recovering broken descriptions as in LP #315728 (intermediate
    blank lines, and non-apport data append).

 -- Martin Pitt <martin.pitt@ubuntu.com>  Mon, 19 Jan 2009 17:49:55 +0100

apport (0.127) jaunty; urgency=low

  * bin/apportcheckresume, debian/apport.init: integrate with pm-utils to
    detect suspend/resume failures.  Thanks to Steve Conklin and Andy
    Whitcroft.  LP: #316419.

 -- Steve Langasek <steve.langasek@ubuntu.com>  Tue, 13 Jan 2009 12:54:12 -0800

apport (0.126) jaunty; urgency=low

  * bin/apport-chroot: If --auth is specified in "login" mode, symlink
    the file into /tmp/auth in the fakechroot. This makes it much
    easier to interactively debug retracing.
  * bin/apport-retrace: Exit with zero for bugs which do not have a
    core dump, so that it does not completely stop the retracers.

 -- Martin Pitt <martin.pitt@ubuntu.com>  Fri, 09 Jan 2009 22:49:48 +0100

apport (0.125) jaunty; urgency=low

  * bin/apport-chroot: Exit with apport-retraces' exit status, to
    propagate errors upwards to crash-digger.
  * bin/apport-retrace: Do not put outdated -dbgsym comments into the
    bug comments.
  * Rewrite bin/crash-digger to become much more robust and easier for
    retracer maintainers:
    - Now designed around cron-based maintenance: start, process all
      pending bugs, exit. This makes memory leaks irrelevant, and gets
      rid of all the logging, daemonizing, and looping code.
    - Adapt stdout/stderr reporting to be suitable for cron and
      redirecting stdout to a log file.
    - Use lock files to avoid overlapping instances and avoid damaging
      bugs with broken retracers after crash-digger failed.
    - Handle chroot upgrading, so that this does not need separate
      cronjobs any more.
    - Drop old -i option, replace with -D/--dupcheck which is a mode
      which *only* checks duplicates of Python crashes (no fakechroot
      handling).
    - Mark bug as retraced after apport-chroot retrace finished
      successfully; the process is robust enough now to avoid enless
      loops even if retracing fails.
    - Adapt test-crash-digger accordingly.
    - UbuntuSpec:apport-retracer-maintenance

 -- Martin Pitt <martin.pitt@ubuntu.com>  Fri, 09 Jan 2009 12:14:44 +0100

apport (0.124) jaunty; urgency=low

  * debian/local/ubuntu-fat-chroot: Divert touch to touch.real and
    wrap it into a shell wrapper which ignores failures. Some packages
    use "touch -m" which fails with EPERM on directories under
    fakechroot. Also disable gconf-schemas and polkit-auth, since they
    do not work in fakechroots.
  * apport/crashdb_impl/launchpad.py: Allow using staging for testing.
  * apport/crashdb.py, mark_retrace_failed(): Add new optional
    argument "invalid_msg", intended for crashes which cannot be
    retraced properly (e. g. due to outdated packages). Implement this
    in apport/crashdb_impl/launchpad.py.
  * bin/apport-retrace: If we do not have an usable stack trace, and
    encounter outdated package versions in the crash, close the report
    as invalid with an appropriate comment. (LP: #308917)
  * bin/apport-retrace: Update the apt cache before looking for, and
    installing packages. (Part of UbuntuSpec:apport-retracer-maintenance)
  * debian/apport.default: Enable by default again for Jaunty. Let the
    flood begin!

 -- Martin Pitt <martin.pitt@ubuntu.com>  Thu, 08 Jan 2009 14:05:07 +0100

apport (0.123) jaunty; urgency=low

  * bin/apport: Do not write the report into the log file if opening
    the report file failed; just log the error.
  * bin/apport: Remove a previously seen report file, so that the
    following creation with O_EXCL actually works.
  * apport/report.py, add_proc_info(): Only try to attach
    /proc/pid/attr/current if we are root. This works around Python
    segfaulting regression when encountering EPERM on read() (see 
    LP #314065).
  * apport/report.py testsuite: Use "isofs" for module license check
    testing instead of "usbcore", since the latter is more likely to
    get built into the kernel.
  * apport/report.py, add_proc_environ(): Use "PATH=(...)" instead of
    "PATH: ..." notation, to be consistent with other environment
    variables. Unbreaks the apport test suite.

 -- Martin Pitt <martin.pitt@ubuntu.com>  Mon, 05 Jan 2009 18:05:38 +0100

apport (0.122) jaunty; urgency=low

  * apport/crashdb_impl/launchpad.py: Support extra tags in the
    report's "Tags:" field, and set them in the Launchpad bug.
    Document this in doc/data-format.tex. Thanks to Steve Conklin for
    the patch!

 -- Martin Pitt <martin.pitt@ubuntu.com>  Mon, 05 Jan 2009 10:06:49 +0100

apport (0.121) jaunty; urgency=low

  * debian/apport.init: Drop long obsolete setting of
    /proc/sys/kernel/crashdump-size.
  * debian/apport.init: Make restart actually work if the default file was
    changed. (LP: #292402)
  * apport/report.py, add_proc_environ(): Do not include verbatim $PATH, only
    classify it as "default" (does not appear at all then), "custom,
    user" (/home or /tmp in $PATH), or "custom, no user". Add appropriate test
    case. Update the data format documentation accordingly. (LP: #245263)

 -- Martin Pitt <martin.pitt@ubuntu.com>  Mon, 08 Dec 2008 19:37:53 -0800

apport (0.120) jaunty; urgency=low

  * man/apport-cli.1: Fix "sytem" typo. (LP: #288977)
  * apport/fileutils.py: Add new function get_options() to read
    ~/.config/apport/settings. In the future, the apport-ignore.xml file will
    move to this directory, too. Based on idea and initial patch from Nikolay
    Derkach.
  * bin/apport: Check config option "unpackaged", and if it is set to True,
    create a crash dump for unpackaged programs, too. Bump apport package
    dependency to python-apport for this.
  * apport/ui.py: Fix regression introduced in in 0.115 for checking
    successful package name determination.
  * apport/report.py: Some distro portability fixes in the test suite, thanks
    to Nikolay Derkach!
  * Add OpenSUSE spec file, init script, and RPM packaging backend. Thanks to
    Nikolay Derkach!
  * apport_python_hook.py, bin/apport: Create files in a race free way to
    avoid symlink attacks. Thanks to Sebastian Kramer <krahmer@novell.com> for
    finding them!
  * problem_report.py test suite: Create debugging leftover which left /tmp/r
    behind.
  * apport/crashdb_impl/memory.py: Use example.com, not bug.net, since the
    latter actually exists now.
  * apport/hookutils.py: Add attach_network(), attach_alsa(), and
    attach_hardware(), and add proper docstrings. Thanks to Matt Zimmerman for
    the branch!
  * source_linux.py hook: Use above tool functions, which greatly simplifies
    the hook.
  * apport/report.py: Also print exceptions from binary and source package
    hooks, not just from common ones.
  * apport/report.py, add_hooks_info(): Do not print an error if a source
    package hook does not exist.
  * apport/hookutils.py, _parse_gconf_schema(): Correctly handle bool values.

 -- Martin Pitt <martin.pitt@ubuntu.com>  Wed, 26 Nov 2008 19:24:23 +0100

apport (0.119) intrepid; urgency=low

  * debian/apport.default: Disable Apport by default for the final release.

 -- Martin Pitt <martin.pitt@ubuntu.com>  Thu, 23 Oct 2008 09:34:41 +0200

apport (0.118) intrepid; urgency=low

  * apport/hookutils.py: add attach_gconf() function to add non-default gconf
    settings to a report

 -- Matt Zimmerman <mdz@ubuntu.com>  Mon, 13 Oct 2008 20:10:33 +0100

apport (0.117) intrepid; urgency=low

  * backends/packaging-apt-dpkg.py, is_distro_package(): Fix crash if
    apt.Cache()[pkg].origins is None. (LP: #279353)
  * bin/apport: Log that we are ignoring SIGABRT, since it is a common cause
    of confusion.
  * test-apport, create_test_process(): Fix race condition: wait until the
    child process has fully execve()ed, to avoid coredumping it while it is
    still running as test-apport process.
  * apport/crashdb_impl/launchpad.py, update(): Set source package of a bug if
    the reporter removed it and the task is against 'Ubuntu'. (LP: #269045)

 -- Martin Pitt <martin.pitt@ubuntu.com>  Tue, 07 Oct 2008 16:38:06 +0200

apport (0.116) intrepid; urgency=low

  * Update AUTHORS and debian/copyright, Michael and Troy released their
    copyright to Canonical. Properly attribute them as authors in the
    respective files.
  * debian/local/ubuntu-bug: Fix quoting of the command line arguments, so
    that several options do not end up as one big argument when being passed
    to apport-{cli,gtk,qt}. This also repairs launchpad-integration.
    (LP: #260242)

 -- Martin Pitt <martin.pitt@ubuntu.com>  Fri, 26 Sep 2008 10:32:45 +0200

apport (0.115) intrepid; urgency=low

  [ Matt Zimmerman ]
  * Add apport/hookutils.py with some convenience functions for writing hook
    scripts (work in progress)
  * Extend ubuntu-bug to accept a path as an argument and look up the package
    name
  * Rename kernel_hook to kernel_crashdump (there are other kernel hooks)
  * Change kernel crash report type to KernelCrash
  * Fix automatix.py to not crash when automatix isn't installed (LP: #267004)
  * Add bin/kernel_oops hook to capture a kernel oops (eg. via kerneloops)

  [ Martin Pitt ]
  * Add AUTHORS file for collecting the list of major contributors and
    copyright holders.
  * apport/report.py: If we do not find a bug pattern file for the binary
    package, fall back to looking for one with the source package name.
  * run-tests: Provide a better error message if apport/packaging_impl.py does
    not exist.

  [ Brian Murray ]
  * apport/crashdb_impl/launchpad.py: Add regression-retracer tag to bugs
    which seem to be a regression (duplicate, and crash happens in a later
    version than the fix). (LP: #271876)

 -- Martin Pitt <martin.pitt@ubuntu.com>  Thu, 18 Sep 2008 18:18:03 -0700

apport (0.114) intrepid; urgency=low

  [ Fabien Tassin ]
  * apport/ui.py: Use preferred browser when it's recognized as a
    Mozilla browser (firefox, seamonkey, flock) or Epiphany (LP: #131350)

  [ Oumar Aziz OUATTARA ]
  * apport/crashdb.py: Add support for /etc/apport/crashdb.conf.d/*.conf crash
    database configuration files. Document it in doc/crashdb-conf.txt.
  * apport/ui.py: Support a new field "CrashDB" in apport reports which select
    a non-default crash database. Document this in doc/package-hooks.txt.

  [ Martin Pitt ]
  * apport/report.py: If a hook crashes with an exception, print it to
    stderr, for easier debugging of hooks.
  * apport/crashdb_impl/launchpad.py: If PackageArchitecture is 'all', fall
    back to looking at Architecture instead of not adding a
    needs-$ARCH-retrace tag at all. This prevented signal crashes originating
    from e. g. Python packages from being automatically retraced.

 -- Martin Pitt <martin.pitt@ubuntu.com>  Thu, 04 Sep 2008 10:51:24 +0200

apport (0.113) intrepid; urgency=low

  * apport-qt recommends update-notifier-kde instead of adept-notifier

 -- Anthony Mercatante <tonio@ubuntu.com>  Thu, 28 Aug 2008 15:02:20 +0200

apport (0.112) intrepid; urgency=low

  * apport/crashdb_impl/launchpad.py: Update attachment handling to current
    python-launchpad-bugs API, thanks Markus Korn!
  * apport/ui.py: Use gnome-panel as indicator for a running GNOME session;
    'gnome-session' now calls itself x-session-manager, which isn't useful
    to tell apart session types.

 -- Martin Pitt <martin.pitt@ubuntu.com>  Thu, 07 Aug 2008 17:09:49 +0200

apport (0.111) intrepid; urgency=low

  The "(Kernel) OOPS, I dumped it again!" release.

  * apport/ui.py: Fix test_run_report_bug_unpackaged_pid() to work with the
    installed run-tests from the package as well.
  * apport/crashdb_impl/launchpad.py: Ignore broken LP bug tasks instead of
    crashing on them.
  * apport/report.py, add_proc_info(): Report the AppArmor or SELinux context
    in a new ProcAttrCurrent field, read from /proc/pid/attr/current.
    Document it in doc/data-format.tex. The field will not be added if the
    proc attribute cannot be read or isn't present. Thanks to Steve Beattie
    for the patch and the suggestion!
  * debian/local/setup-apport-retracer: Switch to intrepid.
  * debian/local/setup-apport-retracer: Fix installation of python-apt. Also
    install apt, to avoid library version mismatches to python-apt.
  * debian/apport.default: Enable apport by default again, now that we have
    working retracers.
  * apport/report.py, test_add_gdb_info_script(): Use bash, not dash as test
    program for core dumping; stack trace is awkwardly bad with dash, so that
    the test case cannot really work any more.
  * Add package-hooks/source_linux.py: Package hook for collecting kernel
    related information. By Matt Zimmerman, thank you! (LP: #251441)
  * debian/local/ubuntu-bug.1: Fix documentation of -p, it  specifies the
    binary package name, not the source.
  * apport/packaging.py: Add get_kernel_package() to return the actual Linux
    kernel package name; useful if the user reports a bug against just
    "linux". Implement it in backends/packaging-apt-dpkg.py.
  * apport/ui.py: "Do what I mean" when filing a bug against "linux" and
    report it against the actual kernel package.
  * debian/local/ubuntu-bug: If just one argument is given, infer -p/-P from
    the type of the argument.
  * apport/ui.py: Drop the PackageArchitecture field for the uploaded report
    if it is equal to Architecture. Adapt apport/crashdb_impl/launchpad.py to
    fall back to Architecture, and mention the change in doc/data-format.tex.
  * problem_report.py, write_mime(): Add new "skip_keys" argument to filter
    out keys. Add test cases.
  * apport/crashdb_impl/launchpad.py: Do not write the "Date:" field on
    upload(), and fetch it from the bug metadata in download().
  * apport/crashdb_impl/launchpad.py, download(): Support reading bugs with
    the "--- " separator instead of "ProblemType: ". Launchpad doesn't create
    bugs that way ATM, but at least we have the reading part implemented now.
  * package-hooks/source_linux.py: Drop Uname, ProcVersion, and
    RunningKernelVersion fields, since they are all subsumed in the
    ProcVersionSignature field.
  * apport/ui.py, run_report_bug(): Strip spaces from package argument.
  * apport/ui.py, add_hooks_info(): Collect OS info first, then call the
    package hooks, so that the linux hook actually has a chance to delete the
    Uname field.
  * bin/kernel_hook, test-hooks: Throw away the original kernel hook which
    we never used (and got superseded by the proper source_linux.py package
    hook now). Replace it with the new logic of looking for
    /var/crash/vmcore{,.log} and turning that into an apport report.
  * debian/apport.init: Call kernel_hook if /var/crash/vmcore exists.
    (LP: #241322)
  * apport/ui.py: Collect information for "ProblemType: Kernel" as well, so
    that we run the package hook. Adapt test suite to cover this.
  * debian/control: Bump Standards-Version (no required changes).
  * gtk/apport-gtk.glade, qt4/apport-qt: Generalize notification of kernel
    crash, since it now happens after a boot, not right after the BUG/OOPS.
    But in the future we want to cover both cases.

 -- Martin Pitt <martin.pitt@ubuntu.com>  Tue, 05 Aug 2008 18:13:24 +0200

apport (0.110) intrepid; urgency=low

  * apport/chroot.py: In the test suite, copy some system binaries/libraries
    into a fakechroot and exercise a lot of standard shell commands (cp, ln
    -s, rm, rm -r, mkdir, echo, chmod, chown, etc.) with absolute/relative
    paths.  This reproduces the total breakage of rm'ing, chmod'ing, and
    chown'ing absolute paths in hardy fakechroots.
  * bin/crash-digger: Intercept exceptions when downloading crash reports for
    duplicate checking, so that the retracer does not crash on malformed bug
    reports. (LP: #205178)
  * apport/packaging.py: Introduce a new function enabled() which reports
    whether Apport should create crash reports. Signal crashes are controlled
    by /proc/sys/kernel/core_pattern, but we need that to control whether
    reports for Python, package, or kernel crashes are generated.
  * backends/packaging-apt-dpkg.py: Provide implementation for
    PackageInfo.enabled() for Debian/Ubuntu by evaluating /etc/default/apport.
    Add various test cases for different configuration files and absent files.
  * apport_python_hook.py: Do not create reports if Apport is disabled (in
    /etc/default/apport). (LP: #222260)

 -- Martin Pitt <martin.pitt@ubuntu.com>  Sat, 17 May 2008 12:44:21 +0200

apport (0.109) intrepid; urgency=low

  [ Martin Pitt ]
  * debian/local/setup-apport-retracer: Update for some changes in Hardy.

  [ Loic Minier ]
  * apport/report.py, add_proc_info(): also strip pathnames starting with
    'cow', 'squashmnt', and 'persistmnt' to allow apport to locate the
    executable pathname, additionally to 'rofs' added in 0.75.  This fixes
    apport for packages installed on the read-write part of the unionfs mounts
    and under UME which uses different names for the mount points.  Proper fix
    is to rewrite the pathnames in the kernel. (LP: #224168)

 -- Martin Pitt <martin.pitt@ubuntu.com>  Wed, 23 Apr 2008 14:30:03 +0200

apport (0.108) hardy; urgency=low

  [ Martin Pitt ]
  * apport-{gtk,qt,cli}: Fix handling of file references added by package
    hooks. (LP: #205163)
  * backends/packaging_rpm.py: Fix dependency resolution of uname(*) in the
    RPM backend. Thanks to Patryk Zawadzki! (LP: #213018)
  * backends/packaging_rpm.py: Fix RPM platform parsing, thanks to Patryk
    Zawadzki! (LP: #213015)
  * po/de.po: Fix typo (missing space).
  * debian/apport.default: Disable Apport for the final Hardy release, since
    it is less useful in stable releases, and drains a lot of CPU and I/O
    power on crashes. Disabling it here instead of in update-notifier/adept is
    more discoverable and more centralized.

  [ Daniel Hahler ]
  * bin/apport-retrace: catch the same exceptions from Report.load() like
    ui.load_report() does (LP: #211899)
  * Fix uncaught exceptions in apport itself (LP: #215929):
    - apport/REThread.py: check if "sys" exists in the except block of
      REThread.run()
    - apport_python_hook.py: check if "sys" exists in the finally block of
      apport_excepthook
  * cli/apport-cli: Fix UnboundLocalError in ui_present_crash, which rendered
    apport-cli useless (for reporting crashes) (LP: #216151)

 -- Martin Pitt <martin.pitt@ubuntu.com>  Wed, 16 Apr 2008 12:24:32 +0200

apport (0.107) hardy; urgency=low

  * cli/apport-cli: Add translator comment for difficult string. (LP: #210948)
  * Update German translations.
  * po/Make{vars,file}: Remove the --language=python option again, since it
    breaks extracting strings from the glade. intltool-update currently does
    not seem to have a way to tag a file as "language python", so add an ugly
    workaround: Create temporary .py symlinks for gtk/apport-gtk & friends,
    and have intltool extract them.
  * apport/ui.py: Disallow filing a bug without specifying a package or a PID.
    Update debian/local/ubuntu-bug.1 accordingly (apport-cli manpage was
    already correct). (LP: #210348)

 -- Martin Pitt <martin.pitt@ubuntu.com>  Sun, 06 Apr 2008 11:44:38 -0600

apport (0.106) hardy; urgency=low

  [ Martin Pitt ]
  * apport/crashdb_impl/launchpad.py: Fix spelling mistake in p-lp-bugs API
    (now corrected there).
  * apport_python_hook.py: Catch IndexError for invalid sys.argv[0], too.
    (LP: #204940)
  * apport/ui.py: Add test_run_report_bug_unpackaged_pid() test case which
    reports a bug against a pid which belongs to an unpackaged program. This
    reproduces LP #203764.
  * apport/report.py: Drop add_hooks_info() assertion on nonexisting Package
    field, return silently instead. This conforms to the behaviour of the
    other add_*_info() functions and avoids nasty error handling.
  * apport/ui.py: Generate proper error message when calling with -f -p PID
    and PID belongs to an unpackaged program. (LP: #203764).

  [ Sebastien Bacher ]
  * po/Makevars: add the --language=python xgettext option so the translations
    template is correctly updated on build since cdbs is using intltool-update
    directly and not the corresponding makefile target

 -- Martin Pitt <martin.pitt@ubuntu.com>  Tue, 01 Apr 2008 16:02:46 +0200

apport (0.105) hardy; urgency=low

  * apport/crashdb_impl/launchpad.py: Ignore ValueErrors when subscribing a
    team, since these are usually due to the team already being subscribed.
  * apport/report.py, anonymize(): Be robust against empty user names and only
    anonymize fields which can potentially contain user specific data.
    (LP: #195706)
  * backends/packaging-apt-dpkg.py, get_architecture(): Return 'unknown'
    instead of None if package architecture cannot be determined.
    (LP: #198548)
  * apport/ui.py, run_crash(): Intercept other IOErrors, too (such as EISDIR)
    and print out proper error message instead of crashing. (LP: #201819)
  * apport_python_hook.py: If the Python script has mutilated sys.argv so that
    even sys.argv[0] does not exist any more, fall back into readlink()ing
    /proc/pid/exe and gracefully handle the failure of that, instead of
    crashing in the crash handler (ugh). Add test case. (LP: #198183)

 -- Martin Pitt <martin.pitt@ubuntu.com>  Tue, 18 Mar 2008 23:04:57 +0100

apport (0.104) hardy; urgency=low

  [ Martin Pitt ]
  * apport/crashdb_impl/launchpad.py, get_source_version(): re-escape the
    package name so that it doesn't stumble over '+' and similar characters.
  * apport/ui.py tests: assert that ProcEnviron is also included into bug
    reports where we do not have a PID, since having the local information is
    interesting and important (and acceptable in terms of personal
    information).
  * apport/report.py: Split out method add_proc_environ() for getting
    ProcEnviron, so that we can call it separately.
  * apport/ui.py, run_report_bug(): Add ProcEnviron if we do not have a pid to
    file a bug against. This way, bugs filed against packages or distro also
    get locale information. (LP: #198514)
  * apport/fileutils.py, mark_report_seen(): Do not crash if the file does not
    exist any more, because it was removed underneath us. (LP: #199932)
  * apport/ui.py, test_collect_info_exepath(): Add a tuple argument and a
    CompressedValue to the test report. This reproduces LP #199349.
  * apport/report.py, anonymize(): Only work on string values. (LP: #199349)
  * apport/ui.py: If a report has a field "Ignore", entirely ignore the report
    without even presenting an explanatory error dialog (as
    "UnsupportableReason" does). Document this in doc/package-hooks.txt.
    (LP: #198863)
  * debian/control: Bump Standards-Version (no changes necessary).
  * debian/control: Fix wrongly spelt project names (Python and GTK+). Thanks
    to lintian's scrutiny.
  * gtk/apport-gtk-mime.desktop.in, qt4/apport-qt-mime.desktop.in: Add a main
    category.

  [ Kees Cook ]
  * apport/report.py: fix module license checking logic (LP: #199927).
    - nonfree_modules: being unable to find a module should not mean the
      module is non-free.
    - test_module_license_evaluation: check modinfo reporting.
  * problem_report.py: Skip atime test case if file system is mounted noatime.

 -- Martin Pitt <martin.pitt@ubuntu.com>  Thu, 13 Mar 2008 14:01:30 +0100

apport (0.103) hardy; urgency=low

  * bin/apport-unpack: Print error messages instead of crashing for problems
    like nonexisting file names passed as arguments. (LP: #185273)
  * backends/packaging-apt-dpkg.py, is_distro_package(): Explicitly check site
    for "ppa", so that we do not automatically file bugs for PPA packages.
    This works around Soyuz bug LP #140412 for the time being.
  * apport/report.py: Add standard_title() test cases for Python crashes with
    a custom message, and a custom message with newlines. The latter
    reproduces LP #190947.
  * apport/report.py, standard_title(): Do not rely on a fixed position of the
    topmost function; use iteration and regular expression matching instead.
    (LP: #190947)
  * apport/ui.py, parse_argv(): Specify that --pid/-P argument must be an
    integer, to avoid exceptions when it's not. (LP: #193494)
  * apport/report.py: Use uname -srm, not -a, to hide the hostname. (part of
    LP #192786); also use os.uname() instead of calling the system program.
  * problem_report.py(): Make write() work for reports with CompressedValues.
    Add test case.
  * apport/ui.py: Add test case test_run_crash_anonymity() which asserts that
    the crash dump does not contain strings which can identify the user, such
    as the user name, login name, host name, and current directory.
  * apport/report.py: Add method anonymize() which replaces user specific
    strings with generic ones.
  * apport/ui.py, thread_collect_info(): Call anonymize() on the report.
    (LP: #192786)
  * bin/apport-retrace: Only update a bug report with new attachments if it is
    not a duplicate. (LP: #172792)
  * bin/apport-retrace: Print out proper error message instead of an exception
    if trying to do write operations to the bug tracker without specifying
    a cookie file. (LP: #146423)

 -- Martin Pitt <martin.pitt@ubuntu.com>  Mon, 25 Feb 2008 17:47:13 +0100

apport (0.102) hardy; urgency=low

  [ Martin Pitt ]
  * problem_report.py: Support reading reports with legacy zlib
    compression in 'retain compressed values' mode (as used nowadays by
    apport when reporting a crash). Add a test case, too. (LP: #129616)
  * debian/control, debian/rules: Switch from python-support to
    python-central, and use 'nomove' option so that apport works during
    upgrades, too. (LP: #121341)
  * debian/rules: Use dh_icons instead of dh_iconcache.
  * debian/apport.init: Do not stop apport in any runlevel (LSB header).
  * apport/ui.py, run_crash(): Catch zlib.error on invalidly compressed core
    dumps. (LP: #176977)
  * apport/ui.py: Give a meaningful error message instead of crashing if the
    package for a crash report is not installed any more. (LP: #149739)
  * apport/ui.py: Do not include ProcCmdline in bug reports, since these are
    not ack'ed by the user and might contain sensitive data. (LP: #132800)
  * apport/ui.py: Add various test cases for crash reports whose packages have
    been uninstalled between the crash and the report. This reproduces
    LP #186684.
  * apport/ui.py, load_report(): Produce proper error message if
    executable/interpreter path do not exist any more. (LP: #186684)
  * cli/apport-cli: Intercept SIGPIPE when calling sensible-pager, to avoid
    crash when quitting it prematurely. (LP: #153872)
  * bin/apport-checkreports: Print out a list of program names/packages which
    have a pending crash report. (LP: #145117)
  * apport/ui.py, run_argv(): Add return code which indicates whether any
    report has been processed.
  * cli/apport-cli: If no pending crash reports are present, say so and refer
    to --help. (LP: #182985)
  * apport/ui.py: Waive check for obsolete packages if environment defines
    $APPORT_IGNORE_OBSOLETE_PACKAGES. Document this in the apport-cli manpage.
    (LP: #148064)

  [ Daniel Hahler ]
  * .crash file integration for KDE3 (LP: #177055)
    - debian/apport-qt.install: install added files qt4/apport-qt-mime.desktop
      and qt4/apport-qt-mimelnk.desktop
  * Fixed minor warnings/errors from desktop-file-validate in
    gtk/apport-gtk-mime.desktop.in and qt4/apport-qt.desktop.in (LP: #146957)

 -- Martin Pitt <martin.pitt@ubuntu.com>  Wed, 06 Feb 2008 12:55:53 +0100

apport (0.101) hardy; urgency=low

  * debian/control: Add python-xdg dependency to apport, since apport-cli
    needs it. (LP: #177095)
  * apport/ui.py: Add test case for reporting a report which has been
    preprocessed by apport-retrace, i. e. has a stack trace, but no core dump
    any more (reproducing LP #185084).
  * apport/ui.py, run_crash(): Do not reject reports which have a stack trace,
    but no core dump. (LP: #185084)
  * apport/report.py: Fix test_add_gdb_info_load() test case, the temporary
    executable was already deleted when gdb ran the second time.

 -- Martin Pitt <martin.pitt@ubuntu.com>  Wed, 23 Jan 2008 17:48:06 +0000

apport (0.100) hardy; urgency=low

  * bin/crash-digger: Add option --log for logging to a file, and
    --pidfile/--stop for daemonization. Add test cases to test-crash-digger.
  * bin/apport: Do not re-raise exceptions about failure to create the lock
    file, to avoid crashing in the case that another apport instance tries to
    lock at exactly the same moment. (LP: #147237)
  * apport/report.py testsuite: Check that our methods get along with binary
    data which turn into CompressedValue objects after loading them from a
    file. This reproduces LP #148305.
  * problem_report.py, CompressedValue: Add method splitlines() since we need
    it very often. Add test case to test_compressed_values(). (LP: #148305)
  * problem_report.py: Add test case to check that update() works and does the
    right thing with binary values and overwriting. This confirms that
    importing a dictionary works.
  * debian/local/setup-apport-retracer: Update for hardy.
  * apport/crashdb_impl/launchpad.py: get_source_info() does not work any more
    due to HTML changes in Launchpad, and not showing the component any more
    on /distro/+source/package. Since we do not actually need component and
    release name any more, rename it to get_source_version(), fix the regular
    expression to just get the version, and adapt get_fixed_version()
    accordingly.
  * debian/local/setup-apport-retracer: Update default apt sources to
    http://ddebs.ubuntu.com.
  * apport/ui.py: Robostify cleanup of forked test processes.
  * apport/ui.py: Sleep for 0.5 seconds after creating the test process in the
    test suite to give /proc some time to settle down.
  * bin/apport: Drop evaluation of CORE_* environment variables and mandate
    calling with <pid> <signal> <core ulimit>. Drop the now obsolete
    apport/elfcore.py. Adapt test-apport accordingly.
  * debian/apport.init, use-local: Now call apport with %p, %s, and %c kernel
    macros (since 2.6.24). Drop Edgy support from init script.

 -- Martin Pitt <martin.pitt@ubuntu.com>  Fri, 21 Dec 2007 02:18:48 +0100

apport (0.99) hardy; urgency=low

  * cli/apport-cli, qt4/apport-qt: Fix typo 'send' -> 'sent'.
    (LP: #139288)
  * apport_python_hook.py: Add user info, too. Also add check for this to the
    test suite. (LP: #145109)
  * apport/ui.py, run_crash(): Show a proper UI error message instead of just
    crashing with an exception if the crash report is inaccessible for the
    invoking user. (LP: #146464)
  * apport/crashdb_impl/memory.py: Implement mark_retraced(),
    get_unretraced(), and get_dup_unchecked() for completeness, and define
    _MemoryCrashDBTest also when not running file as __main__. This makes the
    class useful for higher-level test suites. Add test cases for the new
    functions.
  * apport/crashdb_impl/memory.py: Support 'dummy_data' option which adds a
    few dummy crashes by default. This is useful for external test suites
    which cannot otherwise pre-fill the in-memory db. Add checks that this
    works properly.
  * bin/crash-digger: Use self.log() more consistently, and flush stdout in
    log(), so that we do not lose logs on output redirection.
  * Add test-crash-digger: Initial test suite for bin/crash-digger.
  * apport/ui.py, run_crash(): Intercept CRC errors from the info collection
    thread, which happens on broken core dumps. (LP: #132212)
  * cli/apport-cli, ui_present_package_error(): Fix running of dialog, so that
    reporting package problems with apport-cli actually works. (LP: #136369)
  * apport/ui.py, run_crash(): Intercept ENOSPC and present a proper error
    message. (LP: #145100)
  * gtk/apport-gtk.glade: Fix title of upload progress window to comply to
    HIG. Thanks, Bruce Cowan. (LP: #144782)
  * qt4/apport-qt: Fix Unicode <-> UTF-8 conversion. Thanks, Daniel Hahler!
    (LP: #148177)
  * apport/ui.py: Only import xdg.DesktopEntry when a .desktop file has been
    found in the affected package. This avoids the dependency on servers with
    just apport-cli. Thanks, Matthias Gug! (LP: #130013)
  * apport/fileutils.py: Do not fail if there are no packages installed which
    have one or several .desktop files. Thanks, Matthias Gug!

 -- Martin Pitt <martin.pitt@ubuntu.com>  Sun, 28 Oct 2007 18:32:07 -0400

apport (0.98) gutsy; urgency=low

  [ Martin Pitt ]
  * debian/local/setup-apport-retracer: launchpadBugs -> launchpadbugs
    (recently renamed Python package in python-launchpad-bugs).
  * apport/crashdb_impl/launchpad.py, test examples: Do not duplicate to bug
    #1, that generates a huge amount of spam. Use another test bug.
  * apport/crashdb_impl/launchpad.py, download(): Use Bug.description_raw,
    since LP mangles spaces in .description. Bump p-lp-bugs dependency.
  * apport/crashdb_impl/launchpad.py, close_duplicate(): Explicitly set the
    duplicate after removing attachments, since the new LP does not allow any
    modification of duplicate bugs.
  * bin/crash-digger: Only consolidate the duplicate DB when -i is given (i.
    e. usually only on one running instance).

  [ Colin Watson ]
  * Use bugs.launchpad.net for +filebug and +bugs requests. (LP: #138090)

 -- Martin Pitt <martin.pitt@ubuntu.com>  Mon, 01 Oct 2007 14:35:07 +0200

apport (0.97) gutsy; urgency=low

  [Martin Pitt]
  * problem_report.py: Coerce CompressedValue.__len__() to return an int to
    work on Python 2.4, too.
  * debian/local/setup-apport-retracer: Adapt ddeb apt source for the move
    from ~pitti to ~ubuntu-archive.

  [Markus Korn]
  * port to new python-launchpad-bugs API.

  [Daniel Holbach]
  * small fixes to the port.
  * debian/control: bumped python-launchpad-bugs Depends to >= 0.2.2.

 -- Daniel Holbach <daniel.holbach@ubuntu.com>  Tue, 04 Sep 2007 11:24:28 +0200

apport (0.96) gutsy; urgency=low

  * Create man pages for apport-cli, apport-chroot, and dupdb-admin.
  * apport/fileutils.py, find_file_package(): Try to resolve symlinks in the
    directory path. (LP: #125551)
  * apport/crashdb_impl/launchpad.py, debian/local/setup-apport-retracer: Use
    packaging.get_system_architecture() (which is dpkg --print-architecture on
    Debian/Ubuntu) instead of uname, so that this does the right thing on lpia.
  * problem_report.py, write_mime(): Use base64 encoding for gzipped
    attachments, to not screw up mail servers. Thanks to Tim Yamin for this
    patch!
  * apport/crashdb.py: Drop the last argument (-1), since it is the default
    anyway and did not yet exist on Python 2.4.

 -- Martin Pitt <martin.pitt@ubuntu.com>  Tue, 21 Aug 2007 14:11:48 +0200

apport (0.95) gutsy; urgency=low

  * general-hooks/automatix.py: Remove hashbang, it's not an executable
    script.
  * apport/report.py: Support system-wide blacklisting:
    /etc/apport/blacklist.d/. Add test cases.
  * Add doc/README.blacklist: Document blacklist.d/, install it there in
    setup.py.
  * debian/rules: Blacklist wine-preloader, so that we ignore wine crashes
    until an appropriate way is found to deal with them. (Point 6 of
    apport-better-retracing spec.)

 -- Martin Pitt <martin.pitt@ubuntu.com>  Sat, 11 Aug 2007 18:10:54 +0200

apport (0.94) gutsy; urgency=low

  * doc/data-format.tex: Some updates to incorporate feedback from Gnome
    upstream:
    - Do not talk about "Distributions" any more, but "Operating systems".
      Gnome is used on non-Linux OSs, too.
    - Split "DistroRelease:" field into "OS:" and "OSRelease:".
    - Explicitly mention that CoreDump, StackTrace etc. can also contain
      minidump output.
    - Increase document version to 0.2.
  * apport/report.py, obsolete_packages(): Fix crash when apt does not know an
    available version of a package. (LP: #128176)
  * test-apport: Add check that apport aborts immediately if another apport
    instance is already running. Also test that a symlink attack on the lock
    file is not possible.
  * bin/apport: Abort running several apport instances at the same time, by
    lockf()'ing /var/crashes/.lock and aborting on failure. (LP: #119622)
  * Add bin/gcc_ice_hook: Script to create an apport report for a gcc ICE
    (internal compiler exception). Add test cases to test-hooks, and ship it
    in the 'apport' package. (LP: #125551)
  * run-tests: In 'local' mode, only explicitly run the apt/dpkg
    implementation instead of backends/*, since the RPM ones don't have tests
    yet.
  * apport/crashdb.py: Add a second optional parameter to upload() to specify
    an upload progress callback function. Adapt the declarations in the
    Launchpad and Memory implementations, too.
  * apport/crashdb_impl/launchpad.py, upload(): Pass upload progress callback
    handler to launchpadBugs.storeblob.upload(), which supports this since
    version 0.2~39. Bump dependency to it accordingly.
  * apport/ui.py, file_report(): Define an upload progress callback handler,
    pass it to the crashdb upload(), and feed ui_set_upload_progress() with
    some actual data. (LP: #91521)
  * problem_report.py: Remove support for reading bz2 compressed binary data.
    That was only relevant during edgy's development cycle.
  * apport/report.py, test_add_proc_info(): Fix determination of /bin/zgrep
    interpreter.
  * problem_report.py: Switch encoding of binary values from bare zlib to
    proper gzip format, since this is much more useful when reusing the
    compressed value. Retain support for zlib-only reports. Add test cases for
    both old and new encodings, and adapt the other test cases for the new
    format. Update doc/data-format.tex accordingly.
  * problem_report.py, write(): Add new permitted 'binary' argument value
    'compressed', which retains gzip compressed binary values instead of
    unpacking them transparently. Add test cases.
  * problem_report, write_mime(): Eliminate unnecessary usage of StringIO.
  * problem_report, write_mime(): Make function work for compressed binary
    values. Add test case.
  * apport/report.py, add_gdb_info(): Make function work if CoreDump is a
    compressed value.
  * apport/ui.py: Load crash report with keeping compressed binaries. This
    avoids loading the entire uncompressed core dump into memory, and avoids
    recompressing it all over again for generating the crash database upload
    MIME document. This greatly speeds up crash reporting, too. (LP: #98562)

 -- Martin Pitt <martin.pitt@ubuntu.com>  Tue, 31 Jul 2007 21:32:00 +0200

apport (0.93) gutsy; urgency=low

  * apport/crashdb.py: Set sqlite connect timeout to two hours, instead of the
    default 5 seconds. Previously, one retracer always crashed when the other
    was consolidating the database.
  * bin/dupdb-admin, command_dump(): Correctly interpret empty version strings
    as 'fixed in unknown verrsion', not 'unfixed'.
  * apport/crashdb_impl/launchpad.py: Fix typo in bug comment string.
  * apport/crashdb_impl/launchpad.py: Add function get_source_info() which
    parses out release, version, and component from
    https://launchpad.net/$DISTRO/+source/$PACKAGE.
  * apport/crashdb_impl/launchpad.py, get_fixed_version(): If a bug is fixed,
    return the current version (as approximation of the version where the bug
    was fixed), instead of an empty string (which meant 'fixed in unknown
    version'). [apport-crash-duplicates spec]

 -- Martin Pitt <martin.pitt@ubuntu.com>  Wed, 25 Jul 2007 17:04:27 +0200

apport (0.92) gutsy; urgency=low

  * bin/crash-digger: Do not crash if duplicate db is locked when attempting
    to consolidate it. This happens often because in the DC we have two
    parallel instances (for amd64 and i386).
  * Move ubuntu-fat-chroot from bin/ to debian/local/, since it is so heavily
    Ubuntu specific.
  * debian/local/ubuntu-fat-chroot: Use diversions for the binaries we want to
    disable, so that chroot upgrades do not trash the modifications.
  * debian/local/setup-apport-retracer: launchpad-crash-digger ->
    crash-digger.
  * bin/crash-digger: Add option -i/--arch-indep-dupcheck to explicitly enable
    duplicate checking of arch-independent crashes like Python exceptions. We
    only want to process them on one architecture to avoid scattering the
    duplicate database.
  * apport/crashdb_impl/launchpad.py, get_unfixed(): Search for 'apport-crash'
    tag, not 'apport'.
  * bin/apport-unpack: Fix format string in error message.
  * apport/ui.py, __init__(): Intercept ImportError, which can happen for
    crashes during system upgrades. (LP: #124354)
  * Add general-hooks/automatix.py: Refuse to send problem reports if
    automatix is installed.
  * doc/package-hooks.txt: Do not document UnsupportableReason, since it does
    not make sense to set it in package hooks (it is checked before calling
    the hooks). Hooks should use UnreportableReason only.
  * apport/ui.py, test_run_crash_package(): Check that 'Package' problem
    reports collect additional information, too.
  * apport/ui.py, collect_info(): Collect additional information for 'Package'
    problem reports, too.
  * Revive preloadlib/:
    - Remove PIPE_CORE #ifdefs and make them the default. We do not need to
      support the Edgy kernel patches in this version any more.
    - Install signal handler for SIGABRT, too.
    - Read core ulimit, pass it to apport in CORE_REAL_RLIM, and set it to
      zero for the program, since we do not actually want the kernel to write
      core files when we pipe the core dump to apport.
    - test-apport: Pass APPORT_REPORT_DIR to the manually called apport
      instance in the memory clipping test; otherwise it'll write into
      /var/crash/, which we do not consider in library mode.
  * apport/crashdb_impl/launchpad.py, __init__(): Only do the "download bug
    #2" hack if we actually have an authentication cookie. Thus, do it only on
    the retracing servers, not on the client side. (LP: #125142)
  * apport/report.py, crash_signature(): Generate a signature for one-line
    Python tracebacks, too. This sometimes seems to happen, e. g. LP#124588.
    (LP: #125020)
  * apport/crashdb_impl/launchpad.py, update(): Set bug importance to Medium
    if retracing was successful. (LP: #106379)

 -- Martin Pitt <martin.pitt@ubuntu.com>  Tue, 24 Jul 2007 21:50:34 +0200

apport (0.91) gutsy; urgency=low

  * bin/apport: Remove code that supported the Edgy kernel way of core dump
    passing. Also factorize the CORE_REAL_RLIM evaluation, since it is likely
    to change in the near future.
  * apport/crashdb_impl/launchpad.py, close_duplicate(): Delete some
    attachments, as specified in apport-crash-duplicates spec, and make the
    bug public afterwards.
  * apport/crashdb_impl/launchpad.py, close_duplicate(): If the master bug is
    already duped to yet another bug, mark the bug to that one instead of the
    master.
  * apport/crashdb.py: Split out duplicate_db_last_consolidation() for getting
    the date (or seconds since) the last consolidation, so that we can use it
    externally.
  * apport/crashdb.py: Add duplicate_db_change_master_id() to change the
    master ID of a crash. Add test case to apport/crashdb_impl/memory.py.
  * Add bin/dupdb-admin: Initial version of duplicate db CLI app; can dump the
    db, display consolidation state, and change master bug IDs for now. Ship
    it in apport-retrace.
  * apport/crashdb.py, duplicate_db_last_consolidation(): Fix timedelta
    seconds calculation to actually take the days into account, too.
  * bin/crash-digger: Fix dumping of dup db after consolidation.
  * apport/ui.py:
    - test_run_report_bug_package(): Add test case for calling the UI in bug
      filing mode with an invalid package name.
    - run_report_bug(): Do not crash on invalid package name, generate an
      error message instead. (LP: #123644)
  * apport/fileutils.py, mark_report_seen(): Do not crash if the file has
    already been deleted underneath us. (LP: #122347)
  * apport/ui.py, run_report_bug(): Do not crash if the target process runs as
    a different user. Print a proper error message instead. Add test case
    test_run_report_bug_noperm_pid(). (LP: #121121)
  * apport/fileutils.py, likely_packaged(): Ignore /var/lib/schroot. Add test
    case. (LP: #122859)
  * apport/ui.py, open_url(): Intercept weird race condition for os.close()
    trying to close an already invalidated fd. (LP: #123180)

  Merge the fedora branch, thanks to Will Woods <wwoods@redhat.com>:

  * Add apport.init.fedora: Fedora specific init script.
  * Add apport.spec: RPM build recipe.
  * Add backends/packaging_rpm.py: Partial implementation of the packaging
    backend for RPM which applies to all RPM-based distros.
  * Add backends/packaging_fedora.py: Concrete packaging backend
    implementation for Fedora.
  * apport/elfcore.py: Classes for parsing general ELF files, and information
    from core dumps.
  * bin/apport: Fall back to reading signal number and PID directly from the
    core file (via elfcore.py) if CORE_SIGNAL and CORE_PID are not defined (i.
    e. when running on a non-Ubuntu kernel).
  * crashdb.conf: Add stanzas for Fedora and a 'debug' database which uses the
    'memory' crashdb implementation.

 -- Martin Pitt <martin.pitt@ubuntu.com>  Sat, 14 Jul 2007 15:08:35 +0200

apport (0.90) gutsy; urgency=low

  * apport/ui.py, load_report(): Catch IOError, too. LP: #118827
  * Merge apport-cli package into apport itself. The program itself is just 3
    kB compressed, and it's not worth wasting another 34 kB compressed
    changelog for this tiny bit.
  * apport/report.py, obsolete_packages(): Use the version comparison from the
    packaging system instead of just testing for inequality. This catches zero
    epochs. Thanks to Will Woods <wwoods@redhat.com>!
  * apport/ui.py: Add option -c/--crash-file to run the UI with a particular
    crash file (which can be anywhere) instead of all pending crashes in
    /var/crash/.
  * Add xdg-mime/apport.xml: XDG MIME type definition for .crash files.
  * Add gtk/apport-gtk-mime.desktop.in: Link text/x-apport MIME type to
    apport-gtk -c, so that .crash files can be reported with Gnome.
  * Add debian/apport.links: Install an icon symlink for the MIME type.
  * apport/ui.py: Do not ask the initial "Do you want to report this?"
    question when being invoked with --crash-file.
  * po/POTFILES.in: Add missing cli/apport-cli.
  * po/de.po: Updated for apport-cli.
  * cli/apport-cli: Add option for keeping the report file without sending it,
    and to display its path. This is for sending the report later, copying
    it from a server to a workstation with internet connection, etc.
  * apport/crashdb_impl/launchpad.py: Simplify _subscribe_triaging_team(), now
    that we do not differ between main and universe policies any more.
  * apport/report.py: Support another hook directory
    /usr/share/apport/general-hooks/ for scripts which are run for every
    problem report. This was requested for adding e. g. AppArmor logs, etc.
    Add test cases.
  * Add debian/apport.dirs again to ship that hook directory.
  * doc/package-hooks.txt: Document the general hooks.

 -- Martin Pitt <martin.pitt@ubuntu.com>  Tue, 10 Jul 2007 21:10:19 +0100

apport (0.89) gutsy; urgency=low

  Implement private crash bug handling, according to
  https://wiki.ubuntu.com/CrashReporting:

  * apport/crashdb_impl/launchpad.py:
    - upload(): If we have an Ubuntu bug, mark it as private and only
      subscribe 'apport' (the 'Apport retracing service' user).
    - Add function _subscribe_triaging_team() which subscribes
      ubuntu-crashes-main for source packages in Ubuntu main or restricted, or
      ubuntu-crashes-universe for other packages. It does not touch non-Ubuntu
      bugs, since these are not marked private by default and are outside of
      the scope of this spec.
    - update(), _mark_dup_checked(): Call _subscribe_triaging_team().
    - Note: This entire spec is a gross hack, and Ubuntu derivatives do not
      benefit from it at all. We have to live with this until LP grows a real
      crash database.
    - get_distro_release(): Make this function work with private bugs, too, by
      using p-lp-bugs' safe_urlopen().

  Bug fixes:

  * apport/crashdb_impl/launchpad.py: Revert simplification change of 0.85:
    BugList returns a set of strings, not integers; due to non-identity they
    do not work with the usual set operations.
  * apport/crashdb_impl/launchpad.py: Add function get_source_component() to
    query Launchpad for the component of a given distribution and source
    package. (This will be required for implementing crash-reporting).
  * backends/packaging-apt-dpkg.py, _search_contents(): Package list is
    actually comma separated, only take the first item. This fixes retracing
    of e. g. #124139.
  * backends/packaging-apt-dpkg.py, _search_contents(): Fix package name
    parsing for non-main components. This fixes retracing of e. g. #124111.
  * apport/report.py, _read_maps(): Revert ptrace hack when maps cannot be
    read. maps file is now protected based on process ownership, not ptracing.
  * apport/crashdb.py, apport/crashdb_impl/launchpad.py,
    apport/crashdb_impl/memory.py: Remove official interface
    mark_dup_checked(), as it should only be an internally used function. Add
    report parameter, since we will need it there in the future. Remove
    explicit call from bin/crash-digger and instead change check_duplicate()
    to call it on its own.
  * apport/crashdb_impl/launchpad.py, download(): Replace dodgy parsing of
    fields from the description with proper code, so that multi-line fields
    are read correctly, too.

 -- Martin Pitt <martin.pitt@ubuntu.com>  Fri, 06 Jul 2007 11:19:22 +0200

apport (0.88) gutsy; urgency=low

  * po/de.po: Update.
  * backends/packaging-apt-dpkg.py, _search_contents(): Do not check the
    return value of zgrep. It usually errors out with 'stdout: broken pipe'
    when called with -m1.
  * bin/crash-digger: Mark a bug as retraced if DistroRelease: cannot be
    determined. Those are bugs apport cannot handle.
  * backends/packaging-apt-dpkg.py, get_source_tree(): Call apt-get source
    with --assume-yes to not block on VCS confirmations.
  * apport/crashdb.py: Add interface mark_retrace_failed(). Implement it in
    apport/crashdb_impl/launchpad.py.
  * bin/apport-retrace: If retraced report does not have a crash signature,
    mark it as failed with above new function. Bump python-apport dependency
    for this.
  * apport/crashdb_impl/launchpad.py, update(): Delete CoreDump.gz attachment
    if the retrace was successful (i. e. if the report has a crash signature).
  * apport/ui.py, test_run_crash(): Set the message box title, text, and
    severity as assertion message if the run_crash() test fails, so that you
    know why it fails. This usually happens if libc6 or another dependency of
    the test crash is out of date.
  * gtk/apport-gtk.glade: Mark string as translatable. LP: #119621

 -- Martin Pitt <martin.pitt@ubuntu.com>  Tue, 03 Jul 2007 21:38:05 +0200

apport (0.87) gutsy; urgency=low

  * apport/report.py:
    - test_gen_stacktrace_top(): Add test case for unwinding a Gnome assertion
      (g_logv(), g_assert_warning() and similar), see LP #123462.
    - _gen_stacktrace_top(): Generalize for unwinding multiple functions and a
      set of function names, and add the Gnome assertion ones.

 -- Martin Pitt <martin.pitt@ubuntu.com>  Mon, 02 Jul 2007 11:00:44 +0200

apport (0.86) gutsy; urgency=low

  * test-apport: Check that apport does not create reports for emtpy core
    dumps.
  * problem_report.py: Introduce a fourth optional parameter "fail_on_empty"
    to file pointer tuples which causes write() to raise an IOError if no data
    was read. Add test cases.
  * bin/apport: Enforce non-emptyness of CoreDump.
  * problem_report.py: Add test case for delayed piping of data passed as file
    object pointers. This was supposed to explain the reason for getting bugs
    with zero-byte core dumps, but already works correctly.
  * apport/report.py, check_ignored(): round the mtime to an int (just like
    mark_ignore() does), to not get wrong results on file systems that support
    subsecond file timestamps. This fixes running the test suite on the live
    CD.
  * test-apport: Clarify assertion message if /var/crash is not empty.

 -- Martin Pitt <martin.pitt@ubuntu.com>  Thu, 28 Jun 2007 19:14:36 +0200

apport (0.85) gutsy; urgency=low

  * apport/crashdb_impl/launchpad.py: BugList.bugs is already a set, simplify
    code a bit.
  * debian/control: Add dpkg-dev dependency to apport-retrace, for getting
    dpkg-source.
  * apport/report.py, crash_signature(): Allow ':' and '~' as part of function
    names to cover C++. Adapt test case to cover this.
  * apport/report.py test suite: Do not assume that /bin/zgrep uses /bin/sh,
    it was recently changed to use bash. Directly read the interpreter from
    the shebang line.
  * bin/apport-chroot, command_upgrade(): Supply -y to 'apt-get upgrade' also
    in verbose mode.
  * bin/apport-chroot, command_upgrade(): Run 'apt-get clean' before
    regenerating the chroot tarball.
  * backends/packaging-apt-dpkg.py, get_dependencies(): Fix crash when
    encountering a virtual package. LP: #122274
  * apport/report.py, obsolete_packages(): Do not consider virtual packages as
    obsolete.
  * apport/crashdb_impl/launchpad.py: Do a bogus call to Bug() in the ctor.
    This initializes python-launchpad-bugs to use a cookie for the urlopen in
    BugList, so that get_unretraced() and get_dup_unchecked() return private
    bugs, too. This works around LP #122126.

 -- Martin Pitt <martin.pitt@ubuntu.com>  Mon, 25 Jun 2007 16:38:43 +0200

apport (0.84) gutsy; urgency=low

  * apport/crashdb.py: Add new abstract methods:
    - get_unretraced() and mark_retraced(id) to get a list of crashes that
      need to be retraced and chalk them off.
    - get_dup_unchecked() and mark_dup_checked() to get a list of crashes that
      need to be checked for being a duplicate and chalk them off. This is
      aimed at crashes which do not need retracing, such as unhandled Python
      exceptions.
  * apport/crashdb_impl/launchpad.py: Implement above methods for launchpad
    (moving the code from bin/launchpad-crash-digger).
  * apport/crashdb_impl/launchpad.py: Set "need-duplicate-check" tag for
    Python crashes.
  * apport/crashdb_impl/launchpad.py, download(): Fetch Traceback.txt, too, so
    that we can do duplicate checking for Python crashes.
  * bin/launchpad-crash-digger: Drop Launchpad specific code and replace it
    with calls to above new functions. Rename to bin/crash-digger. Also rename
    all 'cookie' to 'auth' (as happened with the other applications earlier).
  * bin/crash-digger: Do duplicate checking for needs-duplicate-check crash
    bugs (such as Python crashes).
  * bin/apport-retrace, bin/crash-digger: More language cleanup; we should
    stop talking about 'bugs' and use 'crash' consistently.

 -- Martin Pitt <martin.pitt@ubuntu.com>  Thu, 14 Jun 2007 19:50:24 +0200

apport (0.83) gutsy; urgency=low

  * apport/crashdb.py: Separate abstract from implemented functions.
  * apport/crashdb.py, apport/packaging.py, apport/ui.py: Use
    NotImplementedError instead of Exception in the abstract methods.
  * apport/packaging.py: Add interface compare_versions() for comparing
    package version numbers.
  * backends/packaging-apt-dpkg.py: Implement compare_versions() using
    apt.VersionCompare(), add some test cases.
  * apport/report.py: Fix typo: 'none' -> 'None'.
  * apport/chroot.py: Do not include /usr/local/lib and /usr/lib in
    LD_LIBRARY_PATH, just /lib, so that we still use the libc from outside,
    but e. g. libxml2 from inside the chroot.

  https://blueprints.launchpad.net/ubuntu/+spec/apport-crash-duplicates: Merge
  crash-dups branch, which implements automatic crash duplicate detection:

  * apport/crashdb.py: Add methods for crash duplicate detection.
  * apport/crashdb_impl/memory.py: Change internal data management to track
    fixed version and duplicates.
  * apport/crashdb_impl/memory.py: Add a test suite for all methods, including
    the duplicate detection API of the base CrashDatabase (since it is
    much easier to test it here, on an actual implementation).
  * debian/pyversions: Bump minimal Python version to 2.5, since this starts
    providing the sqlite3 module.
  * apport/crashdb_impl/launchpad.py: Implement new methods required for crash
    duplicate detection. get_fixed_version() does not approximate version
    tracking yet; it just returns '' for fixed bugs (which means 'fixed, but
    unknown version'). Bump python-launchpad-bugs dependency for this to
    ensure the availability of Bug.mark_duplicate().
  * bin/apport-retrace: Add option --duplicate-db which specifies the path to
    the duplicate sqlite database and enables duplicate detection.
  * Abin/apport-chroot: Add option --duplicate-db. If a file is given, symlink
    it into the chroot and pass --duplicate-db to apport-retrace.
  * bin/launchpad-crash-digger: Add --duplicate-db and pass it to
    apport-chroot.
  * apport/crashdb.py: Track last run of duplicate_db_consolidate() in an
    extra table and add a method duplicate_db_needs_consolidation() which
    returns True if the last run was more than a given number of seconds ago.
    Add test cases to apport/crashdb_impl/memory.py.
  * bin/launchpad-crash-digger, fill_pool(): Check whether the duplicate
    database needs consolidation (i. e. updating the bug states to the reality
    in the bug tracker) and if so, trigger it.

 -- Martin Pitt <martin.pitt@ubuntu.com>  Wed, 13 Jun 2007 13:09:57 +0200

apport (0.82) gutsy; urgency=low

  * Add bin/ubuntu-fat-chroot: Script to install a set of commonly needed
    packages into a minimal Ubuntu chroot (as created by apport-chroot). This
    requires some hacking of postinst and /usr/sbin/ files in between the
    installation stages and thus deserves a script on its own.
  * apport/packaging.py:
    - Add "uninstalled" option to get_file_package(). If set to True, this
      will do an expensive search of files/packages which are not installed.
    - Add interface "set_mirror(URL)" for functions which need to retrieve
      packages and data from distribution mirrors.
  * backends/packaging-apt-dpkg.py: Implement "uninstalled" option and
    "set_mirror(URL)", add test cases.
  * bin/apport-retrace: Use "uninstalled" option now to install packages and
    corresponding -dbgsyms for uninstalled files mentioned in ProcMaps
    (Point 1 of apport-better-retracing spec). Bump python-apport dependency.
  * apport/packaging.py: Add interface get_available_version(package).
  * backends/packaging-apt-dpkg.py: Implement get_available_version(), add
    shallow test case.
  * apport/report.py: Add function obsolete_packages() to return packages in
    Package: and Depends: which are not up to date. Add test cases.
  * apport/ui.py, thread_collect_info(): For crashes, call obsolete_packages()
    and set UnreportableReason: if there are any (Point 2 of
    apport-better-retracing spec).
  * apport/ui.py, thread_collect_info(): call standard_title() and add it to
    the report as 'Title' field. This is useful if reporters modify the
    default title (per request of Brian Murray, thanks). Add test case.
  * apport/ui.py: Fix declaration of the test suite's
    ui_set_upload_progress(). Funny that this has never been triggered before.
  * apport/report.py, add_gdb_info(): Split out StacktraceTop generation into
    separate funtion _gen_stacktrace_top(), so that we can test it separately.
  * apport/report.py, _gen_stacktrace_top(): Step back from the crashed
    program's own signal handlers, since those are generally not useful for
    the purposes of StacktraceTop and only impede duplicate matching
    (Point 4 of apport-better-retracing spec). Add various test cases.
  * apport/report.py: Add method crash_signature() to calculate an unique
    identifier of a signal or Python crash, to be used for duplicate
    detection. Add various test cases.
  * apport/packaging.py: Add interface get_source_tree() to fetch and unpack a
    source package to a given directory, optionally specifying a particular
    version.
  * backends/packaging-apt-dpkg.py: Implement get_source_tree(). This has a
    rather crude 'call apt-get source and guess about directories'
    implementation until python-apt learns about doing this directly and more
    elegantly (see LP #118788).
  * bin/apport-retrace: Add gen_source_stacktrace() and a few helper functions
    to construct a field 'StacktraceSource' with the source code around the
    affected lines in the stack trace (as available). (Point 5 of
    apport-better-retracing spec).
  * apport/crashdb_impl/launchpad.py, update(): Attach StacktraceSource to the
    bug if it exists.
  * apport/crashdb_impl/launchpad.py: Check PackageArchitecture for 'all', to
    not set a retracer tag 'need-all-retrace'.
  * test-apport: Clarify assertion failure message when an unexpected core
    dump is present.
  * apport/report.py, get_module_license(): Do not iterate over Popen.stdout,
    use communicate() instead. The latter is already fixed to not trip over
    SIGINTR. (LP: #118965)

 -- Martin Pitt <martin.pitt@ubuntu.com>  Fri, 08 Jun 2007 07:47:04 +0200

apport (0.81) gutsy; urgency=low

  * apport/report.py: Remove '[apport]' default bug title prefix. (LP: #94819)
  * apport/crashdb_impl/launchpad.py: Tag new bugs with
    'apport-<problemtype>'. This replaces the former '[apport]' prefixing.
  * debian/local/setup-apport-retracer: Specify a path in '.' command and
    use sh again. Yay for me needing three attempts before actually RTFMing
    how '.' works (which is really nasty and strange IMHO).
  * bin/apport-chroot: Fix symlinks before repackaging the chroot tarball in
    'install' and 'installdeb' modes.
  * debian/local/setup-apport-retracer: Install python-libxml2 and python-apt.
  * bin/launchpad-crash-digger: Supply --auth instead of the deprecated
    --cookie to apport-chroot.
  * bin/apport-chroot: Fix identifier name in command_retrace().
  * debian/local/setup-apport-retracer: Set APPORT_CRASHDB_CONF to the local
    crashdb.conf.
  * bin/apport-chroot: Unset APPORT_CRASHDB_CONF for login and retrace.
  * bin/launchpad-crash-digger: Check the release of a bug and whether we have
    a chroot for it before untagging it. This avoids loosing tags for bugs we
    do not yet have a working retracer chroot for.
  * bin/apport-retrace: Do not abort with an exception if package installation
    fails. Give a proper error message instead and point to -u. (LP: #115681)
  * apport/crashdb_impl/launchpad.py, update(): Create a temporary directory
    and use proper file names for the new attachments. With TemporaryFile(),
    attachment file names ended up as '<fdopen>'. (LP: #115347)
  * apport/report.py, add_os_info(): Add field 'NonfreeKernelModules' which
    lists loaded kernel modules which do not have a FOSS license. This is
    particularly helpful for quickly checking for restricted graphics drivers.
    (LP: #103239)
  * apport_python_hook.py: Move the apport.* imports into the try: block and
    move the likely_packaged() test to the top, to avoid importing
    apport.report and creating a Report object for non-packaged scripts. This
    makes the entire code more efficient and robust against errors in the
    apport modules. (LP: #109955)
  * apport/report.py, add_gdb_info(): Intercept OSError from gdb invocation
    (which might be segfaulting itself) and just do not put any gdb output
    into the report. The automatic retracers can try their luck again.
    (LP: #112501)
  * bin/apport-retrace: Fix handling of packages which are still known to
    /var/lib/dpkg/status, but do not have an apt record any more; treat them
    like virtual packages and just issue a warning instead of falling over.
    (LP: #107474)
  * Add doc/data-format.tex: Documentation of the structure, encoding, and
    standard keys of the Apport report file format. [apport-for-upstreams
    blueprint]
  * Add doc/Makefile: Build and clean rules for generating data-format.pdf.
  * debian/rules, setup.py: Call doc/Makefile and install the PDF
    documentation. Add texlive-latex-recommended build dependency for that.

 -- Martin Pitt <martin.pitt@ubuntu.com>  Thu, 24 May 2007 19:39:12 +0200

apport (0.80) gutsy; urgency=low

  Collect all Launchpad specific bits in a separate class and provide an
  abstract base class. This will greatly help for getting upstream acceptance
  and the possibility of automatically forwarding crashes upstream
  (apport-for-upstreams specification):

  * Add apport/crashdb.py: Abstract crash database interface. This also offers
    a factory function get_crashdb() which reads a configuration file to find
    the default crash database to be used.
  * Add ./crashdb.conf: Crash database configuration file, for Ubuntu on
    Launchpad. Modify setup.py and debian/python-apport.install to ship it in
    python-apport.
  * Add apport/crashdb_impl/memory.py: Simple in-memory implementation of
    crash database interface for testing.
  * Add apport/crashdb_impl/launchpad.py: Launchpad implementation of crash
    database interface.
  * apport/ui.py: Drop LP specific bits and move towards new CrashDatabase
    interface.
  * apport/ui.py, test suite: Do not overwrite file_report() any more, but
    use the memory CrashDatabase. This will test the actual file_report()
    implementation and allows the test suite to check the precise value of
    opened URLs.
  * apport/{report,ui}.py: Move UserInterface.create_crash_bug_title() and its
    test cases to Report.standard_title(). It is much more appropriate there
    and can be used in the retracer as well.
  * bin/apport-retrace: Drop LP specific bits and move to CrashDatabase
    interface. Remove the --remove-tag option, we really should not have it
    here; remove it from man/apport-retrace.1 as well.
  * bin/apport-chroot: Drop --remove-tag option here, too.
  * bin/apport-chroot: Drop LP specific bits and move to CrashDatabase
    interface.
  * bin/launchpad-crash-digger: Remove retracing tag directly instead of
    passing --remove-tag to apport-chroot. This is a much cleaner design and
    avoids infinitely looping on some weirdly failing retraces.
  * debian/control: Bump some python-apport dependencies for the API changes.

  Some debranding:

  * setup.py: Use apport wiki home page for 'url'.
  * Remove 'X-Ubuntu-Gettext-Domain' from *.desktop.in, since langpack.mk will
    add it automatically now.
  * *.desktop.in: Remove 'in Ubuntu' from comment.
  * cli/apport-cli, qt4/apport-qt: Generalize window titles.

  Other fixes:
  * po/de.po: Update.
  * debian/local/setup-apport-retracer: Revert back 'source' to '.' and use
    bash instead of sh. POSIX sh does not seem to have a 'source' command.

 -- Martin Pitt <martin.pitt@ubuntu.com>  Mon, 21 May 2007 19:25:31 +0200

apport (0.79) gutsy; urgency=low

  * debian/local/setup-apport-retracer: Fix '.' bashism, replace it with
    'source'.
  * problem_report.py, write_mime(): Drop preamble argument, replace it with
    an extra_headers dictionary. This is much easier to evaluate on clients.
  * apport/ui.py: Convert to new write_mime() interface from above. This
    finally automatically tags bugs with need-$ARCH-retrace. Bump
    p-problem-report dependency of python-apport for this.
  * apport/report.py: Change example URLs in the testsuite from launchpad to
    an artificial ones to avoid the impression that it is LP specific.
  * backends/packaging-apt-dpkg.py: Formally make this a subclass of
    apport.packaging.PackageInfo.
  * debian/control: Use code.lp.net instead of bazaar.lp.net VCS URL.
  * bin/kernel_hook: Fix/improve the collected information:
    - Read /proc/modules instead of lsmod.
    - Fix lspci argument: -n instead of -m.
    - Add /proc/cmdline.
  * debian/rules: Use langpack.mk for updating the .desktop files.
  * Add po/Makevars to specify the domain, to make intltool figure out the
    gettext domain automatically.
  * bin/kernel_hook, ./test-hooks: Do not rely on /proc/version_signature any
    more, it's gone in the gutsy kernel.

 -- Martin Pitt <martin.pitt@ubuntu.com>  Mon, 21 May 2007 15:55:10 +0200

apport (0.78) gutsy; urgency=low

  * apport/packaging.py, backends/packaging-dpkg.py: Add new interface
    is_distro_package(package) which verifies the origin of a given package.
    Move the dodgy hack from apport/ui.py to the backend, where it belongs to.
    Also add a test case.
  * debian/control: Add python-apt dependency to python-apport.
  * debian/control: Remove debianutils dependency, it's essential.
  * Drop backends/packaging-dpkg.py. It had some hackish usage of python-apt
    anyway, since some things just cannot be figured out with dpkg alone.
    Since we have to give up on that idea, implement a new clean packaging
    backend 'packaging-apt-dpkg.py' which now uses python-apt and dpkg in a
    clean way.
  * apport/report.py, add_gdb_info(): Fix crash when Stacktrace could not be
    created. (LP: #107853)
  * ./test-apport: Check that crashes create a core dump (with proper ulimits)
    when an unseen crash report exists already. This reproduces LP #105976.
  * bin/apport: Create core dump file if aborting because an unseen crash
    report already exists. (LP: #105976)
  * apport/ui.py: Add a comment for translators. (LP: #104703)
  * apport/ui.py, load_report(): Also catch zlib.error on invalid reports.
    (LP: #103547)
  * apport/report.py: Add method has_useful_stacktrace() to determine whether
    the stack trace can be considered useful. The current heuristic is to
    consider it useless if it either is shorter than three lines and has any
    unknown function, or for longer traces, a minority of known functions. Add
    test cases.
  * gtk/apport-gtk, qt4/apport-qt, cli/apport-cli: Do not offer 'reduced
    report' option if the stack trace is useless. (LP: #87430) Bump the
    python-apport dependencies of the frontend packages to ensure that we have
    has_useful_stacktrace().

 -- Martin Pitt <martin.pitt@ubuntu.com>  Sat,  5 May 2007 17:53:42 +0200

apport (0.77) gutsy; urgency=low

  * apport/report.py: Replace any() call with a list comprehension to work
    with Python < 2.5. (LP: #104864)
  * apport/report.py: Move the ctypes import to the one place where we
    actually need it, and do not entirely fail if they do not exist (such as
    in Python 2.4). It is only required for non-default Feisty kernels anyway.
    (LP: #107662)
  * apport/chroot.py: Fix test suite to work with Python 2.4's tarfile module
    output format.
  * debian/local/setup-apport-retracer: Generalized some feisty specific
    bits, set default release to gutsy.

 -- Martin Pitt <martin.pitt@ubuntu.com>  Mon, 23 Apr 2007 12:22:17 +0200

apport (0.76) feisty; urgency=low

  * Move python_hook.py out of the apport module to apport_python_hook.py, so
    that it does not inflict the expensive import of all apport related
    modules to every python program. Adapt module prefixes accordingly.
    (LP: #105764)
  * setup.py, debian/python-apport.install: Install apport_python_hook.py into
    the python-apport binary package.
  * apport/ui.py test suite: Unset locale related environment variables so
    that the tests which check strings are not invalidated by translations.

 -- Martin Pitt <martin.pitt@ubuntu.com>  Thu, 12 Apr 2007 11:47:50 +0200

apport (0.75) feisty; urgency=low

  * apport/report.py, add_proc_info(): Chop off /rofs/ prefix from
    ExecutablePath, so that crashes work on the live system, too. Arguably a
    kernel bug, but probably too hard to fix at this time. (LP: #102909)
  * backends/packaging-dpkg.py, get_modified_files(): Ignore empty lines in
    broken .md5sums file rather than crashing on them. (LP: #102906)

 -- Martin Pitt <martin.pitt@ubuntu.com>  Wed,  4 Apr 2007 21:51:28 +0200

apport (0.74) feisty; urgency=low

  * debian/apport-{gtk,qt}.install: Do not install .desktop files for now,
    until we get a proper guided bug reporting.
  * problem_report.py, write_mime(): Do not re-compress keys which already end
    in .gz. Add test cases.
  * test-hooks: Add a (dodgy) test case for calling package_hook on an
    uninstalled package. After all, this is very likely to happen for
    installation errors. This reproduces #97636.
  * backends/packaging-dpkg.py, get_source(): Add a similarly dodgy fallback
    to apt if the queried package is not installed. This needs to be
    generalized and cleaned up later, but now is the time for unintrusive
    small patches. (LP: #97636)
  * test-apport: Do not fail on non-empty gdb stderr if it only consists of a
    single warning (as happens on powerpc).
  * apport/report.py, test_check_interpreted(): Run gedit test on an actually
    existing file, reproducing the interpreter confusion reported in #102056.
  * apport/report.py, _check_interpreted(): Add a whitelist of common
    interpreters and check ExecutablePath against it. (LP: #102056)
  * apport/ui.py: Ignore SystemError exceptions from apt, which happen on
    badly formatted source.list entries. (LP: #98901)
  * apport/ui.py: Fix crash on None candiateOrigin from the apt cache object.
    (LP: #98961)
  * gtk/apport-gtk.glade: Add window titles to progress and details dialogs.
    (LP: #97640)

 -- Martin Pitt <martin.pitt@ubuntu.com>  Wed,  4 Apr 2007 14:44:08 +0200

apport (0.73) feisty; urgency=low

  * problem_report.py, write(): Allow a third optional argument in tuple
    values, which specify a maximum file size. Above it, the entire key gets
    removed. Add testsuite checks for all boundary cases.
  * bin/apport: Limit core dump size to 75% of usable RAM
    (MemFree+Cached-Writeback). This should avoid trashing people's boxes hard
    on huge core dumps. Bump dependencies on python-problem-report. Create an
    expensive, but realistic check for this in test-apport.
    (LP: #71560)
  * apport/ui.py, run_crash(): If a signal crash report does not have a core
    dump, explain that the computer has too little memory for an automatic
    analysis/report of the crash. Add test suite check.

 -- Martin Pitt <martin.pitt@ubuntu.com>  Thu, 29 Mar 2007 23:38:23 +0200

apport (0.72) feisty; urgency=low

  [ Martin Pitt ]
  * bin/apport-chroot, command_create(): Install gpgv.
  * bin/apport-retrace: Fix error handling in fetch_unpack().
  * Move apport-retrace.1 manpage from package apport to apport-retrace. Bump
    Conflicts/Replaces accordingly.
  * bin/launchpad-crash-digger, apport/ui.py: Remove the special case
    'powerpc'->'ppc' and use need-powerpc-retrace uniformly.
  * debian/control: Add XS-Vcs-Bzr: header.
  * apport/ui.py: Fix wrong parameter name in help message.
  * Another grammar fix, thanks to Brian Murray!

  [ Michael Hofmann ]
  * debian/local/ubuntu-bug: Try to use apport-cli, if we do not have a
    $DISPLAY, or neither Gnome nor KDE are running.
  * debian/control: Recommend elinks, since it is the only text browser so far
    that works with Launchpad (see #59510)
  * Add debian/apport-cli.README.Debian: Describe how to integrate
    apport-checkreports and apport-cli into .bashrc for crash notification on
    servers.
  * qt4/apport-qt: Fix undefined symbol in ui_present_package_error(). 
    (LP: #97282)

 -- Martin Pitt <martin.pitt@ubuntu.com>  Thu, 29 Mar 2007 11:41:39 +0200

apport (0.71) feisty; urgency=low

  * cli/apport-cli, qt4/apport-qt: Fix bad grammar 'some minutes'.
    (LP: #95296)
  * problem_report.py, write_mime(): Add optional 'preamble' parameter. Add
    test case.
  * apport/ui.py, upload_launchpad_blob(): Set need-$ARCH-retrace tag in MIME
    preamble. Bump p-problem-report dependency. (LP: #94790)
  * bin/apport-retrace: In verbose mode, display the path of currently
    extracting deb.
  * bin/apport-retrace: Do not fall over errors of dpkg -x (which happens e.
    g. on udev, where it cannot unpack /dev, since this is a symlink to the
    real /dev). Merely print out a warning about it.
  * apport/ui.py, run_report_bug(): Ignore ENOENT from add_proc_info(). This
    happens if the user closes the application prematurely, so that /proc/pid
    does not exist any more. Add test case. (LP: #95954)
  * backends/packaging-dpkg.py, get_modified_files(): Ignore lines in .md5sums
    files which contain a NUL byte. This Should Not Happen™, but nevertheless
    did. (LP: #96050)
  * apport/ui.py, doc/package-hooks.txt: Check for a field
    "UnreportableReason: <text>" and display an information box that the
    current crash cannot be reported because of <text>. Add test case.
    Document the new field.
  * apport/ui.py: Check package origin, compare it to DistroRelease:, and
    report crash as unreportable if they do not match. This particularly saves
    the user from uploading large reports for e. g. opera crashes, and avoids
    filing Ubuntu bugs from Debian installations. (LP: #75513)

 -- Martin Pitt <martin.pitt@ubuntu.com>  Mon, 26 Mar 2007 18:01:24 +0200

apport (0.70) feisty; urgency=low

  [ Martin Pitt ]
  * bin/apport-retrace: Add option --remove-tag to remove a Launchpad bug
    tag. This is intended for an automatic Malone crash retracing system.
  * debian/control: Bump python-launchpad-bugs dependency to ensure that we
    have Bug.[gs]et_metadata().
  * man/apport-retrace.1: Add documentation for --confirm and --remove-tag.
  * bin/apport-chroot: Add option --remove-tag and pass it to apport-retrace.
  * apport/chroot.py, fix_symlinks(): Convert chroot path prefixed absolute
    symlinks to relative symlinks to avoid fakechroot's weird handling of
    absolute symlinks.
  * Add bin/launchpad-crash-digger: Daemon for watching out for
    need-$ARCH-retrace tagged Ubuntu bugs in Launchpad and calling
    apport-retrace on them.
  * bin/apport-retrace: Mangle bug comment with StacktraceTop to not contain
    invalid UTF-8, to avoid getting Internal Server Errors from LP.
  * debian/local/setup-apport-retracer: Install libc6-i686{,-dbgsym} into an
    x86 chroot, to get sane x86 backtraces for crashes in libc.
  * debian/local/setup-apport-retracer:
    - Unpack and install python-launchpad-bugs locally if the package is not
      installed.
    - Link launchpad-crash-digger into the retracer's bin/ dir.
  * run-tests: Run tests with python's -tt flag to catch whitespace errors.
  * Replace tabs with spaces in all Python files. (LP: #93561)
  * Remove trailing white space in all Python files.
  * apport/report.py, add_proc_info(): Do not regard symlinks to executables
    as interpreted scripts any more (such as Debian alternatives). Add test
    case. (LP: #94732)
  * problem_report.py: Add new method get_new() which returns a set of all
    keys which have been added since load() or construction. Add test cases.
  * problem_report.py: Add optional parameter only_new to write(), which
    writes only the get_new() keys. Add test case.
  * apport/ui.py: Remember currently processed report file and update it with
    the added information, so that it becomes useful for local evaluation,
    too. Bump python-problem-report dependency to ensure write()'s only_new
    availability. (LP: #94678)
  * apport-chroot: Add forgotten sys.exit(1) after printing the error message
    about an invalid chroot specification.
  * apport/ui.py, run_crash(): Check for a field "UnsupportableReason: <text>"
    and display an information box that the current configuration cannot be
    supported because of <text>, instead of processing and reporting the
    crash. Add test case for this workflow. With special regards to our
    Firefox crash triagers who want to get rid of the hundreds of
    flash-related crashes. :)
  * apport/report.py, add_hooks_info(): Use execfile() instead of
    __import__(), since package names might conflict with module names already
    imported into apport's namespace. Also search for hook named after the
    source package name (prefixed with 'source_'). Add test cases.
  * bin/apport-chroot: When specifying --save for login, only save the tarball
    if the exit status is 0.
  * bin/apport-chroot, create: Install /usr/sbin/policy-rc.d to disable init
    scripts.
  * bin/apport-chroot: Fixed command function selection to not abort with
    'unknown command' if the DistroRelease: was unknown.
  * bin/apport-retrace: Replace --no-purge with --no-dpkg. With this option,
    do not call dpkg --unpack any more, but dpkg -x, to avoid any fchmod() and
    other calls which cause problems in fakechroots.
  * bin/apport-retrace: Fix ordering of version numbers in warning message.
  * doc/package-hooks.txt: Add some examples, document source package hook.

  [ Kees Cook ]
  * apport/report.py, add_proc_info(): If reading /proc/pid/maps fails,
    ptrace() the target process to make it readable (proposed security
    improvement in future kernels).
  * bin/apport-retrace: Fix crash for packages unknown to the apt cache.
  * apport/report.py, add_gdb_info(): Limit maximum backtrace depth to 2000 to
    avoid infinitely looped stacks and gdb crashes. (LP: #94455)
    This also caps the maximum size of information that we add to reports.
    (LP: #92653)
  * bin/apport-retrace: Add option -R/--rebuild-package-info, so that
    apport-retrace works on unprocessed crash dumps in /var/crash.
  * Some grammar corrections.
  * Add package-hooks/source_apport.py: Package hook for apport itself.
    Include /var/log/apport.log and the status of files in /var/crash.

  [ Michael Hofmann ]
  * Add cli/apport-cli, setup.py, debian/apport-cli.install, debian/control:
    Add command line user interface.
  * apport/ui.py, format_filesize(): Use MiB and GiB instead of MB and GB;
    these are the official units. Adapt test cases.
  * apport/ui.py, collect_info()/file_report(): Do not raise an exception on
    KeyboardInterrupt in the subthreads.
  * apport/ui.py, open_url(): Do not use gtk.MessageDialog(), but
    ui_error_message(), and fix error passing so that the message is
    displayed in the parent thread.
  * apport/ui.py, open_url(): Check that $DISPLAY is set before considering
    the KDE/Gnome web browsers.

 -- Martin Pitt <martin.pitt@ubuntu.com>  Mon, 26 Mar 2007 09:41:03 +0200

apport (0.69) feisty; urgency=low

  * apport-chroot: Add command 'installdeb' to conveniently install a bunch of
    .debs into a chroot.
  * apport-chroot: Fix 'login' and 'upgrade' commands to not require
    specifying a chroot map when giving a chroot tarball path as argument.
  * test-apport: Check that core dumps are written for packaged programs as
    well, if ulimits want them. (Test for #92029)
  * bin/apport: Call write_user_coredump() for packaged program crashes and
    SIGABRT as well. (LP: #92029)

 -- Martin Pitt <martin.pitt@ubuntu.com>  Mon, 19 Mar 2007 17:37:23 +0100

apport (0.68) feisty; urgency=low

  [ Michael Hofmann ]
  * qt4/apport-qt: Fix taskbar entry, remove an unused method.
  * qt4/error.ui: Fix icon spacing.

  [ Martin Pitt ]
  * apport-retrace: Add option --confirm to display the retraced stack traces
    and ask for confirmation before uploading them as LP bug attachments.
    (LP: #91878)
  * apport-chroot: Add option --confirm-attach; if given, call apport-retrace
    with --confirm.

 -- Martin Pitt <martin.pitt@ubuntu.com>  Thu, 15 Mar 2007 00:05:18 +0100

apport (0.67) feisty; urgency=low

  * debian/local/setup-apport-retracer: Add apt sources for restricted,
    universe, and multiverse, too.
  * po/de.po: Update from Rosetta.
  * apport/report.py: Remove undefined call to error_log() in
    _command_output(), replace it with raising proper exceptions.
  * bin/apport-retrace: Fix 'numer' typo. (LP: #91680)
  * test-apport: Check that non-packaged executables generate a core dump on
    SIGABRT, too (test case for bug #92029).
  * bin/apport: Move check for ignoring SIGABRT below the core dump file
    writing for non-packaged binaries. (LP: #92029)
  * gtk/apport-gtk.glade:
    - Remove titles from the progress windows to comply with Gnome HIG and not
      repeat the text content.
    - Improve wording a bit.
    - LP: #92114
  * gtk/apport-gtk{,.glade}: Fix signal handler name of the Cancel button in
    the upload progress dialog, so that it actually works. (LP: #92115)

 -- Martin Pitt <martin.pitt@ubuntu.com>  Wed, 14 Mar 2007 17:34:57 +0100

apport (0.66) feisty; urgency=low

  * Remove apport/MultipartPostHandler.py, this functionality moved to
    python-launchpad-bugs now. Add a dependency to that package.
  * apport/ui.py, upload_launchpad_blob(): Use the shiny new
    launchpadBugs.storeblob.upload().
  * bin/apport-retrace: Attach retraced stack traces back to the Launchpad bug
    report if no other output option is given (This corresponds to the
    in-place editing when a report file is specified). Add option --cookie to
    specify a Mozilla-style cookie file for the necessary Launchpad
    authentication.
  * man/apport-retrace.1: Document above apport-retrace changes.
  * bin/apport-chroot: Add --cookie option: temporarily symlink cookie into
    the chroot and pass it to apport-retrace in retrace mode.

 -- Martin Pitt <martin.pitt@ubuntu.com>  Sat, 10 Mar 2007 15:01:57 +0100

apport (0.65) feisty; urgency=low

  * debian/local/setup-apport-retracer:
    - Replace grep-dctrl with grep call, since grep-dctrl is not installed in
      all the DC chroots.
    - Do not download apport source from archive.u.c., instead require that
      this script lives in the unpacked apport source tree.
  * bin/apport-chroot: Use apt-get options -y and --allow-unauthenticated when
    installing additional packages.
  * bin/apport-chroot: Handle --extra-package for 'upgrade', too, to provide a
    simple way of adding a package to an existing chroot tarball.
  * debian/local/setup-apport-retracer: Create tarball chroots by default.
    It only imposes a negligible overhead, and sharing unpacked directories
    with multiple people is just too brittle.
  * bin/apport-retrace: Add option --no-purge to not purge unpacked packages
    after retracing. This is (only) useful with temporarily unpacked chroots,
    since it's only a waste of time there.
  * bin/apport-chroot: Call apport-retrace with --no-purge when retracing in a
    chroot tarball.
  * apport/chroot.py: Add fix_symlinks() method to remove the chroot root
    directory prefix from symbolic links; they prevent function of tarball
    chroots and moving around directory chroots. Add test case.
  * bin/apport: Fix symlinks after creating and upgrading a chroot.
  * bin/apport-chroot: Add option --save to update a tarball after logging
    in to it.

 -- Martin Pitt <martin.pitt@ubuntu.com>  Sat, 10 Mar 2007 21:21:25 +0100

apport (0.64) feisty; urgency=low

  * bin/apport-chroot: Add 'login' command.
  * bin/apport-chroot: Install apport-retrace into a newly created chroot.
  * Add debian/local/setup-apport-retracer: Script to install local versions
    of apport, debootstrap, fake{,ch}root libraries, and a feisty apport
    fakechroot. This works OOTB on ronne's amd64 and i386 feisty chroots. The
    script is not shipped in any package yet, but it's convenient to ship it
    in revision control and in the source.
  * apport/report.py, _check_interpreted(): When calling an interpreter with a
    script name as argument, set ExecutablePath to the script instead of the
    interpreter. Add test case. (LP: #88794)
  * apport/report.py, search_bug_patterns(): Catch all exceptions from
    urlopen(), not just IOError. Sometimes this fails with funnier errors.
    (LP: #89589)
  * bin/apport-retrace: Give some additional explanation when installing
    packages fails. (LP: #89916)
  * apport/fileutils.py, get_all_{system_,}reports(): Fix file access race
    condition. (LP: #89977)
  * bin/apport-retrace: Add option -p/--extra-package to install an additional
    package for retracing. May be specified multiple times. Document new
    option in man/apport-retrace.1. (LP: #90077)
  * bin/apport-chroot: Add a similar option -p/--extra-package and install
    those in the 'create' command and simply pass it to apport-retrace in the
    'retrace' command. (LP: #90077)
  * bin/apport-chroot: Add a -v/--verbose option.
  * bin/apport-retrace: Do not complain about missing ddebs for Arch: all
    packages.

 -- Martin Pitt <martin.pitt@ubuntu.com>  Tue,  6 Mar 2007 16:20:41 +0100

apport (0.63) feisty; urgency=low

  New feature: fakechroot support for apport-retrace

  * bin/apport-retrace:
    - Simplify program design and throw away the complicated debug symbol
      sandbox generation, along with the -d and -C options.  Instead, directly
      install the missing packages and ddebs with apt. This makes the tool more
      suitable for running in chroots and has often been requested anyway.
    - Add option -u/--unpack-only which causes additionally installed packages
      to be unpacked without being configured and purged again after
      retracing. This allows apport-retrace to work under fakechroot and has
      the nice side effect of speeding up package installation (we do not care
      about configuration for retracing anyway).
  * man/apport-retrace.1: Update description for the new behaviour, drop
    documentation of the -d and -C options, and add documentation of -u.
  * Add apport/chroot.py: Class for representing and working with chroots;
    this uses the fakeroot and fakechroot libraries when being called as
    non-root.
  * Add bin/apport-chroot: CLI frontend for doing various things with
    chroots (including fakeroot/fakechroot support from the Chroot class). For
    now, this implements:
    - create a chroot (tarball or directory)
    - dist-upgrade a particular or all chroots
    - apport-retrace a bug or Apport report file
  * setup.py: Ship apport-chroot in scripts directory.
  * Add a new package apport-retrace which ships apport-retrace and
    apport-chroot and carries all the heavier dependencies (binutils,
    python-launchpad-bugs, python-apt, etc.). Drop the latter two dependencies
    from the apport package. This allows us to install the apport-retrace
    package in fakechroots (not possible with apport itself) and avoid
    unnecessary dependencies on normal desktop installations.

 -- Martin Pitt <martin.pitt@ubuntu.com>  Mon,  5 Mar 2007 11:20:36 +0100

apport (0.62) feisty; urgency=low

  * apport/ui.py, collect_info(): Use REThread instead of Thread and raise
    exceptions from it, so that errors during info collection actually become
    visible.
  * apport/report.py, add_proc_info(): Check that ExecutablePath actually
    exists, so that invalid values from transient error conditions are ignored
    (such as '/usr/bin/gnome-panel\x00\x00\x8b (deleted)').
  * apport/packaging.py: Add interface get_system_architecture() to return the
    system architecture in the distro specific notation. This can differ from
    get_architecture(package) on multiarch platforms such as amd64.
  * backends/packaging-dpkg.py: Implement get_system_architecture() to return
    dpkg --print-architecture, add a shallow test case.
  * apport/report.py, add_package_info(): Rename key 'Architecture:' to
    'PackageArchitecture:' for clarity.
  * apport/report.py, add_os_info(): Add system architecture as
    'Architecture:' field.
  * apport/ui.py, create_crash_bug_title(): Append warning about non-native
    package if package architecture does not match the system's one.
  * All test suites: Remove redundant word 'behaviour' from test descriptions.
  * test-hooks: Run tests on installed hooks in /usr/share/apport by default
    and add a '--local' switch to test the hooks in the source tree instead.
    Use this option in run-tests.
  * apport/report.py, test_add_proc_info(): Change the python script test
    so that it does not depend on being run in the source tree.
  * run-tests: Add a 'local' command line option which runs tests on the files
    and modules in the build tree. Run tests on system files/modules by
    default.
  * setup.py, debian/apport.install: Ship test-hooks, test-apport, and
    run-tests in /usr/share/apport/testsuite/, so that the full test suite can
    be run in the installed system.
  * gtk/apport-gtk.desktop.in: Only show in Gnome and Xfce.
  * qt4/apport-qt.desktop.in: Only show in KDE.

 -- Martin Pitt <martin.pitt@ubuntu.com>  Thu,  1 Mar 2007 10:43:29 +0100

apport (0.61) feisty; urgency=low

  * bin/apport:
    - Kernel 2.6.20-9 now sets CORE_REAL_RLIM to -1 instead of not setting it;
      handle this case correctly. (LP: #87065)
    - Add forgotten multiplication of CORE_REAL_RLIM with 1024, since ulimit
      sets kB, not bytes.

 -- Martin Pitt <martin.pitt@ubuntu.com>  Tue, 27 Feb 2007 16:06:11 +0100

apport (0.60) feisty; urgency=low

  * gtk/apport-gtk.glade: Reintroduce window titles. Since the crash
    notifications are like alerts, title have been removed recently to comply
    with Gnome HIG standards, but then the user will get 'nameless window'
    buttons in the task bar. Let's have the smaller evil then. (LP: #87164)
  * apport/packaging.py: Add get_architecture() interface for determining the
    architecture of a particular package (which might not match the overall
    system architecture on multiarch-capable systems, e. g. an i386 Firefox
    package installed on amd64).
  * backends/packaging-dpkg.py: Implement get_architecture() and add test
    case.
  * apport/report.py, add_package_info(): Add Architecture: field.
    (LP: #87424)
  * apport/ui.py: Already mark report as seen when we load it, not just in the
    information collection thread. That way, reports will only be shown once
    on systems which have /var/crash mounted noatime, too. (LP: #85809)
  * apport/fileutils.py, mark_report_seen(): If os.utime() fails, and opening
    the report file for reading does not change the atime (happens with
    noatime mount option), don't throw an exception, just delete the report.
    (other aspect of LP: #85809)
  * qt4/apport-qt: Wrap gettext() into an unicode(str, 'UTF-8') call,
    otherwise all non-ASCII unicode strings are broken. (LP: #87757)

 -- Martin Pitt <martin.pitt@ubuntu.com>  Mon, 26 Feb 2007 20:55:40 +0100

apport (0.59) feisty; urgency=low

  * apport/report.py: Check that interpreter options are discarded in
    test_check_interpreted_script(). This replicates bug #87005.
  * apport/report.py, _check_interpreted_script(): Filter out interpreter
    command line options. This should make the detection of interpreted
    scripts more robust. (LP: #87005)
  * test-apport, check_crash(): Differ between expecting the program dumping
    core and finding a core dump on disk, because this is not equivalent any
    more with core pipelining.
  * bin/apport: Write core files into a process' cwd if the process' ulimit
    requests and permits it and the crashes process is not packaged, so that
    developers get happy again. Test this behaviour with various ulimits in
    test-apport.
  * test-apport: Check that the core file written by apport is valid. This
    uncovers kernel bugs like #87065
  * problem_report.py test suite: Use assertAlmostEqual() when comparing stat
    times, since they are floats on some systems.
  * apport/report.py, add_gdb_info():
    - Remove all the initial gdb output, which gets rid of the duplicated #0
      line.
    - Replace some stray tabs with spaces.
    - Thanks to Kees Cook for this!

 -- Martin Pitt <martin.pitt@ubuntu.com>  Thu, 22 Feb 2007 19:52:52 +0100

apport (0.58) feisty; urgency=low

  * qt4/apport-qt.desktop.in  move to System menu

 -- Jonathan Riddell <jriddell@ubuntu.com>  Tue, 20 Feb 2007 11:35:17 +0000

apport (0.57) feisty; urgency=low

  * apport/ui.py: Intercept ENOMEM and fail gracefully; there is little else
    we can do at that point, and there is no point in presenting a crash
    report for this. (LP: #85155)
  * apport/ui.py: Ignore KeyError when deleting the CoreDump field on sending
    a reduced report. This Should Not Happen™, but nevertheless did.
    (LP: #86083)
  * gtk/apport-gtk, qt4/apport-qt: Intercept ImportError for the non-builtin
    Python modules. This usually happens for crashes when there is a
    dist-upgrade active and some Python packages have not been configured yet.
    (LP: #86007)
  * apport/ui.py: If the problem report does not apply to a packaged program,
    and we have an ExecutablePath, mention it in the error message for easier
    debugging.
  * apport/python_hook.py: Resolve symbolic links in ExecutablePath.
    (LP: #85529)
  * apport/ui.py, open_url(): Remove debugging print statement again, now
    that we tracked down bug #83974.

 -- Martin Pitt <martin.pitt@ubuntu.com>  Mon, 19 Feb 2007 14:40:29 +0100

apport (0.56) feisty; urgency=low

  * apport/ui.py, open_url(): When being invoked as root, call gnome-open or
    firefox as root through sudo instead of dropping our uid/gid and calling
    it normally. The latter does not work for Firefox for some  mysterious
    reason. Thanks to Mika Fischer for this trick. (LP: #81207)
  * Add debian/local/ubuntu-bug.1: Manpage for ubuntu-bug. Add it to
    debian/apport.manpages.
  * qt4/apport-qt: Add some missing features that are present in the GTK UI:
    - Do not show details by default, add a button to show them.
    - Add complete/reduced bug report radio buttons.
    - Thanks to Michael Hofmann for this!

 -- Martin Pitt <martin.pitt@ubuntu.com>  Thu, 15 Feb 2007 14:59:07 +0100

apport (0.55) feisty; urgency=low

  * Add debian/local/ubuntu-bug: Check for a running KDE or Gnome session,
    availability of apport-gtk and -qt, and open the appropriate GUI in bug
    filing mode. This makes it convenient for shell users and is also required
    for proper Firefox 'Report a bug...' menu integration (see bug #85041).
  * debian/apport.install: Install ubuntu-bug to /usr/bin.
  * gtk/apport-gtk: Generously add some gtk.main_iteration() calls to avoid
    hanging dialogs, since we do not have a main loop.
  * apport/ui.py: Do not silently ignore exceptions while uploading data to
    Launchpad, but intercept them and display their message in the error
    dialog. (Part of LP: #84992)
  * apport/ui.py: Switch from edge.launchpad.net to production launchpad.net,
    since the necessary bits are now there. (LP: #84992)

 -- Martin Pitt <martin.pitt@ubuntu.com>  Wed, 14 Feb 2007 13:37:52 +0100

apport (0.54) feisty; urgency=low

  * bin/apport: Re-enable, now that our kernel has been fixed to pipe complete
    core dumps to us.

 -- Martin Pitt <martin.pitt@ubuntu.com>  Tue, 13 Feb 2007 09:33:38 +0100

apport (0.53) feisty; urgency=low

  * apport/ui.py, open_url(): Remove some accidentally left-over debugging
    junk.
  * gtk/apport-gtk: Process pending GTK events after hiding the info
    collection window to avoid a hanging dead dialog.
  * gtk/apport-gtk: Do not count the lines of fields with binary data. This
    particularly avoids long delays with huge core dumps. (LP: #81979)
  * apport/ui.py, open_url(): Print URL to stdout, so that we can debug the
    weirdness in #83974.

 -- Martin Pitt <martin.pitt@ubuntu.com>  Mon, 12 Feb 2007 16:57:05 +0100

apport (0.52) feisty; urgency=low

  * apport/report.py: Fix hook directory to be
    /usr/share/apport/package-hooks/,  not /u/s/apport/.
  * Add doc/package-hooks.txt: Document per-package hooks, ship in package
    apport.
  * Add debian/apport.dirs: Ship package-hooks/ directory.
  * gtk/apport-gtk, qt4/apport-qt: Fix detection of binary data so that the
    CoreDump is not displayed as incomprehensible gibberish any more.
  * Add qt4/apport-qt.desktop.in and add it to POTFILES.in.
  * bin/apport-retrace: --verbose can now be specified multiple times to
    increase verbosity and debug package installation. Also, fix some quoting
    bugs. Thanks to Kees Cook for this!
  * qt4/apport-qt: Fix restart button handling. (LP: #84202)
  * qt4/apport-qt: Do not try to call splitlines() on a report value that is a
    file reference; just display the reference instead. (LP: #84196)
  * bin/apport: Disable for now, since the current kernel produces cropped
    core dumps and thus we get totally useless crash reports

 -- Martin Pitt <martin.pitt@ubuntu.com>  Fri,  9 Feb 2007 18:58:08 +0100

apport (0.51) feisty; urgency=low

  New feature: Qt4 GUI implementation:

  * Added qt4/: Qt4 implementation of the abstract user interface. Thanks to
    Michael Hofmann <mh21@piware.de> for that!
  * debian/copyright: Add Michael as copyright holder.
  * setup.py, debian/control, debian/apport-qt.install: Packaging bits for
    apport-qt.
  * Move translations from apport-gtk to apport, since they are shared between
    frontends. Add appropriate Conflicts/Replaces (we don't strictly need it
    here because we strip them anyway, but we need that for the moving icon
    anyway).
  * Move icon from apport-gtk to apport, since it is/can be shared between
    frontends.

  Improvements:

  * Replaced old apport.png icon stolen from bug-buddy with nice SVG one.
    Thanks to Troy Sobotka for this!
  * debian/copyright: Add Troy as copyright holder for the icon.
  * bin/apport-retrace, man/apport-retrace.1: Document that report can now be
    a LP bug number.

 -- Martin Pitt <martin.pitt@ubuntu.com>  Thu,  8 Feb 2007 20:01:12 +0100

apport (0.50) feisty; urgency=low

  * gtk/apport-gtk.glade: Fix 'prolem' typo.
  * bin/apport-retrace: Use python-launchpad-bugs to create a Report object
    from a given Launchpad bug number (given as argument instead of the report
    file path). Add appropriate p-l-b dependency.
  * gtk/apport-gtk: Mark '(binary data)' string as translatable.

 -- Martin Pitt <martin.pitt@ubuntu.com>  Thu,  8 Feb 2007 15:15:47 +0100

apport (0.49) feisty; urgency=low

  * gtk/apport-gtk.glade: Fix s/send/sent/ typo. Closes: LP#83061
  * apport/ui.py, create_crash_bug_title(): Cope with odd Tracebacks that are
    shorter than three lines. Add test case from the bug. Closes: LP#83556
  * apport/python_hook: Do not create a report if the binary is ignored. Add
    test case. Closes: LP#83566
  * gtk/apport-gtk: Do not save/alter crash dialog title any more, it's empty
    now.
  * apport/ui.py, open_url(): Check the user's session for
    ksmserver/gnome-session to decide whether to prefer kfmclient or
    gnome-open. Also, only call Firefox directly if gconf's prefered browser
    is actually Firefox. Closes: LP#82007

 -- Martin Pitt <martin.pitt@ubuntu.com>  Tue,  6 Feb 2007 18:33:15 +0100

apport (0.48) feisty; urgency=low

  New feature: Infrastructure for reporting kernel Oopses:

  * Add bin/kernel_hook and ship it in /usr/share/apport. The kernel can call
    this on an Oops. Add a test suite for it to test-hooks.
  * apport/ui.py: Add support for reporting ProblemType: Kernel reports, and
    add test suite for the workflow.
  * gtk/apport-gtk{,.glade}: Add implementation for ui_present_kernel_error().

  Improvements:

  * Merged various apport-retrace improvements from Kees' branch:
    - Add various options to override some report fields with local values.
    - Add --verbose option and be quiet by default.
    - Read ProcMaps for additional library dependencies, to also catch
      libraries loaded at runtime (plugins).
    - Set correct debug file directory when starting an interactive gdb
      session with -g.
  * Add gtk/apport-gtk.desktop.in: Desktop file for calling apport-gtk in
    'file a distro bug' mode, to be displayed in gnome-panel's System menu
    (see bug-reporting-tool spec). Also add a Makefile to do the
    intltool-merge dance, add it to POTFILES.in, and ship it in
    debian/apport-gtk.install.
  * bin/apport: Call add_os_info(), so that we get architecture information
    even for 'naked' reports which didn't go through UI enrichment.
  * Add ./test-hooks: Test suite for the various package hooks shipped with
    apport. Test the package problem hook for now.

  Bug fixes:

  * debian/control: Add missing python-apt dependency to apport
    (apport-retrace needs it). Thanks to Kees Cook for noticing.
  * debian/control: Add gdb dependency to python-apport.
  * backends/packaging-dpkg.py test suite: Verify that packages returned by
    get_dependencies() actually exist. This catches the 'chops off first
    letter of package name sometimes' bug.
  * backends/packaging-dpkg.py, _init_status(): Add missing space to Depends:
    field format in dpkg-query call. This fixes the chopped-off first letters
    in the 'Dependencies' report field.
  * setup.py: Remove version attribute, we do not update and use it anyway.
  * apport/ui.py: Do not crash if Package: specifies a nonexisting package.
    Display a proper error message instead. Add test_run_crash_errors() test
    case.
  * apport/report.py, add_package_info(): Fix crash when the first dependency
    is not installed. Closes: LP#82561
  * gtk/apport-gtk.glade: Remove window titles in alert dialogs to comply with
    Gnome HIG. Closes: LP#83123

 -- Martin Pitt <martin.pitt@ubuntu.com>  Mon,  5 Feb 2007 12:19:35 +0100

apport (0.47) feisty; urgency=low

  * apport/report.py, add_hooks_info(): Only use first part of 'Package:',
    there might be a version number and a changed files list which we must not
    propagate to the import statement. Closes: LP#82566

 -- Kees Cook <kees@ubuntu.com>  Wed, 31 Jan 2007 15:37:11 -0800

apport (0.46) feisty; urgency=low

  * debian/control: Bump dependencies to python-apport due to recent changes
    in expected return values in some UI functions. Closes: LP#82267
  * bin/package_hook: Remove erroneous 'import apport.packaging', which
    shadows the packaging variable in the apport package. This unbreaks the
    package problem hook. Closes: LP#82297

 -- Martin Pitt <martin.pitt@ubuntu.com>  Wed, 31 Jan 2007 07:51:24 +0100

apport (0.45) feisty; urgency=low

  New feature: Infrastructure for package install/upgrade failures:

  * Add bin/package_hook: Script for creating a report for a package
    installation/upgrade failure. It receives a package name, a number of log
    files, and an ErrorMessage: from stdin. This will be called from e.g.
    dist-upgrader.
  * setup.py, debian/apport.install: Ship package_hook.
  * apport/ui.py: If ProblemType is 'Package', call a new function
    self.ui_present_package_error() instead of presenting a crash. Add test
    suite checks for the package error report workflow.
  * apport/ui.py, create_crash_bug_title(): Create default bug title for
    package reports. Add various test cases.
  * gtk/apport-gtk{,.glade}: GTK implementation of ui_present_package_error().

  New feature: Maintain a per-binary blacklist to inhibit apport crash reports
  until the binary changes. Closes: LP#79408

  * apport/report.py: Add new Report methods check_ignored() and mark_ignore()
    to check for/set ignore list entries. Add test cases.
  * apport/ui.py: Add another return value of ui_present_crash() to specify
    whether or not to blacklist the current crash's executable. Check workflow
    of both responses in the test suite.
  * gtk/apport-gtk{,.glade}: Add a blacklist checkbox to the crash
    notification dialogs.
  * bin/apport: Do nothing if the current crash is blacklisted.
  * test-apport: Test blacklisting.

  Bug fixes:

  * gtk/apport-gtk: Fix return code for restarting the application ('reopen' ->
    'restart'). Closes: LP#81422
  * test-apport: Adapt to new core_pattern kernel interface mode:
    - Check core_pattern instead of the obsolete crashdump sysctl to determine
      whether or not apport is running.
    - Give apport max. 10 seconds to complete. The current kernel reaps the
      crashed process as soon as writing the core dump to the pipe is
      finished, but apport still needs to write the report file.
    - Do not EXFAIL the test for crashes in nonwriteable cwd any more, since
      it is now supposed to work (we do not write a core dump to the disk any
      more).
  * run-tests, use-local: Adapt to new core_pattern kernel interface.
  * apport: Improve logging of exceptions, include environment variables.
  * apport/report.py test suite: Use gdb to generate a test core dump, do not
    rely on kill(SIGSEGV) and the kernel to do it (since we now use a pipe in
    core_pattern).
  * backends/packaging-dpkg.py: Fix return value of get_modified_files() if
    dpkg .list file is missing.
  * apport/report.py, add_package_info(): Do not produce stray empty lines for
    uninstalled alternative dependencies.
  * apport/report.py: Fix test_add_gdb_info_script() to not leave behind a
    stray gzip process which randomly blocks stdin. Closes: LP#78421
  * backends/packaging-dpkg.py: Do not read the dpkg status in the
    constructor, but lazily initialize it when actually calling a query
    function. This avoids imposing the dpkg-query overhead for programs that
    import the apport package without doing package queries (such as any
    Python program under Ubuntu, due to the Python crash hook).
  * apport/ui.py, create_crash_bug_title():
    - Do not crash on an empty StacktraceTop. Closes: LP#81677
    - Do not mention an unknown function name ('??') in the bug title;
      instead, use the topmost function with a known name, or leave it out
      at all.
    - Add test cases for these situations.
  * apport/report.py, _get_ignore_dom(): Do not throw an error for an empty
    ignore list file.

  Code cleanups:

  * apport/report.py test suite: Refactorize generation of test crash program
    and core dump generation.
  * Consistently use 'in'/'not in' instead of find() for substring searches.
  * Changed the packaging backend import, so that its methods can now be
    accessed at apport.packaging instead of apport.packging.impl.

 -- Martin Pitt <martin.pitt@ubuntu.com>  Sun, 28 Jan 2007 12:34:05 +0100

apport (0.44) feisty; urgency=low

  Some more 'Need for Speed' optimizations:

  * backends/packaging-dpkg.py, _check_files_md5(): Also accept a md5sum
    string in addition to a md5sum file.
  * backends/packaging-dpkg.py, get_modified_files(): Compare package file's
    ctime and mtime against the package list file's mtime and only md5sum the
    files that are newer. This drastically reduces the amount of md5suming
    (usually to zero) and thus speeds up the information collection.
  * backends/packaging-dpkg.py: Use a single hackish 'dpkg-query --show *'
    as a portable variant of 'cat /var/lib/dpkg/status' to pre-fill the status
    cache with all packages instead of calling dpkg -s on every single package
    we query. This changes the time for figuring out dependencies and their
    versions from 'unbearable for many packages' to 'barely noticeable'.

  New feature: per-package apport hooks to collect additional information:

  * apport/report.py: Add method add_hooks_info() which executes a function
    add_info(report) from /usr/share/apport/<package>.py. Also add
    appropriate test cases. This provides per-package hooks for apport.
  * apport/ui.py: Call add_hooks_info() in the information collection thread.

  Bug fixes:

  * apport/report.py: Add some more test cases for _check_interpreted() for
    Python scripts.
  * apport/python_hook.py: Check for a correct ExecutablePath in
    test_general().
  * apport/python_hook.py: Use fileutils.likely_packaged() instead of
    checking for /tmp and home, so that we ignore stuff in /usr/local, too.
    Closes: LP#81244
  * apport/python_hook.py: If we figure out an ExecutablePath which is not
    actually an executable, do not create a report. This particularly affects
    interactive python sessions where sys.argv[0] is empty and thus
    ExecutablePath ends up being the current directory. Add test cases.
    Closes: LP#81237

 -- Martin Pitt <martin.pitt@ubuntu.com>  Wed, 24 Jan 2007 17:16:04 +0100

apport (0.43) feisty; urgency=low

  * apport/ui.py: Add method create_crash_bug_title() to construct a
    reasonable standard bug title for crash reports, so that the automatic
    duplicate detection actually has a chance to work. Also add test cases for
    various signal crashes and an unhandled Python exception.
  * apport/ui.py, file_report(): Submit a default bug title for crash reports.
    Closes: LP#79657

 -- Martin Pitt <martin.pitt@ubuntu.com>  Tue, 23 Jan 2007 16:26:40 +0100

apport (0.42) feisty; urgency=low

  New feature: https://wiki.ubuntu.com/ApportImprovements (kernel interface
  change):

  * bin/apport: Support calling without arguments, to support new semantics
    agreed in the ApportImprovements spec: macro values (in particular, pid
    and signal number) are passed as environment variables.
  * preloadlib/libapport.c: Simulate new kernel behaviour described above.
  * debian/apport.init: Set the kernel's core_pattern sysctl to pipe to apport
    if the edgy-style 'crashdump-helper' sysctl helper does not exist.

  Bug fixes:

  * bin/apport-retrace: Beautify error message when report file is not
    accessible. Closes: LP#79568
  * apport/ui.py: Fix crash in the bug pattern search thread if we could
    not determine a package name. Closes: LP#77872
  * bin/apport: Only unlink the core dump if it still exists. Closes: LP#80866
  * gtk/apport-gtk.glade: Fix expand/fill attributes so that the expander gets
    all the space when resizing the window. Closes: LP#80987
  * problem_report.py, write_mime(): Make sure that multi-line values that go
    to the summary are terminated with a newline.
  * apport/ui.py: Fix error message invocation for reporting cloakroom upload
    failure.
  * problem_report.py, write_mime(): Fix off-by-one comparison of the 'inline
    text' treshold, so that apport's StacktraceTop field appears in bug
    summaries. Also fix a corner case in CR line ending handling. Check both
    things in the test suite.
  * gtk/apport-gtk: Add missing 'import subprocess.'. Closes: LP#81007
  * debian/control: Bump apport's and apport-gtk's dependency to python-apport
    to make sure that apport.ui is available. Closes: LP#81019
  * apport/ui.py: Add missing 'import pwd'. Closes: LP#81033

  Minor improvements:

  * apport/ui.py: Get the cloakroom ticket number from the
    X-Launchpad-Blob-Token HTTP header instead of parsing the resulting page.

 -- Martin Pitt <martin.pitt@ubuntu.com>  Tue, 23 Jan 2007 11:27:20 +0100

apport (0.41) feisty; urgency=low

  New feature: Use Malone cloakroom for uploading reports. Closes: LP#70919

  * gtk/apport-gtk.glade: Redesign bug reporting dialog to have a 'Create bug
    report' and a 'Cancel' button. Also assign GTK_RESPONSE_* constants to the
    dialog buttons. Go back to Glade 2 since Glade 3 still sucks too much.
  * gtk/apport-gtk: Adjust workflow for sending report to Malone cloakroom
    instead of asking the user to attach the file. Sending is not yet
    implemented, though.
  * gtk/apport-gtk: Do not show any dialogs any more when filing a bug.
  * Add apport/MultipartPostHandler.py: This module provides an urllib2 opener
    for uploading file attachments to forms over HTTP POST. This module is
    (C) 2006 Will Holcomb <wholcomb@gmail.com> and was taken from
    http://odin.himinbi.org/MultipartPostHandler.py. (This is a serious hole
    of the Python standard library IMHO.)
  * apport/ui.py, file_report(): Upload blob to Malone (edge.launchpad.net for
    now), retrieve the ticket, and pass it to +filebug.

  Refactorizations:

  * gtk/apport-gtk: Major refactorization to use modal dialogs and run()
    instead of loosely coupled event handlers.
  * Add apport/ui.py: Abstract frontend which encapsulates the logic, workflow
    and UI independent bits and provides UI hooks for concrete
    implementations. This both makes it easy to write more frontends like Qt
    or CLI, and also makes the code automatically testable. Add an extensive
    testsuite.
  * run-tests: Add ui.py testsuite.
  * gtk/apport-gtk: Port to ui.py's UserInterface (which means moving 1/3 of
    the code into the new ui_*() methods and throwing away the rest).
  * Add apport/REThread.py: Enhanced threading.Thread class that can propagate
    the return value and uncaught exceptions of run() to the calling thread.
  * apport/ui.py: Get rid of thread_check_bugpatterns() and hackish exception
    handling, rewrite using REThread.
  * apport/ui.py, gtk/apport-gtk: Add progress bar to report upload. It is
    indefinite for now, because neither urllib2 nor httplib support upload
    progress.

  Bug fixes:

  * gtk/apport-gtk.glade: Merged Gnome HIG fixes from Sebastian Heinlein,
    thank you!
  * Merge patch from Sebastian Heinlein to properly treat the apport-gtk icon
    the dh_iconcache way and make it themeable. Thank you!
  * gtk/apport-gtk: Remove periods from primary dialog texts to comply with
    Gnome HIG standards.
  * backends/packaging-dpkg.py, get_file_package(): Process list files in
    chunks of 100, so that we do not exceed the maximum command line length if
    there is a large number of packages installed. Closes: LP#64839
  * gtk/apport-gtk: Use pgrep with -u instead of pidof for testing whether the
    crashed process is already running again, so that we do not match
    processes of other users. Add procps package dependency for this.
  * gtk/apport-gtk: Only offer to restart programs that are in the $PATH. E.
    g. /usr/lib/firefox/firefox-bin cannot be called directly.
    Closes: LP#79623
  * apport/report.py: Disassemble 16 instructions instead of 32 bytes to
    become independent of the instruction size. Thanks to Kees Cook for the
    patch!

 -- Martin Pitt <martin.pitt@ubuntu.com>  Mon, 22 Jan 2007 10:47:33 +0100

apport (0.40) feisty; urgency=low

  * debian/control: Add missing python-dev build dependency, which is
    apparently required for 2.5 now.

 -- Martin Pitt <martin.pitt@ubuntu.com>  Mon, 15 Jan 2007 11:06:20 +0100

apport (0.39) feisty; urgency=low

  * Introduce abstract packaging interface and move all dpkg/apt specific bits
    to a dpkg implementation of this packaging interface (merge
    apport/abstract-pkg branch):
    - Add apport/packaging.py: Abstract packaging system query interface.
    - Add backends/packaging-dpkg.py: dpkg implementation of abstract
      packaging interface.
    - run-tests: Run tests of all backends.
    - apport/fileutils.py, apport/report.py: Port to packaging.py interface.
    - debian/control: Drop python-apport's 'python-apt' dependency since the
      backend only uses dpkg now (without measurable performance penalty since
      it uses internal caching).
    - debian/rules: Install backends/packaging-dpkg.py as our packaging
      backend to apport/packaging_impl.py and remove it again on clean.

 -- Martin Pitt <martin.pitt@ubuntu.com>  Sat, 13 Jan 2007 15:53:08 +0100

apport (0.38) feisty; urgency=low

  * Add ./COPYING: GPL license.
  * debian/rules: Build POT file again.
  * apport/fileutils.py: Add get_all_system_reports() and
    get_new_system_reports() and added test cases. Now the test suite can also
    be run as root to be able to actually check their complete behaviour.
    Adapt the other tests to get along with running the tests as root.
  * bin/apport-checkreports: Add option --system to check for system crash
    reports. Closes: LP#62316
  * gtk/apport-gtk: If called through sudo to process system crashes, drop
    privileges to the original user in open_url() so that we get the web
    browser correctly. (LP#62316) Caveat: The user cannot actually attach the
    crash report file directly since it is not accessible to the user; this
    will get fixed once Malone is able to link a bug report with uploaded
    blobs.

 -- Martin Pitt <martin.pitt@ubuntu.com>  Fri, 12 Jan 2007 14:29:44 +0100

apport (0.37) feisty; urgency=low

  * problem_report.py: Remove the requirement that values must not contain
    empty lines. Add test cases that reading and writing values with empty
    lines works, and add a test case that load() properly complains about
    empty lines in debcontrol encoding (empty lines in values are encoded with
    a single space). Closes: LP#78094
  * apport/report.py test suite: Do not rely on a particular structure of the
    'cat' stacktrace; apparently this is not consistent across architectures.
    Instead, compile a segfaulting mini C program, let it dump core, and test
    add_gdb_info() on it instead. This also allows us for a more rigid check
    of StacktraceTop.

 -- Martin Pitt <martin.pitt@ubuntu.com>  Mon,  8 Jan 2007 14:44:08 +0100

apport (0.36) feisty; urgency=low

  * gtk/apport-gtk.glade: Restore pulse step of progress bar (this apparently
    got destroyed when saving with Glade 3).
  * gtk/apport-gtk{,.glade}: Terminate the program properly when closing the
    progress dialog instead of exiting with an exception.
  * gtk/apport-gtk: Defer opening of the bug reporting window a bit so that
    it appears on top of the browser window. Also enable the task bar blinking
    for it when it is in the background.
  * gtk/apport-gtk.glade: Restore vertical padding of bug report dialog labels
    (another Glade 3 transition regression).
  * bin/apport-retrace, apport/report.py: Call gdb on InterpreterPath if
    present; calling it on a script does not yield anything useful. Add a test
    case to report.py.
  * debian/apport.init: Use mkdir -p instead of install -d, since install is
    not in /bin. Thanks to Kees Cook for catching this.
  * debian/control: Add missing python-apport dependency 'python-apt', which
    is not caught by ${python:Depends}.
  * gtk/apport-gtk: Catch MemoryError when loading a report and display an
    error dialog instead of just crashing. Closes: LP#76235
  * gtk/apport-gtk: Properly catch exceptions from the bug pattern check
    thread to avoid useless backtraces like in bug #75160.
  * gtk/apport-gtk: Catch exceptions from decoding of damaged reports and
    display an error message instead of crashing. Closes: LP#77149
  * apport/report.py: Add missing import of 'time' to test suite.

 -- Martin Pitt <martin.pitt@ubuntu.com>  Fri,  5 Jan 2007 09:49:01 +0100

apport (0.35) feisty; urgency=low

  Optimizations:

  * apport/fileutils.py: Split out heuristics for determining whether a file
    belongs to a package to new function likely_packaged() and add test cases.
  * bin/apport: Do not use the expensive find_file_package() any more, use
    likely_packaged() instead. This will create initial reports in some
    corner cases (like custom non-packaged executables in /usr/bin/), but
    greatly reduces I/O impact at crash time. We rely on apport-gtk to deal
    with reports that do not actually belong to a packaged executable.
  * apport/report.py, add_gdb_info(): Call gdb just once and split the output
    instead of calling it again for each command. This should significantly
    speed up the gdb stage especially for large programs/core dumps.
  * Use cStringIO instead of StringIO in modules.
  * gtk/apport-gtk: Code cleanup and refactorization:
    - Move iteration over crash reports into __main__ to simplify housekeeping
      in the ApportGTK class and get rid of some functions.
    - Refactor creation of temporary report file.
  * gtk/apport-gtk.glade: Split the text in the progress bar dialog so that we
    can use it for multiple steps (like uploading data to Malone) while not
    breaking translations.

  New feature: Bug reporting tool (https://wiki.ubuntu.com/BugReportingTool)

  * gtk/apport-gtk: Split out crash report initialization to new function
    show_crashes() so that we can use the frontend for other purposes like bug
    reporting.
  * gtk/apport-gtk: Add --file-bug, --package, and --pid options; if given,
    create a bug report about the given package instead of viewing crash
    reports.
  * gtk/apport-gtk{,.glade}: Generalize some strings to not talk about 'crash'
    any more, to make them suitable for bug reporting, too.
  * gtk/apport-gtk: Support --file-bug without specifying a package or a PID
    for filing generic distro bugs.
  * problem_report.py: Add new method write_mime() to encode a problem report
    in MIME/Multipart RFC 2822 format (i. e. an email with attachments). Short
    values are aggregated into the first inline text/plain part, large values,
    binary values, and file references get gzip compressed separate
    attachments. Also add various test cases.

  Bug/crash information:

  * apport/report.py, add_user_info(): Add list of system groups that the user
    belongs to.
  * bin/apport: Call add_user_info(), check functionality in test-apport.
  * apport/report.py, add_gdb_info(): Add field 'StacktraceTop' with the top
    five functions on the stack and no local variables. This reduced 'glimpse'
    is suitable for inline display in bug reports and automatic processing
    (dup finders, etc).

  Bug fixes:

  * po/Makefile: Add top_srcdir to work with current intltool.
  * po/de.po: Unfuzz some strings.
  * apport/report.py, add_gdb_info(): Strip away the 'No symbol table info
    available' messages from stack traces.
  * apport/report.py, test_search_bug_patterns(): Use security.u.c. instead
    of archive.u.c., since the latter times out too often.

 -- Martin Pitt <martin.pitt@ubuntu.com>  Wed,  3 Jan 2007 16:45:20 +0100

apport (0.34) feisty; urgency=low

  * apport/fileutils.py, mark_report_seen(): Do not bail out if os.utime()
    fails due to access permissions. This happens if the file does not belong
    to the user calling apport-gtk, but is world-readable (such as ubiquity
    crash reports). If utime() fails, repeatedly open()/close() the file for
    reading until atime != ctime, or the 1.2s timeout is reached.
    Closes: LP#72250
  * apport/python_hook.py: Add unit test, call that in run-tests.
  * apport/python_hook.py: Chmod the generated report to 0600 to not expose
    potentially private data to the world, and to be consistent with other
    crash reports.
  * apport/fileutils.py: Add check_files_md5() and test cases.
  * apport/report.py, add_package_info(): Append list of modified package
    files to Package: and Dependencies: value. Closes: LP#70946
  * bin/apport-retrace: Get along with Package:/Dependencies: fields with list
    of modified files.

 -- Martin Pitt <martin.pitt@ubuntu.com>  Fri, 22 Dec 2006 12:40:55 +0100

apport (0.33) feisty; urgency=low

  * debian/rules: Convert to cdbs. This fixes the dh_pysupport invocation
    along the way, too.
  * gtk/apport-gtk: Rework web browser invocation: Use kfmclient if available,
    fall back to firefox-remote, then to webbrowser.open(). Do not call
    x-www-browser any more since this would block if no running browser was
    open before.
  * Drop the apport_utils module (and with it the python-apport-utils
    package), it became too much of a dumping ground. The report file handling
    functions now live in apport.fileutils, and the debugging information
    collectors are now methods of a new 'Report' class (subclass of
    ProblemReport) in the new apport.report module. Adjust all programs
    accordingly.
  * Add debian/python-apport.postinst: Remove old .pyc and .pyo cruft on
    upgrades to clean up after our broken dh_pysupport invocation in earlier
    versions, so that the new modules are actually used.
  * Remove debian/apport.postinst: Those cleanups were only necessary for
    intra-edgy upgrades.

 -- Martin Pitt <martin.pitt@ubuntu.com>  Tue, 19 Dec 2006 01:15:27 +0100

apport (0.32) feisty; urgency=low

  * apport_utils.py: Filter out "no debugging symbols found" warnings from gdb
    outputs, and add some tests for this. Thanks to Kees Cook for the patch!
  * test-apport: Fix AGENTPATH directory when building the preload library
    (recently moved to bin/).
  * use-local: Fix path to apport as well (recently moved to bin/).
  * apport-retrace: Use ldd on InterpreterPath if present; ldd'ing scripts
    will not get us very far. Closes: LP#72201

 -- Martin Pitt <martin.pitt@ubuntu.com>  Thu, 14 Dec 2006 13:42:58 +0100

apport (0.31) feisty; urgency=low

  * Move scripts to bin/ in source package.
  * Add apport/python_hook.py: Default exception handler for Python, to create
    apport reports for unhandled exceptions. Thanks to Robert Collins
    <robert@ubuntu.com> for this! Closes: LP#70957
  * Add new package python-apport to ship the new Python package 'apport'.
    This includes the python crash hook for now, but in the near future
    apport-utils will get redesigned and put into this package, too.
  * debian/control: apport now depends on python-apport instead of
    python-apport-utils.
  * apport_utils.py: Quiesce gdb error messages in test suite.

 -- Martin Pitt <martin.pitt@ubuntu.com>  Sat, 25 Nov 2006 12:30:41 +0100

apport (0.30) feisty; urgency=low

  * test-apport, use-local: Support both kernel 2.6.17 and 2.6.19 sysctl names
    (crashdump-helper vs. crashdump).
  * gtk/apport-gtk.glade: Improve dialog title capitalization.
    Closes: LP#70652.
  * debian/apport.cron.daily: Immediately exit if /var/crash does not exist.
    Create /var/crash in debian/apport.init if it does not exist.
    Closes: LP#71599
  * Convert all tabs in Python source code files to spaces to comply to PEP 8.
    Thanks to Robert Collins for pointing this out.
  * apport_utils.py, gtk/apport-gtk: Do not pass None to subprocess arguments
    if report belongs to a non-packaged program. Thanks to Robert Collins for
    discovering and fixing this! Closes: LP#70942
  * debian/apport.init: Change /var/crash permissions to 1777, so that custom
    crash handlers (in Python/Mono/etc.) can put reports there.

 -- Martin Pitt <martin.pitt@ubuntu.com>  Sat, 25 Nov 2006 10:44:33 +0100

apport (0.29) feisty; urgency=low

  * apport-retrace: Do not crash if a linked library is not a dependency.
    Closes: LP#65914
  * apport_utils.py:
    - Add test_find_file_package_diversion() selftest to check diversion
      handling.
    - find_file_package(): Check for and respect diversions.
    - Closes: LP#65917
  * debian/apport.init, test-apport, use-local: Adapt to 'crashdump-helper' ->
    'crashdump' sysctl renaming in 2.6.19.
  * test-apport: Restore cwd even when failing a test.
  * problem_report.py, ProblemReport.write(): Support file-like objects as
    argument of file references to support direct reading from pipes. Add test
    case test_write_fileobj().
  * apport: Support '-' as core file argument, in which case the core will be
    read from stdin. This paves the way for using Linux 2.6.19's 'pipe
    core_pattern' feature. Bump python-problem-report dependency to >= 0.29
    for this.
  * apport: Confine permissions of log file to root:adm 0640, just in case.
  * apport: Temporarily drop real u/gid to target user for the os.access()
    tests, so that normal users cannot verify the existence of a given
    inaccessible file. Add comprehensive tests to apport_utils' test suite and
    test-apport. Thanks to Kees Cook for this patch!
  * apport_utils.py, find_file_package(): Terminate fgrep options with '--' to
    avoid problems with funny file names. Thanks to Kees Cook for spotting
    this!
  * test-apport: Automatically detect whether ULIMIT_CORE is nonzero, and
    adapt tests accordingly: check that core still exists after invoking
    apport, and clean it up.
  * apport-retrace: Add new mode -g/--gdb which starts an interactive gdb
    session with the report's core dump. Add this to man/apport-retrace.1, too.
  * apport-retrace: If -c is given, completely remove the CoreDump field from
    the report instead of setting it to 'removed'.
  * test-apport: When using 'lib' mode, point APPORT_LOG_FILE to a temporary
    file. Print it if the test suite fails.
  * test-apport: Fix EXFAILure of the 'core dump works for non-writable cwds'
    test case.
  * preloadlib: Support -DPIPE_CORE mode which emulates the
    pipe-in-core_pattern mode of kernel 2.6.19.
  * test-apport: Build preload library with core piping. No more failed test
    suite checks in 'lib' mode.

 -- Martin Pitt <martin.pitt@ubuntu.com>  Sun,  5 Nov 2006 07:10:30 -0800

apport (0.28) edgy; urgency=low

  "No core - ignore!"

  * apport: Do not create a report for crashes which we do not get a core dump
    for. The reports are useless and only clutter our bug tracker.

 -- Martin Pitt <martin.pitt@ubuntu.com>  Mon,  9 Oct 2006 15:22:32 +0200

apport (0.27) edgy; urgency=low

  * apport: Ignore SIGABRT for now; it's usually signalled from abort() or
    assertion failures and we only get reports with unusable stack traces for
    it (see #61938).
  * gtk/apport-gtk: If gnome-open is not available, fall back to x-www-browser
    instead of using webbrowser.py, to respect default browser in XFCE.
    Closes: LP#64209
  * apport: use os.nice() instead of executing 'renice'. Thanks to Benoit
    Boissinot for noticing.
  * apport_utils.py, find_file_package(): Lower() both strings in the speedup
    heuristics to match e. g. /usr/bin/Xorg -> xserver-xorg. Thanks to Kees
    Cook!
  * apport_utils.py, report_add_package_info(): Do not crash if we encounter a
    'None' current version, which can happen with uninstalled alternative
    dependencies. Thanks to Kees Cook for tracking this down!

 -- Martin Pitt <martin.pitt@ubuntu.com>  Fri,  6 Oct 2006 17:15:08 +0200

apport (0.26) edgy; urgency=low

  * apport-retrace: Clean up code a bit:
    - Move option parsing to separate function.
    - Use apport_utils' report_add_gdb_info() instead of duplicating the gdb
      code.
  * apport_utils.py, report_add_gdb_info(): Add optional parameter 'debugdir'
    to specify an alternate debug file symbol root directory.
  * apport-retrace: Add option -d/--download-debug to automatically download
    available ddebs, create a temporary debug symbol directory from already
    installed and downloaded ddebs, and point gdb to use that. Also add option
    -C/--cache-dir to specify a permanent ddeb cache directory (by default, a
    temporary one is used). Update the manpage accordingly.
  * apport-retrace: Make the best out of a report without packaging
    information (which can happen if the user does not click on 'report bug'
    in apport-gtk).
  * apport_utils, report_add_proc_info():
    - Move heuristics for detecting interpreted scripts to a separate function
      to be able to provide separate test cases for it. Check a few more
      special cases for mono programs.
    - Make interpreter heuristics even scarier to detect some more mono corner
      cases (like banshee and beagled-helper). Closes: LP#58859

 -- Martin Pitt <martin.pitt@ubuntu.com>  Wed,  4 Oct 2006 19:10:47 +0200

apport (0.25) edgy; urgency=low

  * Drop apport-gtk's update-notifier dependency to a Recommends:.
  * apport_utils.py, report_add_gdb_info(): Add register dump and disassembly
    of the last 32 bytes, they might be useful to see what's going on
    sometimes. Thanks to Kees Cook for the idea and the patch.
  * test-apport, check_crash(): Verify that a crash does not leave a core file
    behind. (Test for LP#62972)
  * preloadlib/libapport.c: Do not unlink the core file after calling apport,
    but set REMOVE_CORE=1 environment instead. This matches the current
    kernel behaviour.
  * apport: Register an atexit handler as early as possible for unlinking the
    core dump if REMOVE_CORE environment is set. Closes: LP#62972
  * apport: Set nice level 10 instead of 5. Closes: LP#63099

 -- Martin Pitt <martin.pitt@ubuntu.com>  Mon,  2 Oct 2006 14:21:53 +0200

apport (0.24) edgy; urgency=low

  The "Need for speed" release -- rrrroarrr!

  * apport: Remove _copy_shrink_corefile(): While this has an enormous impact
    on the size of an uncompressed core dump, it only causes a negligible size
    reduction of the bzip2'ed core, but it needs a lot of I/O resources for
    large core dumps.
  * problem_report.py:
    - Use zlib instead of bzip2 for compressing the binary data (in
      particular, core dumps). This results in slightly bigger files, but speeds
      up compression a lot (30 seconds vs. ~2:45 minutes for a Firefox core dump
      on my slow iBook). Closes: LP#61538
    - ProblemReport.read(): Support both bzip2 and zlib compression to be able
      to read existing reports, too.
    - Add/Adapt test cases.
  * Move InformationCollector._get_gdb() from apport to apport_utils.py
    report_add_gdb_info(), and add a test case for it.
  * apport_utils.py, report_add_package_info(): Support calling without a
    package name, then it will be figured out from ExecutableName. Extend test
    case accordingly.
  * test-apport: Do not require apport reports to contain gdb, packaging, and
    OS information, since we are going to move them out of apport.
  * apport: Do not collect static information. It requires a lot of CPU and
    I/O resources and slows down the machine a lot, and it can be added to
    the report later in the frontend. This also gets rid of the entire
    InformationCollector class, since everything has been moved to
    apport_utils.py now. Closes: LP#62542
  * apport: Do not intercept KeyboardInterrupt as unhandled exception (only
    useful for command line debugging, though).
  * problem_report.py: Add test case for appending new data to an existing
    report, fix write() function to not rely on an existing ProblemType key.
  * problem_report.py: Add new method ProblemReport.add_to_existing() to
    update an already existing problem report with new data. Add test case.
  * apport_utils.py, mark_report_seen(): Use os.utime() instead of
    open()/read() and a timeout for simpler and faster operation.
  * gtk/apport-gtk:
    - Collect gdb/packaging/operating system information when the user chooses
      to file a bug and update the apport report.
    - Change the 'Downloading bug patterns...' progress dialog to 'Collecting
      information about the crash...'.
  * debian/control: Bumped library dependencies of apport-gtk, added
    update-notifer dependency.

 -- Martin Pitt <martin.pitt@ubuntu.com>  Fri, 29 Sep 2006 15:47:56 +0200

apport (0.23) edgy; urgency=low

  * apport: Reset signal handler to SIG_IGN in the crash signal handler, to
    avoid an endless crash/handler loop (noticed during debugging LP#61708).
  * debian/apport.init: Do not let the script run with set -e, so that
    do_{start,stop} can deliver their return codes for proper evaluation,
    instead of immediately existing. Closes: LP#61796
  * test-apport: Check that SIGQUIT does not generate a report. (Check for
    bug #62511).
  * apport: Ignore SIGQUIT. Closes: LP#62511

 -- Martin Pitt <martin.pitt@ubuntu.com>  Thu, 28 Sep 2006 20:57:38 +0200

apport (0.22) edgy; urgency=low

  * apport_utils.py, report_add_proc_info(): Make 'interpreted script'
    detection more general to also work for mono programs.
  * test-apport: Check that non-packaged scripts do not generate a report.
  * apport: Call ic.collect_runtime_information() earlier and drop the local
    /proc/pid/exe examination, so that we get proper script detection. This
    avoids getting crash reports for non-packaged scripts (see test case
    change from above).
  * apport: Do not try to chmod the report file if we could not create it and
    output to stderr instead (this mainly affects local testing only).
  * apport_utils.py, find_file_package(): First grep the package lists whose
    names are a substring of the crashed binary name (or vice versa), to
    immensely speed up the package name determination in many cases.
  * apport: Drop the maximum number of consecutive crashes per executable
    from 5 to 2. 5 creates a too bad user experience and creates the
    impression that it will never stop. Closes: LP#61078

 -- Martin Pitt <martin.pitt@ubuntu.com>  Tue, 19 Sep 2006 16:16:46 +0200

apport (0.21) edgy; urgency=low

  * apport: Keep a partially written report with '000' permissions, and only
    chmod it to 0600 when it is fully written. This stops update-notifier from
    picking up half-written reports and get activated several times.
    Closes: LP#59988
  * apport: Add the executable path to the first line of logging.
  * apport: Run the complete code under control of the general exception
    fallback handler.
  * debian/apport.default: Increase maximum core size to 200 MB, to also catch
    Firefox and Evolution core dumps.
  * apport_utils.py, find_file_package(): Before searching the dpkg database
    (which is expensive), check if the executable path matches a whitelist of
    path prefixes. This replaces the weaker blacklist (/tmp and /home) in
    apport itself.
  * gtk/apport-gtk: Show a progress dialog while checking for bug patterns and
    execute report_search_bug_patterns() in a separate thread, so that the UI
    is not potentially blocked for a long time.
  * apport: Gracefully abort if we cannot readlink /proc/pid/exe, instead of
    falling over with an exception. Closes: LP#59993
  * debian/rules: Use 'multiuser' instead of 'defaults' for dh_installinit.
    Clean up the unnecessary rc symlinks in postinst and add appropriate
    sysv-rc dependency.

 -- Martin Pitt <martin.pitt@ubuntu.com>  Thu, 14 Sep 2006 23:16:26 +0200

apport (0.20) edgy; urgency=low

  * apport: Renice ourself to priority 5 to not slow down the user's processes
    so heavily.
  * Add manpages for apport-retrace(1) and apport-unpack(1) and install them
    into apport. Closes: LP#58463
  * problem_report.py: Test attaching two files instead of one in the
    test_write_file() regression check to assert correct key sorting.
  * problem_report.py: Alter write() method to sort binary data to the end of
    the report. This makes reports easier to read, and also shows relevant
    information more quickly when progressively loading them in a web browser.
    Adapt regression tests accordingly.
  * Move setting of ExecutablePath from apport's InformationCollector ctor to
    apport_utils' report_add_proc_info(), where it belongs to. Check
    ExecutablePath in apport_utils' regression tests.
  * apport-unpack: Support '-' as report argument to read from stdin.
  * apport_utils.py, report_add_proc_info():
    - Apply some heuristics to determine whether the crashed process is an
      interpreted script (check if the Name in /proc/pid/status matches
      the second /proc/pid/cmdline part, and if that command line argument is
      an existing executable file). In the case of an interpreted script, set
      ExecutablePath to the script and InterpreterPath to the actually crashed
      ELF binary.
    - Test this with a shell (/bin/zgrep) and a Python (./apport-unpack)
      script in the test suite.
    - Closes: LP#58859
  * Add debian/apport.logrotate to add a daily 7-step /var/log/apport
    log rotation.
  * test-apport: Fix WCOREDUMP() and pidof checks in check_crash().
  * apport: Install a signal handler for all 'crashy' signals, which just logs
    the signal and stack info and exits. This should avoid a crashing apport
    examining itself, possibly in an endless loop. Closes: LP#58873

 -- Martin Pitt <martin.pitt@ubuntu.com>  Mon, 11 Sep 2006 09:20:18 +0200

apport (0.19) edgy; urgency=low

  * apport_utils.py: Add function report_search_bug_patterns(): Try to
    download a package specific bug pattern XML file from a given URL base
    directory and return the bug URL in case of a match. Also add extensive
    test suite check.
  * test-apport: Fix help message.
  * apport-gtk: Make use of the new report_search_bug_patterns() function and
    display appropriate instructions on match. Bump python-apport-utils dependency.

 -- Martin Pitt <martin.pitt@ubuntu.com>  Tue,  5 Sep 2006 11:31:17 +0200

apport (0.18) edgy; urgency=low

  The "mating dance for ubiquity" release.

  * apport-gtk:
    - Use pidof's -x option in the detection whether the program is already
      running to correctly handle scripts.
    - Do not assume the presence of the ExecutablePath key in reports, but
      gracefully fall back to Package.
    - If the report specifies an explicit DesktopFile, use that instead of
      trying to figure it out.
    - Only created reduced report and show the radio buttons if there are
      actually removed fields.
    - Change tooltip of 'reduced report' radio button to be more generic (do
      not refer to the memory dump, but to 'large items', since this is what
      apport-gtk currently does).
    - Support new field 'BugDisplayMode: file | list (default)'. In 'file'
      mode, display the /+filebug page instead of /+bugs and change
      instructions accordingly.
    - Use the ProcCmdline attibute to restart an application; correctly
      parsing of all the desktop file is just not possible at this point.
    - Support new field 'RespawnCommand' to use custom respawning command.
  * problem_report.py: Add method has_removed_fields() to check whether load()
    skipped any fields due to binary=False. Add test suite check.
  * apport_utils.py: Fix the quoting in ProcCmdline so that it is fully shell
    compatible.
  * run-tests: Check if kernel crash dump helper is active, and if so, run
    test-apport in kernel mode.
  * problem_report.py: Support an optional second argument of file references
    which controls whether or not the file contents will be compressed/encoded
    (defaults to True for backwards compatibility). Add test suite checks.

 -- Martin Pitt <martin.pitt@ubuntu.com>  Fri, 25 Aug 2006 14:01:47 +0200

apport (0.17) edgy; urgency=low

  * Move packaging information collection from apport to new function
    report_add_package_info() in apport_utils.py, add test suite check.
  * Move operating system information collection from apport to new function
    report_add_os_info() in apport_utils.py, add test suite check.
  * Move /proc information collection from apport to new function
    report_add_proc_info() in apport_utils.py, add test suite check, and fix
    handling of failed /proc/$$/environ reading.
  * preloadlib/libapport.c: Route gcore's stderr to /dev/null to suppress
    error messages during the test suite and to become more compatible to the
    kernel behaviour.
  * Change apport_utils.py to be a public module and ship it in the new
    python-apport-utils package, so that other applications like ubiquity can
    use it easily.
  * po/de.po: Add new translations to make this complete again.
  * problem_report.py, apport_utils.py: Prepend UnitTest classes with '_' so
    that they do not appear in the help() output.
  * apport_utils.py: Add make_report_path(), which constructs the canonical
    crash report pathname for a given report.
  * Add debian/apport.postinst: Remove /usr/share/apport/apport_utils.pyc when
    upgrading from an earlier version, so that the programs in
    /usr/share/apport actually use the version from p-apport-utils.

 -- Martin Pitt <martin.pitt@ubuntu.com>  Tue, 22 Aug 2006 18:14:00 +0200

apport (0.16) edgy; urgency=low

  *  test-apport: Check that non-packaged binaries do not generate a report.
  * apport_utils.py: Add find_file_package() to find the package a file
    belongs to. This uses fgrep /var/lib/dpkg/info/*.list which is much faster
    than dpkg -S. Also add test suite check.
  * apport: Use find_file_package() instead of direct dpkg -S call and pass
    the result to the InformationCollector ctor to avoid grepping the dpkg
    lists twice.
  * apport: Immediately exit if the executable name starts with /home or /tmp,
    to avoid grepping the dpkg database in the common developer case.
  * apport: Replace 0-bytes in ProcCmdline with spaces to keep them readable.
  * apport-gtk: Offer an alternative small report (without the core dump) for
    users with slow internet connection.

 -- Martin Pitt <martin.pitt@ubuntu.com>  Mon, 21 Aug 2006 19:34:47 +0200

apport (0.15) edgy; urgency=low

  * Add apport-unpack: Script to extract the fields of a problem report into
    separate files into a new or empty directory. Mainly useful for extracting
    compressed binary data like the core dump.
  * test-apport: Check that dumped environment only contains security
    insensitive variables.
  * apport: Filter out all environment variables but $SHELL, $PATH, and
    locale/language related ones. Closes: LP#56846
  * test-apport: Delete test report in the cleanup handler so that the
    kernel-mode test can be run multiple times without manual cleanup.
  * test-apport: Check for running apport and test executable processes in
    check_crash().
  * preloadlib/libapport.c: Improve error checking, some robustification.
  * test-apport: If using the preload library, wait a second between the test
    process invocations in the flooding test to mitigate a strange race
    condition that sometimes causes the signal handler not to be executed.

 -- Martin Pitt <martin.pitt@ubuntu.com>  Sun, 20 Aug 2006 16:28:43 +0200

apport (0.14) edgy; urgency=low

  * preloadlib/libapport.c: Write core dump into cwd instead of /tmp to act
    like the current kernel.
  * apport_utils.py: Check APPORT_REPORT_DIR environment variable for an
    alternate crash report directory. This is mainly useful for a local test
    suite.
  * apport: Quiesce the apt module's FutureWarning.
  * preloadlib/libapport.c: Re-raise the signal instead of doing exit() so
    that the process exits with the same code as it would do without the
    library.
  * preloadlib/libapport.c: Close stdout for gcore process.
  * Add test-apport: Use preloadlib/ and APPORT_REPORT_DIR to create a
    sandboxed environment and run various apport functionality tests. Also add
    this script to run-tests.
  * apport_utils.py, delete_report(): Actually try to unlink the report before
    falling back to truncating it to zero bytes.
  * preloadlib/libapport.c: Close stderr for apport process.

 -- Martin Pitt <martin.pitt@ubuntu.com>  Fri, 18 Aug 2006 15:46:37 +0200

apport (0.13) edgy; urgency=low

  * Do not run the test suite on build since on the buildds modifying
    file atimes does not work.

 -- Martin Pitt <martin.pitt@ubuntu.com>  Fri, 18 Aug 2006 00:59:26 +0200

apport (0.12) edgy; urgency=low

  * apport-gtk: Make bug report window resizable when the details are
    expanded. Closes: LP#56672
  * apport_utils.py: Add get_recent_crashes() and a test suite check for it.
  * apport: If the same binary produced more than 5 crashes in the last 24
    hours, ignore the crash. This is a hideous and pretty ad-hoc band-aid to
    avoid flooding users with reports for continuously crashing respawning
    processes. Closes: LP#56362
  * apport: Clean up exit codes to only exit with 0 if report was created, and
    with 1 otherwise (to become more compatible to proposed future kernel
    behaviour, where core dumps are only generated on demand).
  * Add run-tests script which calls all available selftests.
  * debian/rules: Run run-tests during build to have the package FTBFS on
    regressions. Add python build dependency for this (it is already there
    implicitly anyway).

 -- Martin Pitt <martin.pitt@ubuntu.com>  Thu, 17 Aug 2006 16:06:41 +0200

apport (0.11) edgy; urgency=low

  * gtk/apport-gtk.glade: Remove separators from dialogs. Closes: LP#56326
  * apport:
    - Move information collection from ctor to two new separate functions
      collect_runtime_information() (fast, privileged, crashed process must
      exist) and collect_static_information() (slow, unprivileged, crashed
      process does not need to exist). This allows a cleaner design.
    - Add missing close() call in init_error_log().
    - Do not catch SystemExit in the final catch-all-and-log clause (will
      become important once we switch to master/slave processes).
    - Clean up handling of temporary files.
    - Log successful report creation with file and package name, to ease
      debugging.
    - transitive_dependencies(): Do not break on pure virtual dependencies
      (like perl-api-XXX).
  * Add debian/apport.default: Default file to disable apport entirely and to
    change the maximum size of kernel created core dumps.
  * debian/apport.init: Evaluate new default file.

 -- Martin Pitt <martin.pitt@ubuntu.com>  Wed, 16 Aug 2006 17:05:19 +0200

apport (0.10) edgy; urgency=low

  * apport-gtk: Show report file size in bug report window.
  * apport: Correctly handle relative paths to core dumps (use crashed
    process' cwd).
  * Fix the GPL URLs in source file's copyright comments.
  * debian/apport.cron.daily: Add -mindepth 1 to find commands to avoid
    attempting to remove the /var/crash/ directory. Closes: LP#55107
  * problem_report.py:
    - Fix precise whitespace handling in continuation lines, add selftest.
    - Add selftest for reading a report, modifying fields, and writing it
      back.
    - Fix writing back binary data, adapt test suite to check it.
    - Fixed ProblemReport.load() to clean up old data, added selftest.
    - Restructure class to inherit from IterableUserDict and throw away all
      the now obsolete dictionary wrapper methods.
  * debian/apport.init: Add colon to description to make output less
    confusing.
  * Add apport-retrace and install it into apport: This tool takes a crash
    report and refreshes the stack traces in it. This is particularly useful
    if debug symbols are installed now, but haven't been at the time the crash
    occured.

 -- Martin Pitt <martin.pitt@ubuntu.com>  Fri, 11 Aug 2006 15:40:05 +0200

apport (0.9) edgy; urgency=low

  * apport: Call objcopy to throw out READONLY/CODE sections from the core
    dump, which drastically reduces its (uncompressed) size (factor 2 to 10).
    This has little effect on the bzip2'ed core dump, though.
  * apport:
    - Support an optional third command line argument which specifies the
      location of a core dump.
    - If a core dump is given, call gdb on the core dump instead of the
      crashed process. We cannot attach to the latter if we are called by the
      kernel (since the crashed process is in uninterruptible kernel sleep).
    - If no core dump is given, do not attempt to do anything gdb related.
    - This matches the future behaviour of the kernel crash dump helper while
      remaining compatible to the previous call semantics.
  * Add preloadlib/{Makefile,libapport.c}: LD_PRELOADable library which
    emulates the future kernel behaviour. This is ONLY for testing and
    development purposes. It uses unsafe temporary file handling and thus must
    not be used on production boxes!
  * Ship preloadlib/* as examples in package 'apport' for people who want to
    play with it until the new kernel arrives.
  * Add preloadlib/README: Explain how to use the preload library.

 -- Martin Pitt <martin.pitt@ubuntu.com>  Wed,  9 Aug 2006 12:12:20 +0200

apport (0.8) edgy; urgency=low

  * apport_utils.py:
    - Add two new functions seen_report() and mark_report_seen().
    - get_new_reports(): Only return unseen reports, add function
      get_all_reports() for the old behaviour.
  * gtk/apport-gtk.py: Do not delete reports after notifying about them. This
    way, we do not need to add another button to save the report (which is
    considered evil UI-wise), but still retain the report for filing and
    examining later.
  * Replace all usages of '/var/crash' to a new global variable in
    apport_utils; this is particularly useful for test suites.
  * apport.py: Overwrite old reports if they are seen.
  * apport_utils.py: Add a test suite for all exported functions.

 -- Martin Pitt <martin.pitt@ubuntu.com>  Tue,  8 Aug 2006 19:29:23 +0200

apport (0.7) edgy; urgency=low

  * Add apport_utils.py: Factorize out some common code of apport-gtk,
    possible future frontends, and some backend tools.
  * Add apport-checkreports: Test if there are new crash reports for the
    invoking user. This factorizes out the tests we currently do in
    update-notifier and makes them easier to change and keep in sync with
    apport itself. Ship the script in the apport package.

 -- Martin Pitt <martin.pitt@ubuntu.com>  Tue,  8 Aug 2006 17:24:46 +0200

apport (0.6) edgy; urgency=low

  * Add missing intltool build dependency to fix FTBFS.

 -- Martin Pitt <martin.pitt@ubuntu.com>  Thu,  3 Aug 2006 09:15:42 +0200

apport (0.5) edgy; urgency=low

  * apport-gtk: Remove the crash report after it got displayed.
  * apport-gtk: Fix exception on startup if no readable crash reports exist.

 -- Martin Pitt <martin.pitt@ubuntu.com>  Wed,  2 Aug 2006 23:42:34 +0200

apport (0.4) edgy; urgency=low

  * Implement completely new UI according to the design described at
    https://wiki.ubuntu.com/CrashReporting. Many thanks to Matthew Paul
    Thomas!
  * po/Makefile: Fix default target to not just break. Now it builds the .pot
    file.
  * debian/rules: Build .pot file on package build for automatic Rosetta
    import.
  * Bring German translations up to date.
  * po/Makefile: Supply '--language=python' to intltool-update to properly
    extract strings from apport-gtk.

 -- Martin Pitt <martin.pitt@ubuntu.com>  Wed,  2 Aug 2006 23:14:58 +0200

apport (0.3) edgy; urgency=low

  * debian/rules clean: Also clean po/.
  * debian/apport.cron.daily: Clean away empty files everytime.
  * apport: Only consider a report as already present if it has a non-zero
    size.
  * apport: Set proper group for report files instead of 'root'.
  * apport-gtk: Ignore 0-sized reports.
  * apport-gtk: Add button to remove the current report (by truncating the
    file to zero bytes; a user cannot unlink files in /var/crash).
  * apport-gtk: Only display reports that the user can actually read.
  * problem_report.py: Add 'binary' option to ProblemReport.load() to
    optionally skip binary data.
  * debian/rules: Clean stale *.pyc files.
  * python-gtk: Do not load binary data (core dumps, etc.) to greatly speed up
    the GUI. They are just gibberish anyway.
  * apport: Switch from apt_pkg to apt, add SourcePackage: to reports.
  * apport-gtk: Use source package name for the Malone URL.
  * debian/rules: Call setup.py install with --no-compile to not ship *.pyc in
    debs.

 -- Martin Pitt <martin.pitt@ubuntu.com>  Mon, 31 Jul 2006 13:11:52 +0200

apport (0.2) edgy; urgency=low

  * debian/apport.cron.daily: Do not produce error messages if 'find' does not
    find any crash reports.
  * problem_report.py: Support iterators, add test case.
  * apport: Filter out trailing 0-byte from ProcCmdline.
  * Add a simple GTK frontend, ship it in new package apport-gtk.

 -- Martin Pitt <martin.pitt@ubuntu.com>  Thu, 27 Jul 2006 23:52:33 +0200

apport (0.1) edgy; urgency=low

  * Initial release. This package implements the client backend part of
    https://wiki.ubuntu.com/AutomatedProblemReports.

 -- Martin Pitt <martin.pitt@ubuntu.com>  Mon, 24 Jul 2006 14:21:10 +0200<|MERGE_RESOLUTION|>--- conflicted
+++ resolved
@@ -1,4 +1,12 @@
-<<<<<<< HEAD
+apport (0.133) UNRELEASED; urgency=low
+
+  * apport/hookutils.py: define and include a machine type from the hardware
+    information in the report, using HAL information where available.
+  * bin/apportcheckresume: include the machine type in the suspend/hibernate
+    report title.  They are generally machine specific.
+
+ -- Andy Whitcroft <apw@canonical.com>  Thu, 19 Feb 2009 13:12:40 +0000
+
 apport (0.132) jaunty; urgency=low
 
   [ Martin Pitt ]
@@ -15,16 +23,6 @@
   * Set window icon in apport-qt
 
  -- Martin Pitt <martin.pitt@ubuntu.com>  Thu, 19 Feb 2009 13:50:34 +0100
-=======
-apport (0.132) UNRELEASED; urgency=low
-
-  * apport/hookutils.py: define and include a machine type from the hardware
-    information in the report, using HAL information where available.
-  * bin/apportcheckresume: include the machine type in the suspend/hibernate
-    report title.  They are generally machine specific.
-
- -- Andy Whitcroft <apw@canonical.com>  Thu, 19 Feb 2009 13:12:40 +0000
->>>>>>> 163ef385
 
 apport (0.131) jaunty; urgency=low
 
