#!/usr/bin/make -f

DEB_PYTHON_SYSTEM := pysupport

include /usr/share/cdbs/1/rules/debhelper.mk
include /usr/share/cdbs/1/class/python-distutils.mk

DEB_DH_INSTALL_SOURCEDIR := debian/tmp
DEB_PYTHON_INSTALL_ARGS_ALL := --no-compile --install-scripts usr/share/apport

pre-build::
	# install appropriate backends
	cp backends/packaging-dpkg.py apport/packaging_impl.py

common-post-build-indep::
	make -C po

clean::
<<<<<<< HEAD
	make -C po clean

ifdef _cdbs_rules_debhelper
$(patsubst %,binary-install/%,apport-gtk) :: binary-install/%:
	$(if $(wildcard /usr/bin/dh_iconcache),dh_iconcache -p$(cdbs_curpkg) $(DEB_DH_DESKTOP_ARGS))
endif
=======
	# remove backend copies
	rm -f apport/packaging_impl.py
	make -C po clean
>>>>>>> de8e164b
<|MERGE_RESOLUTION|>--- conflicted
+++ resolved
@@ -16,15 +16,11 @@
 	make -C po
 
 clean::
-<<<<<<< HEAD
+	# remove backend copies
+	rm -f apport/packaging_impl.py
 	make -C po clean
 
 ifdef _cdbs_rules_debhelper
 $(patsubst %,binary-install/%,apport-gtk) :: binary-install/%:
 	$(if $(wildcard /usr/bin/dh_iconcache),dh_iconcache -p$(cdbs_curpkg) $(DEB_DH_DESKTOP_ARGS))
 endif
-=======
-	# remove backend copies
-	rm -f apport/packaging_impl.py
-	make -C po clean
->>>>>>> de8e164b
