--- conflicted
+++ resolved
@@ -11,20 +11,11 @@
 GUI:
  - point out bug privacy and to leave it private by default
 
-<<<<<<< HEAD
 hooks:
  - add hooks which run during program crash, to collect more runtime data
-=======
+
 retracers:
  - cache Contents.gz
 
-retrace failures:
- - Bug #124360: http://launchpadlibrarian.net/8320761/StacktraceSource.txt: dd.c not found
- - does not find files with complete path
-
-packaging:
- - ensure that uname -r >= 2.6.24 in init script
-
 hookutils:
 - run hooks for related packages in attach_related_packages
->>>>>>> 63108010
