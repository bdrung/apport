--- conflicted
+++ resolved
@@ -362,11 +362,9 @@
             match = self.__fgrep_files(file, all_lists)
 
         if match:
-            # no version here
             return os.path.splitext(os.path.basename(match))[0].split(':')[0]
 
         if uninstalled:
-            # no version here
             return self._search_contents(file, map_cachedir, release, arch)
         else:
             return None
@@ -625,27 +623,20 @@
         real_pkgs = set()
         for (pkg, ver) in packages:
             try:
-<<<<<<< HEAD
-                candidate = cache[pkg].candidate
-=======
-                versions = cache[pkg].versions
-                if ver not in versions:
-                    # try the most recent if we don't have the right version
-                    candidate = cache[pkg].candidate
-                else:
-                    candidate = cache[pkg].versions[ver]
->>>>>>> 24736f6f
+                cache_pkg = cache[pkg]
             except KeyError:
-                candidate = None
-            if not candidate:
                 m = 'package %s does not exist, ignoring' % pkg.replace('%', '%%')
                 obsolete += m + '\n'
                 apport.warning(m)
                 continue
 
-            if ver and candidate.version != ver:
-                w = '%s version %s required, but %s is available' % (pkg, ver, candidate.version)
-                obsolete += w + '\n'
+            # try to select matching version
+            try:
+                if ver:
+                    cache_pkg.candidate = cache_pkg.versions[ver]
+            except KeyError:
+                obsolete += '%s version %s required, but %s is available\n' % (pkg, ver, cache_pkg.candidate.version)
+            candidate = cache_pkg.candidate
             real_pkgs.add(pkg)
 
             if permanent_rootdir:
@@ -691,9 +682,16 @@
                                 os.unlink(path)
 
             if candidate.architecture != 'all':
-                if pkg + '-dbg' in cache:
+                try:
+                    dbg = cache[pkg + '-dbg']
+                    # try to get the same version as pkg
+                    try:
+                        dbg.candidate = dbg.versions[candidate.version]
+                    except KeyError:
+                        obsolete += 'outdated -dbg package for %s: package version %s -dbg version %s\n' % (
+                            pkg, candidate.version, dbg.candidate.version)
                     real_pkgs.add(pkg + '-dbg')
-                else:
+                except KeyError:
                     # install all -dbg from the source package
                     if src_records.lookup(candidate.source_name):
                         dbgs = [p for p in src_records.binaries if p.endswith('-dbg') and p in cache]
@@ -701,13 +699,25 @@
                         dbgs = []
                     if dbgs:
                         for p in dbgs:
+                            # try to get the same version as pkg
+                            try:
+                                cache[p].candidate = cache[p].versions[candidate.version]
+                            except KeyError:
+                                # we don't really expect that, but it's possible that
+                                # other binaries have a different version
+                                pass
                             real_pkgs.add(p)
                     else:
-                        if pkg + '-dbgsym' in cache:
+                        try:
+                            dbgsym = cache[pkg + '-dbgsym']
                             real_pkgs.add(pkg + '-dbgsym')
-                            if cache[pkg + '-dbgsym'].candidate.version != candidate.version:
+                            try:
+                                dbgsym.candidate = dbgsym.versions[candidate.version]
+                            except KeyError:
                                 obsolete += 'outdated debug symbol package for %s: package version %s dbgsym version %s\n' % (
-                                    pkg, candidate.version, cache[pkg + '-dbgsym'].candidate.version)
+                                    pkg, candidate.version, dbgsym.candidate.version)
+                        except KeyError:
+                            obsolete += 'no debug symbol package found for %s\n' % pkg
 
         for p in real_pkgs:
             cache[p].mark_install(False, False)
@@ -890,7 +900,6 @@
             out = zgrep.communicate()[0].decode('UTF-8')
             # we do not check the return code, since zgrep -m1 often errors out
             # with 'stdout: broken pipe'
-            # no version here
             if out:
                 package = out.split()[1].split(',')[0].split('/')[-1]
             if package:
