'''apport.PackageInfo class implementation for python-apt and dpkg.

This is used on Debian and derivatives such as Ubuntu.
'''

# Copyright (C) 2007 - 2011 Canonical Ltd.
# Author: Martin Pitt <martin.pitt@ubuntu.com>
#
# This program is free software; you can redistribute it and/or modify it
# under the terms of the GNU General Public License as published by the
# Free Software Foundation; either version 2 of the License, or (at your
# option) any later version.  See http://www.gnu.org/copyleft/gpl.html for
# the full text of the license.

import subprocess, os, glob, stat, sys, tempfile, shutil, time
import errno
import hashlib
import json

from contextlib import closing

import warnings
warnings.filterwarnings('ignore', 'apt API not stable yet', FutureWarning)
import apt
try:
    import cPickle as pickle
    from urllib import urlopen, quote, unquote
    (pickle, urlopen, quote, unquote)  # pyflakes
    URLError = IOError
    HTTPError = IOError
except ImportError:
    # python 3
    from urllib.error import URLError, HTTPError
    from urllib.request import urlopen
    from urllib.parse import quote, unquote
    import pickle

import apport
from apport.packaging import PackageInfo


class __AptDpkgPackageInfo(PackageInfo):
    '''Concrete apport.PackageInfo class implementation for python-apt and
    dpkg, as found on Debian and derivatives such as Ubuntu.'''

    def __init__(self):
        self._apt_cache = None
        self._sandbox_apt_cache = None
        self._sandbox_apt_cache_arch = None
        self._contents_dir = None
        self._mirror = None
        self._virtual_mapping_obj = None
        self._contents_mapping_obj = None
        self._launchpad_base = 'https://api.launchpad.net/devel'
        self._ppa_archive_url = self._launchpad_base + '/~%(user)s/+archive/%(distro)s/%(ppaname)s'
        self._contents_update = False

    def __del__(self):
        try:
            if self._contents_dir:
                shutil.rmtree(self._contents_dir)
        except AttributeError:
            pass

    def _virtual_mapping(self, configdir):
        if self._virtual_mapping_obj is not None:
            return self._virtual_mapping_obj

        mapping_file = os.path.join(configdir, 'virtual_mapping.pickle')
        if os.path.exists(mapping_file):
            with open(mapping_file, 'rb') as fp:
                self._virtual_mapping_obj = pickle.load(fp)
        else:
            self._virtual_mapping_obj = {}

        return self._virtual_mapping_obj

    def _save_virtual_mapping(self, configdir):
        mapping_file = os.path.join(configdir, 'virtual_mapping.pickle')
        if self._virtual_mapping_obj is not None:
            with open(mapping_file, 'wb') as fp:
                pickle.dump(self._virtual_mapping_obj, fp)

    def _contents_mapping(self, configdir, arch):
        if self._contents_mapping_obj is not None:
            return self._contents_mapping_obj

        mapping_file = os.path.join(configdir, 'contents_mapping-%s.pickle' % arch)
        if os.path.exists(mapping_file):
            with open(mapping_file, 'rb') as fp:
                self._contents_mapping_obj = pickle.load(fp)
        else:
            self._contents_mapping_obj = {}

        return self._contents_mapping_obj

    def _save_contents_mapping(self, configdir, arch):
        mapping_file = os.path.join(configdir, 'contents_mapping-%s.pickle' % arch)
        if self._contents_mapping_obj is not None:
            with open(mapping_file, 'wb') as fp:
                pickle.dump(self._contents_mapping_obj, fp)

    def _cache(self):
        '''Return apt.Cache() (initialized lazily).'''

        self._sandbox_apt_cache = None
        if not self._apt_cache:
            try:
                # avoid spewage on stdout
                progress = apt.progress.base.OpProgress()
                self._apt_cache = apt.Cache(progress, rootdir='/')
            except AttributeError:
                # older python-apt versions do not yet have above argument
                self._apt_cache = apt.Cache(rootdir='/')
        return self._apt_cache

    def _sandbox_cache(self, aptroot, apt_sources, fetchProgress, distro_name,
                       release_codename, origins, arch):
        '''Build apt sandbox and return apt.Cache(rootdir=) (initialized lazily).

        Clear the package selection on subsequent calls.
        '''
        self._apt_cache = None
        if not self._sandbox_apt_cache or arch != self._sandbox_apt_cache_arch:
            self._build_apt_sandbox(aptroot, apt_sources, distro_name,
                                    release_codename, origins)
            rootdir = os.path.abspath(aptroot)
            self._sandbox_apt_cache = apt.Cache(rootdir=rootdir)
            self._sandbox_apt_cache_arch = arch
            try:
                # We don't need to update this multiple times.
                self._sandbox_apt_cache.update(fetchProgress)
            except apt.cache.FetchFailedException as e:
                raise SystemError(str(e))
            self._sandbox_apt_cache.open()
        else:
            self._sandbox_apt_cache.clear()
        return self._sandbox_apt_cache

    def _apt_pkg(self, package):
        '''Return apt.Cache()[package] (initialized lazily).

        Throw a ValueError if the package does not exist.
        '''
        try:
            return self._cache()[package]
        except KeyError:
            raise ValueError('package %s does not exist' % package)

    def get_version(self, package):
        '''Return the installed version of a package.'''

        pkg = self._apt_pkg(package)
        inst = pkg.installed
        if not inst:
            raise ValueError('package %s does not exist' % package)
        return inst.version

    def get_available_version(self, package):
        '''Return the latest available version of a package.'''

        return self._apt_pkg(package).candidate.version

    def get_dependencies(self, package):
        '''Return a list of packages a package depends on.'''

        cur_ver = self._apt_pkg(package)._pkg.current_ver
        if not cur_ver:
            # happens with virtual packages
            return []
        return [d[0].target_pkg.name for d in
                cur_ver.depends_list.get('Depends', []) +
                cur_ver.depends_list.get('PreDepends', []) +
                cur_ver.depends_list.get('Recommends', [])]

    def get_source(self, package):
        '''Return the source package name for a package.'''

        if self._apt_pkg(package).installed:
            return self._apt_pkg(package).installed.source_name
        elif self._apt_pkg(package).candidate:
            return self._apt_pkg(package).candidate.source_name
        else:
            raise ValueError('package %s does not exist' % package)

    def get_package_origin(self, package):
        '''Return package origin.

        Return the repository name from which a package was installed, or None
        if it cannot be determined.

        Throw ValueError if package is not installed.
        '''
        pkg = self._apt_pkg(package).installed
        if not pkg:
            raise ValueError('package is not installed')
        for origin in pkg.origins:
            if origin.origin:
                return origin.origin
        return None

    def is_distro_package(self, package):
        '''Check if a package is a genuine distro package.

        Return True for a native distro package, False if it comes from a
        third-party source.
        '''
        pkg = self._apt_pkg(package)
        # some PPA packages have installed version None, see LP#252734
        if pkg.installed and pkg.installed.version is None:
            return False

        distro_name = self.get_os_version()[0]

        if pkg.candidate and pkg.candidate.origins:  # might be None
            for o in pkg.candidate.origins:
                if o.origin == distro_name:
                    return True
        return False

    def is_native_origin_package(self, package):
        '''Check if a package originated from a native location

        Return True for a package which came from an origin which is listed in
        native-origins.d, False if it comes from a third-party source.
        '''
        pkg = self._apt_pkg(package)
        # some PPA packages have installed version None, see LP#252734
        if pkg.installed and pkg.installed.version is None:
            return False

        native_origins = []
        for f in glob.glob('/etc/apport/native-origins.d/*'):
            try:
                with open(f) as fd:
                    for line in fd:
                        line = line.strip()
                        if line:
                            native_origins.append(line)
            except IOError:
                pass

        if pkg.candidate and pkg.candidate.origins:  # might be None
            for o in pkg.candidate.origins:
                if o.origin in native_origins:
                    return True
        return False

    def get_lp_binary_package(self, distro_id, release, package, version, arch):
        from launchpadlib.launchpad import Launchpad
        launchpad = Launchpad.login_anonymously('apport-retrace', 'production',
                                                version='devel')
        ubuntu = launchpad.distributions['ubuntu']
        series = ubuntu.getSeries(name_or_version=release.split()[-1])
        das = series.getDistroArchSeries(archtag=arch)
        primary = ubuntu.getArchive(name='primary')
        bpph = primary.getPublishedBinaries(binary_name=package, version=version,
                                            distro_arch_series=das,
                                            ordered=False,
                                            exact_match=True)
        if not bpph:
            return (None, None)
        for bp in bpph:
            if bp.status == 'Deleted':
                continue
            if not bp.architecture_specific:
                # include_meta is required to get the sha1
                bf_urls = bp.binaryFileUrls(include_meta=True)
                break
            elif bp.distro_arch_series_link.endswith(arch):
                bf_urls = bp.binaryFileUrls(include_meta=True)
                break
        if not bf_urls:
            return (None, None)
        for bf in bf_urls:
            # return the first binary file url since there being more than one
            # is theoretical
            return(bf['url'], bf['sha1'])

    def json_request(self, url, entries=False):
        '''Open, read and parse the json of a url

        Set entries to True when the json data returned by Launchpad
        has a dictionary with an entries key which contains the data
        desired.
        '''
        try:
            response = urlopen(url)
            if response.getcode() >= 400:
                raise HTTPError('%u' % response.getcode())
        except (URLError, HTTPError):
            apport.warning('cannot connect to: %s' % unquote(url))
            return None
        try:
            content = response.read()
        except IOError:
            apport.warning('failure reading data at: %s' % unquote(url))
            return None
        if isinstance(content, bytes):
            content = content.decode('utf-8')
        if entries:
            return json.loads(content)['entries']
        else:
            return json.loads(content)

    def get_lp_source_package(self, distro_id, package, version):
        from launchpadlib.launchpad import Launchpad
        launchpad = Launchpad.login_anonymously('apport-retrace', 'production',
                                                version='devel')
        ubuntu = launchpad.distributions['ubuntu']
        primary = ubuntu.getArchive(name='primary')
        pss = primary.getPublishedSources(source_name=package, version=version,
                                          exact_match=True)
        if not pss:
            return None
        for ps in pss:
            if ps.status == 'Deleted':
                continue
            sfus = ps.sourceFileUrls()
            # use the first entry as they are sorted chronologically
            break
        if not sfus:
            return None
        source_files = []
        for sfu in sfus:
            source_files.append(sfu)
        return source_files

    def get_architecture(self, package):
        '''Return the architecture of a package.

        This might differ on multiarch architectures (e. g. an i386 Firefox
        package on a x86_64 system)'''

        if self._apt_pkg(package).installed:
            return self._apt_pkg(package).installed.architecture or 'unknown'
        elif self._apt_pkg(package).candidate:
            return self._apt_pkg(package).candidate.architecture or 'unknown'
        else:
            raise ValueError('package %s does not exist' % package)

    def get_files(self, package):
        '''Return list of files shipped by a package.'''

        list = self._call_dpkg(['-L', package])
        if list is None:
            return None
        return [f for f in list.splitlines() if not f.startswith('diverted')]

    def get_modified_files(self, package):
        '''Return list of all modified files of a package.'''

        # get the maximum mtime of package files that we consider unmodified
        listfile = '/var/lib/dpkg/info/%s:%s.list' % (package, self.get_system_architecture())
        if not os.path.exists(listfile):
            listfile = '/var/lib/dpkg/info/%s.list' % package
        try:
            s = os.stat(listfile)
            if not stat.S_ISREG(s.st_mode):
                raise OSError
            max_time = max(s.st_mtime, s.st_ctime)
        except OSError:
            return []

        # create a list of files with a newer timestamp for md5sum'ing
        sums = b''
        sumfile = '/var/lib/dpkg/info/%s:%s.md5sums' % (package, self.get_system_architecture())
        if not os.path.exists(sumfile):
            sumfile = '/var/lib/dpkg/info/%s.md5sums' % package
            if not os.path.exists(sumfile):
                # some packages do not ship md5sums
                return []

        with open(sumfile, 'rb') as fd:
            for line in fd:
                try:
                    # ignore lines with NUL bytes (happens, LP#96050)
                    if b'\0' in line:
                        apport.warning('%s contains NUL character, ignoring line', sumfile)
                        continue
                    words = line.split()
                    if not words:
                        apport.warning('%s contains empty line, ignoring line', sumfile)
                        continue
                    s = os.stat(('/' + words[-1].decode('UTF-8')).encode('UTF-8'))
                    if max(s.st_mtime, s.st_ctime) <= max_time:
                        continue
                except OSError:
                    pass

                sums += line

        if sums:
            return self._check_files_md5(sums)
        else:
            return []

    def get_modified_conffiles(self, package):
        '''Return modified configuration files of a package.

        Return a file name -> file contents map of all configuration files of
        package. Please note that apport.hookutils.attach_conffiles() is the
        official user-facing API for this, which will ask for confirmation and
        allows filtering.
        '''
        dpkg = subprocess.Popen(['dpkg-query', '-W', '--showformat=${Conffiles}',
                                 package], stdout=subprocess.PIPE)

        out = dpkg.communicate()[0].decode()
        if dpkg.returncode != 0:
            return {}

        modified = {}
        for line in out.splitlines():
            if not line:
                continue
            # just take the first two fields, to not stumble over obsolete
            # conffiles
            path, default_md5sum = line.strip().split()[:2]

            if os.path.exists(path):
                try:
                    with open(path, 'rb') as fd:
                        contents = fd.read()
                    m = hashlib.md5()
                    m.update(contents)
                    calculated_md5sum = m.hexdigest()

                    if calculated_md5sum != default_md5sum:
                        modified[path] = contents
                except IOError as e:
                    modified[path] = '[inaccessible: %s]' % str(e)
            else:
                modified[path] = '[deleted]'

        return modified

    def __fgrep_files(self, pattern, file_list):
        '''Call fgrep for a pattern on given file list and return the first
        matching file, or None if no file matches.'''

        match = None
        slice_size = 100
        i = 0

        while not match and i < len(file_list):
            p = subprocess.Popen(['fgrep', '-lxm', '1', '--', pattern] +
                                 file_list[i:(i + slice_size)], stdin=subprocess.PIPE,
                                 stdout=subprocess.PIPE, stderr=subprocess.PIPE)
            out = p.communicate()[0].decode('UTF-8')
            if p.returncode == 0:
                match = out
            i += slice_size

        return match

    def get_file_package(self, file, uninstalled=False, map_cachedir=None,
                         release=None, arch=None):
        '''Return the package a file belongs to.

        Return None if the file is not shipped by any package.

        If uninstalled is True, this will also find files of uninstalled
        packages; this is very expensive, though, and needs network access and
        lots of CPU and I/O resources. In this case, map_cachedir can be set to
        an existing directory which will be used to permanently store the
        downloaded maps. If it is not set, a temporary directory will be used.
        Also, release and arch can be set to a foreign release/architecture
        instead of the one from the current system.
        '''
        if uninstalled:
            return self._search_contents(file, map_cachedir, release, arch)

        # check if the file is a diversion
        dpkg = subprocess.Popen(['dpkg-divert', '--list', file],
                                stdout=subprocess.PIPE, stderr=subprocess.PIPE)
        out = dpkg.communicate()[0].decode('UTF-8')
        if dpkg.returncode == 0 and out:
            pkg = out.split()[-1]
            if pkg != 'hardening-wrapper':
                return pkg

        fname = os.path.splitext(os.path.basename(file))[0].lower()

        all_lists = []
        likely_lists = []
        for f in glob.glob('/var/lib/dpkg/info/*.list'):
            p = os.path.splitext(os.path.basename(f))[0].lower().split(':')[0]
            if p in fname or fname in p:
                likely_lists.append(f)
            else:
                all_lists.append(f)

        # first check the likely packages
        match = self.__fgrep_files(file, likely_lists)
        if not match:
            match = self.__fgrep_files(file, all_lists)

        if match:
            return os.path.splitext(os.path.basename(match))[0].split(':')[0]

        return None

    @classmethod
    def get_system_architecture(klass):
        '''Return the architecture of the system, in the notation used by the
        particular distribution.'''

        dpkg = subprocess.Popen(['dpkg', '--print-architecture'],
                                stdout=subprocess.PIPE)
        arch = dpkg.communicate()[0].decode().strip()
        assert dpkg.returncode == 0
        assert arch
        return arch

    def get_library_paths(self):
        '''Return a list of default library search paths.

        The entries should be separated with a colon ':', like for
        $LD_LIBRARY_PATH. This needs to take any multiarch directories into
        account.
        '''
        dpkg = subprocess.Popen(['dpkg-architecture', '-qDEB_HOST_MULTIARCH'],
                                stdout=subprocess.PIPE)
        multiarch_triple = dpkg.communicate()[0].decode().strip()
        assert dpkg.returncode == 0

        return '/lib/%s:/lib' % multiarch_triple

    def set_mirror(self, url):
        '''Explicitly set a distribution mirror URL for operations that need to
        fetch distribution files/packages from the network.

        By default, the mirror will be read from the system configuration
        files.
        '''
        self._mirror = url

        # purge our contents dir cache
        try:
            if self._contents_dir:
                shutil.rmtree(self._contents_dir)
                self._contents_dir = None
        except AttributeError:
            pass

    def get_source_tree(self, srcpackage, dir, version=None, sandbox=None,
                        apt_update=False):
        '''Download source package and unpack it into dir.

        This also has to care about applying patches etc., so that dir will
        eventually contain the actually compiled source. dir needs to exist and
        should be empty.

        If version is given, this particular version will be retrieved.
        Otherwise this will fetch the latest available version.

        If sandbox is given, it calls apt-get source in that sandbox, otherwise
        it uses the system apt configuration.

        If apt_update is True, it will call apt-get update before apt-get
        source. This is mostly necessary for freshly created sandboxes.

        Return the directory that contains the actual source root directory
        (which might be a subdirectory of dir). Return None if the source is
        not available.
        '''
        # configure apt for sandbox
        env = os.environ.copy()
        if sandbox:
            f = tempfile.NamedTemporaryFile()
            f.write(('''Dir "%s";
Dir::State::Status "/var/lib/dpkg/status";
Debug::NoLocking "true";
 ''' % sandbox).encode())
            f.flush()
            env['APT_CONFIG'] = f.name

        if apt_update:
            subprocess.call(['apt-get', '-qq', 'update'], env=env)

        # fetch source tree
        argv = ['apt-get', '-qq', '--assume-yes', 'source', srcpackage]
        if version:
            argv[-1] += '=' + version
        try:
            if subprocess.call(argv, cwd=dir, env=env) != 0:
                if not version:
                    return None
                sf_urls = self.get_lp_source_package(self.get_distro_name(),
                                                     srcpackage, version)
                if sf_urls:
                    proxy = ''
                    if apt.apt_pkg.config.find('Acquire::http::Proxy') != '':
                        proxy = apt.apt_pkg.config.find('Acquire::http::Proxy')
                        apt.apt_pkg.config.set('Acquire::http::Proxy', '')
                    fetchProgress = apt.progress.base.AcquireProgress()
                    fetcher = apt.apt_pkg.Acquire(fetchProgress)
                    af_queue = []
                    for sf in sf_urls:
                        af_queue.append(apt.apt_pkg.AcquireFile(fetcher,
                                        sf, destdir=dir))
                    result = fetcher.run()
                    if result != fetcher.RESULT_CONTINUE:
                        return None
                    if proxy:
                        apt.apt_pkg.config.set('Acquire::http::Proxy', proxy)
                    for dsc in glob.glob(os.path.join(dir, '*.dsc')):
                        subprocess.call(['dpkg-source', '-sn',
                                         '-x', dsc], stdout=subprocess.PIPE,
                                        cwd=dir)
                else:
                    return None
        except OSError:
            return None

        # find top level directory
        root = None
        for d in glob.glob(os.path.join(dir, srcpackage + '-*')):
            if os.path.isdir(d):
                root = d
        assert root, 'could not determine source tree root directory'

        # apply patches on a best-effort basis
        try:
            subprocess.call('(debian/rules patch || debian/rules apply-patches '
                            '|| debian/rules apply-dpatches || '
                            'debian/rules unpack || debian/rules patch-stamp || '
                            'debian/rules setup) >/dev/null 2>&1', shell=True, cwd=root)
        except OSError:
            pass

        return root

    def get_kernel_package(self):
        '''Return the actual Linux kernel package name.

        This is used when the user reports a bug against the "linux" package.
        '''
        # TODO: Ubuntu specific
        return 'linux-image-' + os.uname()[2]

    def _install_debug_kernel(self, report):
        '''Install kernel debug package

        Ideally this would be just another package but the kernel is
        special in various ways currently so we can not use the apt
        method.
        '''
        installed = []
        outdated = []
        kver = report['Uname'].split()[1]
        arch = report['Architecture']
        ver = report['Package'].split()[1]
        debug_pkgname = 'linux-image-debug-%s' % kver
        c = self._cache()
        if debug_pkgname in c and c[debug_pkgname].isInstalled:
            # print('kernel ddeb already installed')
            return (installed, outdated)
        target_dir = apt.apt_pkg.config.find_dir('Dir::Cache::archives') + '/partial'
        deb = '%s_%s_%s.ddeb' % (debug_pkgname, ver, arch)
        # FIXME: this package is currently not in Packages.gz
        url = 'http://ddebs.ubuntu.com/pool/main/l/linux/%s' % deb
        out = open(os.path.join(target_dir, deb), 'w')
        # urlretrieve does not return 404 in the headers so we use urlopen
        u = urlopen(url)
        if u.getcode() > 400:
            return ('', 'linux')
        while True:
            block = u.read(8 * 1024)
            if not block:
                break
            out.write(block)
        out.flush()
        out.close()
        ret = subprocess.call(['dpkg', '-i', os.path.join(target_dir, deb)])
        if ret == 0:
            installed.append(deb.split('_')[0])
        return (installed, outdated)

    def install_packages(self, rootdir, configdir, release, packages,
                         verbose=False, cache_dir=None,
                         permanent_rootdir=False, architecture=None,
                         origins=None, install_dbg=True, install_deps=False):
        '''Install packages into a sandbox (for apport-retrace).

        In order to work without any special permissions and without touching
        the running system, this should only download and unpack packages into
        the given root directory, not install them into the system.

        configdir points to a directory with by-release configuration files for
        the packaging system; this is completely dependent on the backend
        implementation, the only assumption is that this looks into
        configdir/release/, so that you can use retracing for multiple
        DistroReleases. As a special case, if configdir is None, it uses the
        current system configuration, and "release" is ignored.

        release is the value of the report's 'DistroRelease' field.

        packages is a list of ('packagename', 'version') tuples. If the version
        is None, it should install the most current available version.

        If cache_dir is given, then the downloaded packages will be stored
        there, to speed up subsequent retraces.

        If permanent_rootdir is True, then the sandbox created from the
        downloaded packages will be reused, to speed up subsequent retraces.

        If architecture is given, the sandbox will be created with packages of
        the given architecture (as specified in a report's "Architecture"
        field). If not given it defaults to the host system's architecture.

        If origins is given, the sandbox will be created with apt data sources
        for foreign origins.

        If install_deps is True, then the dependencies of packages will also
        be installed.

        Return a string with outdated packages, or an empty string if all
        packages were installed.

        If something is wrong with the environment (invalid configuration,
        package servers down, etc.), this should raise a SystemError with a
        meaningful error message.
        '''
        if not architecture:
            architecture = self.get_system_architecture()
        if not configdir:
            apt_sources = '/etc/apt/sources.list'
            self.current_release_codename = self.get_distro_codename()
        else:
            # support architecture specific config, fall back to global config
            apt_sources = os.path.join(configdir, release, 'sources.list')
            if architecture != self.get_system_architecture():
                arch_apt_sources = os.path.join(configdir, release,
                                                architecture, 'sources.list')
                if os.path.exists(arch_apt_sources):
                    apt_sources = arch_apt_sources

            # set mirror for get_file_package()
            try:
                self.set_mirror(self._get_primary_mirror_from_apt_sources(apt_sources))
            except SystemError as e:
                apport.warning('cannot determine mirror: %s' % str(e))

            # set current release code name for _distro_release_to_codename
            with open(os.path.join(configdir, release, 'codename')) as f:
                self.current_release_codename = f.read().strip()

        if not os.path.exists(apt_sources):
            raise SystemError('%s does not exist' % apt_sources)

        # create apt sandbox
        if cache_dir:
            tmp_aptroot = False
            if architecture != self.get_system_architecture():
                aptroot_arch = architecture
            else:
                aptroot_arch = ''
            if configdir:
                aptroot = os.path.join(cache_dir, release, aptroot_arch, 'apt')
            else:
                aptroot = os.path.join(cache_dir, 'system', aptroot_arch, 'apt')
            if not os.path.isdir(aptroot):
                os.makedirs(aptroot)
        else:
            tmp_aptroot = True
            aptroot = tempfile.mkdtemp()

        apt.apt_pkg.config.set('APT::Architecture', architecture)
        apt.apt_pkg.config.set('Acquire::Languages', 'none')
        # directly connect to Launchpad when downloading deb files
        apt.apt_pkg.config.set('Acquire::http::Proxy::api.launchpad.net', 'DIRECT')
        apt.apt_pkg.config.set('Acquire::http::Proxy::launchpad.net', 'DIRECT')

        if verbose:
            fetchProgress = apt.progress.text.AcquireProgress()
        else:
            fetchProgress = apt.progress.base.AcquireProgress()
        if not tmp_aptroot:
            cache = self._sandbox_cache(aptroot, apt_sources, fetchProgress,
                                        self.get_distro_name(),
                                        self.current_release_codename,
                                        origins, architecture)
        else:
            self._build_apt_sandbox(aptroot, apt_sources,
                                    self.get_distro_name(),
                                    self.current_release_codename, origins)
            cache = apt.Cache(rootdir=os.path.abspath(aptroot))
            try:
                cache.update(fetchProgress)
            except apt.cache.FetchFailedException as e:
                raise SystemError(str(e))
            cache.open()

        archivedir = apt.apt_pkg.config.find_dir("Dir::Cache::archives")

        obsolete = ''

        src_records = apt.apt_pkg.SourceRecords()

        # read original package list
        pkg_list = os.path.join(rootdir, 'packages.txt')
        pkg_versions = {}
        if os.path.exists(pkg_list):
            with open(pkg_list) as f:
                for line in f:
                    line = line.strip()
                    if not line:
                        continue
                    (p, v) = line.split()
                    pkg_versions[p] = v

        # mark packages for installation
        real_pkgs = set()
        lp_cache = {}
        fetcher = apt.apt_pkg.Acquire(fetchProgress)
        # need to keep AcquireFile references
        acquire_queue = []
        # add any dependencies to the packages list
        if install_deps:
            deps = []
            for (pkg, ver) in packages:
                try:
                    cache_pkg = cache[pkg]
                except KeyError:
                    m = 'package %s does not exist, ignoring' % pkg.replace('%', '%%')
                    obsolete += m + '\n'
                    apport.warning(m)
                    continue
                for dep in cache_pkg.candidate.dependencies:
                    # the version in dep is the one from pkg's dependencies,
                    # so use the version from the cache
                    dep_pkg_vers = cache[dep[0].name].candidate.version
                    # if the dependency is in the list of packages we don't
                    # need to look up its dependencies again
                    if dep[0].name in [pkg[0] for pkg in packages]:
                        continue
                    # if the package is already extracted in the sandbox
                    # because the report needs that package we don't want to
                    # install a newer version which may cause a CRC mismatch
                    # with the installed dbg symbols
                    if dep[0].name in pkg_versions:
                        inst_version = pkg_versions[dep[0].name]
                        if self.compare_versions(inst_version, dep_pkg_vers) > -1:
                            deps.append((dep[0].name, inst_version))
                        else:
                            deps.append((dep[0].name, dep_pkg_vers))
                    else:
                        deps.append((dep[0].name, dep_pkg_vers))
                    if dep[0].name not in [pkg[0] for pkg in packages]:
                        packages.append((dep[0].name, None))
            packages.extend(deps)

        for (pkg, ver) in packages:
            try:
                cache_pkg = cache[pkg]
            except KeyError:
                m = 'package %s does not exist, ignoring' % pkg.replace('%', '%%')
                obsolete += m + '\n'
                apport.warning(m)
                continue

            # try to select matching version
            try:
                if ver:
                    cache_pkg.candidate = cache_pkg.versions[ver]
            except KeyError:
                (lp_url, sha1sum) = self.get_lp_binary_package(self.get_distro_name(),
                                                               release,
                                                               pkg, ver, architecture)
                if lp_url:
                    acquire_queue.append(apt.apt_pkg.AcquireFile(fetcher,
                                                                 lp_url,
                                                                 hash="sha1:%s" % sha1sum,
                                                                 destdir=archivedir))
                    lp_cache[pkg] = ver
                else:
                    obsolete += '%s version %s required, but %s is available\n' % (pkg, ver, cache_pkg.candidate.version)

            candidate = cache_pkg.candidate
            real_pkgs.add(pkg)

            if permanent_rootdir:
                virtual_mapping = self._virtual_mapping(aptroot)
                # Remember all the virtual packages that this package provides,
                # so that if we encounter that virtual package as a
                # Conflicts/Replaces later, we know to remove this package from
                # the cache.
                for p in candidate.provides:
                    virtual_mapping.setdefault(p, set()).add(pkg)
                conflicts = []
                if 'Conflicts' in candidate.record:
                    conflicts += apt.apt_pkg.parse_depends(candidate.record['Conflicts'])
                if 'Replaces' in candidate.record:
                    conflicts += apt.apt_pkg.parse_depends(candidate.record['Replaces'])
                for conflict in conflicts:
                    # if the package conflicts with itself its wonky e.g.
                    # gdb in artful
                    if conflict[0][0] == candidate.package.name:
                        continue
                    # apt_pkg.parse_depends needs to handle the or operator,
                    # but as policy states it is invalid to use that in
                    # Replaces/Depends, we can safely choose the first value
                    # here.
                    conflict = conflict[0]
                    if cache.is_virtual_package(conflict[0]):
                        try:
                            providers = virtual_mapping[conflict[0]]
                        except KeyError:
                            # We may not have seen the virtual package that
                            # this conflicts with, so we can assume it's not
                            # unpacked into the sandbox.
                            continue
                        for p in providers:
                            # if the candidate package being installed
                            # conflicts with but also provides a virtual
                            # package don't act on the candidate e.g.
                            # libpam-modules and libpam-mkhomedir in artful
                            if p == candidate.package.name:
                                continue
                            debs = os.path.join(archivedir, '%s_*.deb' % p)
                            for path in glob.glob(debs):
                                ver = self._deb_version(path)
                                if apt.apt_pkg.check_dep(ver, conflict[2], conflict[1]):
                                    os.unlink(path)
                            try:
                                del pkg_versions[p]
                            except KeyError:
                                pass
                        del providers
                    else:
                        debs = os.path.join(archivedir, '%s_*.deb' % conflict[0])
                        for path in glob.glob(debs):
                            ver = self._deb_version(path)
                            if apt.apt_pkg.check_dep(ver, conflict[2], conflict[1]):
                                os.unlink(path)
                                try:
                                    del pkg_versions[conflict[0]]
                                except KeyError:
                                    pass

            if candidate.architecture != 'all' and install_dbg:
                try:
                    dbg_pkg = pkg + '-dbg'
                    dbg = cache[dbg_pkg]
                    pkg_found = False
                    # try to get the same version as pkg
                    if ver:
                        try:
                            dbg.candidate = dbg.versions[ver]
                            pkg_found = True
                        except KeyError:
                            (lp_url, sha1sum) = self.get_lp_binary_package(self.get_distro_name(),
                                                                           release,
                                                                           dbg_pkg, ver, architecture)
                            if lp_url:
                                acquire_queue.append(apt.apt_pkg.AcquireFile(fetcher,
                                                                             lp_url,
                                                                             hash="sha1:%s" % sha1sum,
                                                                             destdir=archivedir))
                                lp_cache[dbg_pkg] = ver
                                pkg_found = True
                    if not pkg_found:
                        try:
                            dbg.candidate = dbg.versions[candidate.version]
                        except KeyError:
                            obsolete += 'outdated -dbg package for %s: package version %s -dbg version %s\n' % (
                                pkg, ver, dbg.candidate.version)
                    real_pkgs.add(dbg_pkg)
                except KeyError:
                    # install only the matching -dbg from the source package
                    # so we fall back to installing the -dbgsym package;
                    # lookup() just works from the current list pointer, we
                    # always need to start from the beginning
                    src_records.restart()
                    if src_records.lookup(candidate.source_name):
                        # ignore transitional packages
                        dbgs = [p for p in src_records.binaries
                                if p.endswith('-dbg') and p.startswith(pkg) and
                                p in cache and
                                'transitional' not in cache[p].candidate.description]
                    else:
                        dbgs = []
                    if dbgs:
                        for p in dbgs:
                            # if the package has already been added to
                            # real_pkgs don't search for it again
                            if p in real_pkgs:
                                continue
                            pkg_found = False
                            # prefer the version requested
                            if ver:
                                try:
                                    cache[p].candidate = cache[p].versions[ver]
                                    pkg_found = True
                                except KeyError:
                                    (lp_url, sha1sum) = self.get_lp_binary_package(self.get_distro_name(),
                                                                                   release,
                                                                                   p, ver, architecture)
                                    if lp_url:
                                        acquire_queue.append(apt.apt_pkg.AcquireFile(fetcher,
                                                                                     lp_url,
                                                                                     hash="sha1:%s" % sha1sum,
                                                                                     destdir=archivedir))
                                        lp_cache[p] = ver
                                        pkg_found = True
                            if not pkg_found:
                                try:
                                    cache[p].candidate = cache[p].versions[candidate.version]
                                except KeyError:
                                    # we don't really expect that, but it's possible that
                                    # other binaries have a different version
                                    pass
                            real_pkgs.add(p)
                    else:
                        pkg_found = False
                        dbgsym_pkg = pkg + '-dbgsym'
                        try:
                            dbgsym = cache[dbgsym_pkg]
                            real_pkgs.add(dbgsym_pkg)
                            # prefer the version requested
                            if ver:
                                try:
                                    dbgsym.candidate = dbgsym.versions[ver]
                                    pkg_found = True
                                except KeyError:
                                    (lp_url, sha1sum) = self.get_lp_binary_package(self.get_distro_name(),
                                                                                   release,
                                                                                   dbgsym_pkg, ver, architecture)
                                    if lp_url:
                                        acquire_queue.append(apt.apt_pkg.AcquireFile(fetcher,
                                                                                     lp_url,
                                                                                     hash="sha1:%s" % sha1sum,
                                                                                     destdir=archivedir))
                                        lp_cache[dbgsym_pkg] = ver
                                        pkg_found = True
                            if not pkg_found:
                                try:
                                    dbgsym.candidate = dbgsym.versions[candidate.version]
                                except KeyError:
                                    obsolete += 'outdated debug symbol package for %s: package version %s dbgsym version %s\n' % (
                                        pkg, candidate.version, dbgsym.candidate.version)
                        except KeyError:
                            if ver:
                                (lp_url, sha1sum) = self.get_lp_binary_package(self.get_distro_name(),
                                                                               release,
                                                                               dbgsym_pkg, ver, architecture)
                                if lp_url:
                                    acquire_queue.append(apt.apt_pkg.AcquireFile(fetcher,
                                                                                 lp_url,
                                                                                 hash="sha1:%s" % sha1sum,
                                                                                 destdir=archivedir))
                                    lp_cache[dbgsym_pkg] = ver
                                    pkg_found = True
                            if not pkg_found:
                                obsolete += 'no debug symbol package found for %s\n' % pkg

        # unpack packages, weed out the ones that are already installed (for
        # permanent sandboxes)
        requested_pkgs = dict(packages)
        for p in real_pkgs.copy():
            if p in requested_pkgs:
                if requested_pkgs[p] is None:
                    # We already have the latest version of this package
                    if pkg_versions.get(p) == cache[p].candidate.version:
                        # print('Removing %s which is already the right version' % p)
                        real_pkgs.remove(p)
                    else:
                        # print('Installing %s version %s' % (p, cache[p].candidate.version))
                        cache[p].mark_install(False, False)
                elif pkg_versions.get(p) != requested_pkgs[p]:
                    # print('Installing %s version %s' % (p, cache[p].candidate.version))
                    cache[p].mark_install(False, False)
                elif pkg_versions.get(p) != cache[p].candidate.version:
                    # print('Installing %s version %s' % (p, cache[p].candidate.version))
                    cache[p].mark_install(False, False)
                else:
                    # print('Removing %s which is already the right version' % p)
                    real_pkgs.remove(p)
            else:
                if pkg_versions.get(p) != cache[p].candidate.version:
                    # print('Installing %s' % p)
                    cache[p].mark_install(False, False)
                else:
                    # print('Removing %s which is already the right version' % p)
                    real_pkgs.remove(p)

        last_written = time.time()
        # fetch packages
        try:
            cache.fetch_archives(fetcher=fetcher)
        except apt.cache.FetchFailedException as e:
            apport.error('Package download error, try again later: %s', str(e))
            sys.exit(1)  # transient error

        if verbose:
            print('Extracting downloaded debs...')
        for i in fetcher.items:
            out = subprocess.check_output(['dpkg-deb', '--show', i.destfile]).decode()
            (p, v) = out.strip().split()
            if not permanent_rootdir or p not in pkg_versions or os.path.getctime(i.destfile) > last_written:
                # don't extract the same version of the package if it is
                # already extracted
                if pkg_versions.get(p) == v:
                    pass
                # don't extract the package if it is a different version than
                # the one we want to extract from Launchpad
                elif p in lp_cache and lp_cache[p] != v:
                    pass
                else:
                    subprocess.check_call(['dpkg', '-x', i.destfile, rootdir])
                    pkg_versions[p] = v
            pkg_name = os.path.basename(i.destfile).split('_', 1)[0]
            # because a package may exist multiple times in the fetcher it may
            # have already been removed
            if pkg_name in real_pkgs:
                real_pkgs.remove(pkg_name)

        # update package list
        pkgs = list(pkg_versions.keys())
        pkgs.sort()
        with open(pkg_list, 'w') as f:
            for p in pkgs:
                f.write(p)
                f.write(' ')
                f.write(pkg_versions[p])
                f.write('\n')

        if tmp_aptroot:
            shutil.rmtree(aptroot)

        # check bookkeeping that apt fetcher really got everything
        assert not real_pkgs, 'apt fetcher did not fetch these packages: ' \
            + ' '.join(real_pkgs)

        if permanent_rootdir:
            self._save_virtual_mapping(aptroot)

        return obsolete

    def package_name_glob(self, nameglob):
        '''Return known package names which match given glob.'''

        return glob.fnmatch.filter(self._cache().keys(), nameglob)

    #
    # Internal helper methods
    #

    @classmethod
    def _call_dpkg(klass, args):
        '''Call dpkg with given arguments and return output, or return None on
        error.'''

        dpkg = subprocess.Popen(['dpkg'] + args, stdout=subprocess.PIPE,
                                stderr=subprocess.PIPE)
        out = dpkg.communicate(input)[0].decode('UTF-8')
        if dpkg.returncode == 0:
            return out
        else:
            raise ValueError('package does not exist')

    def _check_files_md5(self, sumfile):
        '''Internal function for calling md5sum.

        This is separate from get_modified_files so that it is automatically
        testable.
        '''
        if os.path.exists(sumfile):
            m = subprocess.Popen(['/usr/bin/md5sum', '-c', sumfile],
                                 stdout=subprocess.PIPE, stderr=subprocess.PIPE,
                                 cwd='/', env={})
            out = m.communicate()[0].decode('UTF-8', errors='replace')
        else:
            assert type(sumfile) == bytes, 'md5sum list value must be a byte array'
            m = subprocess.Popen(['/usr/bin/md5sum', '-c'],
                                 stdin=subprocess.PIPE, stdout=subprocess.PIPE,
                                 stderr=subprocess.PIPE, cwd='/', env={})
            out = m.communicate(sumfile)[0].decode('UTF-8', errors='replace')

        # if md5sum succeeded, don't bother parsing the output
        if m.returncode == 0:
            return []

        mismatches = []
        for l in out.splitlines():
            if l.endswith('FAILED'):
                mismatches.append(l.rsplit(':', 1)[0])

        return mismatches

    @classmethod
    def _get_primary_mirror_from_apt_sources(klass, apt_sources):
        '''Heuristically determine primary mirror from an apt sources.list'''

        with open(apt_sources) as f:
            for l in f:
                fields = l.split()
                if len(fields) >= 3 and fields[0] == 'deb':
                    if fields[1].startswith('['):
                        # options given, mirror is in third field
                        mirror_idx = 2
                    else:
                        mirror_idx = 1
                    if fields[mirror_idx].startswith('http://'):
                        return fields[mirror_idx]
            else:
                raise SystemError('cannot determine default mirror: %s does not contain a valid deb line'
                                  % apt_sources)

    def _get_mirror(self):
        '''Return the distribution mirror URL.

        If it has not been set yet, it will be read from the system
        configuration.'''

        if not self._mirror:
            self._mirror = self._get_primary_mirror_from_apt_sources('/etc/apt/sources.list')
        return self._mirror

    def _distro_release_to_codename(self, release):
        '''Map a DistroRelease: field value to a release code name'''

        # if we called install_packages() with a configdir, we can read the
        # codename from there
        if hasattr(self, 'current_release_codename') and self.current_release_codename is not None:
            return self.current_release_codename

        raise NotImplementedError('Cannot map DistroRelease to a code name without install_packages()')

    def _search_contents(self, file, map_cachedir, release, arch):
        '''Internal function for searching file in Contents.gz.'''

        if map_cachedir:
            dir = map_cachedir
        else:
            if not self._contents_dir:
                self._contents_dir = tempfile.mkdtemp()
            dir = self._contents_dir

        if arch is None:
            arch = self.get_system_architecture()
        if release is None:
            release = self.get_distro_codename()
        else:
            release = self._distro_release_to_codename(release)
        # this is ordered by likelihood of installation with the most common
        # last
        for pocket in ['-proposed', '', '-security', '-updates']:
            map = os.path.join(dir, '%s%s-Contents-%s.gz' % \
                                    (release, pocket, arch))
            # check if map exists and is younger than a day; if not, we need
            # to refresh it
            update = False
            try:
                st = os.stat(map)
                age = int(time.time() - st.st_mtime)
            except OSError:
                age = None

            if age is None or age >= 86400:
                url = '%s/dists/%s%s/Contents-%s.gz' % (self._get_mirror(), release, pocket, arch)
                if age:
                    try:
                        from httplib import HTTPConnection
                        from urlparse import urlparse
                    except ImportError:
                        # python 3
                        from http.client import HTTPConnection
                        from urllib.parse import urlparse
                    from datetime import datetime
                    # HTTPConnection requires server name e.g.
                    # archive.ubuntu.com
                    server = urlparse(url)[1]
                    conn = HTTPConnection(server)
                    conn.request("HEAD", urlparse(url)[2])
                    res = conn.getresponse()
                    modified_str = res.getheader('last-modified', None)
                    if modified_str:
                        modified = datetime.strptime(modified_str,
                                                     '%a, %d %b %Y %H:%M:%S %Z')
                        update = (modified > datetime.fromtimestamp(st.st_mtime))
                    else:
                        update = True
                else:
                    update = True
                if update:
                    self._contents_update = True
                    try:
                        src = urlopen(url)
                    except IOError:
                        # we ignore non-existing pockets, but we do crash if the
                        # release pocket doesn't exist
                        if pocket == '':
                            raise
                        else:
                            continue

                    with open(map, 'wb') as f:
                        while True:
                            data = src.read(1000000)
                            if not data:
                                break
                            f.write(data)
                    src.close()
                    assert os.path.exists(map)

            contents_mapping = self._contents_mapping(dir, arch)
            # if the mapping is empty build it
            if not contents_mapping:
                self._contents_update = True
            # if any of the Contents files were updated we need to update the
            # map because the ordering in which is created is important
            if self._contents_update:
                import gzip
                with gzip.open('%s' % map, 'rb') as contents:
                    line_num = 0
                    for line in contents:
<<<<<<< HEAD
                        line_num += 1
                        # the first 32 lines are descriptive only for these
                        # releases
                        if pocket == '' and release in ['trusty', 'xenial'] \
                                and line_num < 33:
                            continue
                        path = line.split()[0]
                        if path.split(b'/')[0] == b'usr' and \
                                path.split(b'/')[1] in (b'lib', b'bin', b'sbin'):
                            package = line.split()[-1].split(b',')[0].split(b'/')[-1]
                        elif path.split(b'/')[0] in (b'lib', b'bin', b'sbin'):
                            package = line.split()[-1].split(b',')[0].split(b'/')[-1]
                        else:
                            continue
                        if path in contents_mapping:
                            if package == contents_mapping[path]:
                                continue
                            else:
                                # if the package was updated use the update
                                # b/c everyone should have packages from
                                # -updates and -security installed
                                contents_mapping[path] = package
                        else:
                            contents_mapping[path] = package
        # the file only needs to be saved after an update
        if self._contents_update:
            self._save_contents_mapping(dir, arch)
            # the update of the mapping only needs to be done once
            self._contents_update = False
        if file.startswith('/'):
            file = file[1:]
        file = file.encode()
        try:
            pkg = contents_mapping[file].decode()
            return pkg
        except KeyError:
            pass
=======
                        if line.startswith(file_b):
                            out = line
                            break
            # we do not check the return code, since zgrep -m1 often errors out
            # with 'stdout: broken pipe'. The contents file can contain files
            # with spaces in the name so use the part after the last space.
            if out:
                package = out.split()[-1].split(',')[0].split('/')[-1]
            if package:
                return package
>>>>>>> d9e1adfe
        return None

    @classmethod
    def create_ppa_source_from_origin(klass, origin, distro, release_codename):
        '''For an origin from a Launchpad PPA create sources.list content.

        distro is the distribution for which content is being created e.g.
        ubuntu.

        release_codename is the codename of the release for which content is
        being created e.g. trusty.

        Return a string containing content suitable for writing to a sources.list
        file, or None if the origin is not a Launchpad PPA.
        '''

        if origin.startswith("LP-PPA-"):
            components = origin.split("-")[2:]
            # If the PPA is unnamed, it will not appear in origin information
            # but is named ppa in Launchpad.
            try_ppa = True
            if len(components) == 1:
                components.append('ppa')
                try_ppa = False

            index = 1
            while index < len(components):
                # For an origin we can't tell where the user name ends and the
                # PPA name starts, so split on each "-" until we find a PPA
                # that exists.
                user = str.join('-', components[:index])
                ppa_name = str.join('-', components[index:])
                try:
                    with closing(urlopen(apport.packaging._ppa_archive_url %
                                         {'user': user, 'distro': distro,
                                          'ppaname': ppa_name})) as response:
                        response.read()
                        # in Python 2 an error does not raise an exception
                        if response.getcode() >= 400:
                            raise HTTPError('%u' % response.getcode())
                except (URLError, HTTPError):
                    index += 1
                    if index == len(components):
                        if try_ppa:
                            components.append('ppa')
                            try_ppa = False
                            index = 2
                        else:
                            user = None
                    continue
                break
            if user and ppa_name:
                ppa_line = 'deb http://ppa.launchpad.net/%s/%s/%s %s main' % \
                           (user, ppa_name, distro, release_codename)
                debug_url = 'http://ppa.launchpad.net/%s/%s/%s/dists/%s/main/debug' % \
                            (user, ppa_name, distro, release_codename)
                try:
                    with closing(urlopen(debug_url)) as response:
                        response.read()
                        # in Python 2 an error does not raise an exception
                        if response.getcode() >= 400:
                            raise HTTPError('%u' % response.getcode())
                    add_debug = ' main/debug'
                except (URLError, HTTPError):
                    add_debug = ''
                return ppa_line + add_debug + '\ndeb-src' + ppa_line[3:] + '\n'
        return None

    @classmethod
    def _build_apt_sandbox(klass, apt_root, apt_sources, distro_name, release_codename, origins):
        # pre-create directories, to avoid apt.Cache() printing "creating..."
        # messages on stdout
        if not os.path.exists(os.path.join(apt_root, 'var', 'lib', 'apt')):
            os.makedirs(os.path.join(apt_root, 'var', 'lib', 'apt', 'lists', 'partial'))
            os.makedirs(os.path.join(apt_root, 'var', 'cache', 'apt', 'archives', 'partial'))
            os.makedirs(os.path.join(apt_root, 'var', 'lib', 'dpkg'))
            os.makedirs(os.path.join(apt_root, 'etc', 'apt', 'apt.conf.d'))
            os.makedirs(os.path.join(apt_root, 'etc', 'apt', 'preferences.d'))

        # install apt sources
        list_d = os.path.join(apt_root, 'etc', 'apt', 'sources.list.d')
        if os.path.exists(list_d):
            shutil.rmtree(list_d)
        if os.path.isdir(apt_sources + '.d'):
            shutil.copytree(apt_sources + '.d', list_d)
        else:
            os.makedirs(list_d)
        with open(apt_sources) as src:
            with open(os.path.join(apt_root, 'etc', 'apt', 'sources.list'), 'w') as dest:
                dest.write(src.read())

        if origins:
            source_list_content = ''
            # map an origin to a Launchpad username and PPA name
            origin_data = {}
            for origin in origins:
                # apport's report format uses unknown for packages w/o an origin
                if origin == 'unknown':
                    continue
                origin_path = None
                if os.path.isdir(apt_sources + '.d'):
                    # check to see if there is a sources.list file for the origin,
                    # if there isn't try using a sources.list file w/o LP-PPA-
                    origin_path = os.path.join(apt_sources + '.d', origin + '.list')
                    if not os.path.exists(origin_path) and 'LP-PPA' in origin:
                        origin_path = os.path.join(apt_sources + '.d',
                                                   origin.strip('LP-PPA-') + '.list')
                        if not os.path.exists(origin_path):
                            origin_path = None
                    elif not os.path.exists(origin_path):
                        origin_path = None
                if origin_path:
                    with open(origin_path) as src_ext:
                        source_list_content = src_ext.read()
                else:
                    source_list_content = klass.create_ppa_source_from_origin(origin, distro_name, release_codename)
                if source_list_content:
                    with open(os.path.join(apt_root, 'etc', 'apt',
                                           'sources.list.d', origin + '.list'), 'a') as dest:
                        dest.write(source_list_content)
                    for line in source_list_content.splitlines():
                        if line.startswith('#'):
                            continue
                        if 'ppa.launchpad.net' not in line:
                            continue
                        user = line.split()[1].split('/')[3]
                        ppa = line.split()[1].split('/')[4]
                        origin_data[origin] = (user, ppa)
                else:
                    apport.warning("Could not find or create source config for %s" % origin)

        # install apt keyrings; prefer the ones from the config dir, fall back
        # to system
        trusted_gpg = os.path.join(os.path.dirname(apt_sources), 'trusted.gpg')
        if os.path.exists(trusted_gpg):
            shutil.copy(trusted_gpg, os.path.join(apt_root, 'etc', 'apt'))
        elif os.path.exists('/etc/apt/trusted.gpg'):
            shutil.copy('/etc/apt/trusted.gpg', os.path.join(apt_root, 'etc', 'apt'))

        trusted_d = os.path.join(apt_root, 'etc', 'apt', 'trusted.gpg.d')
        if os.path.exists(trusted_d):
            shutil.rmtree(trusted_d)

        if os.path.exists(trusted_gpg + '.d'):
            shutil.copytree(trusted_gpg + '.d', trusted_d)
        elif os.path.exists('/etc/apt/trusted.gpg.d'):
            shutil.copytree('/etc/apt/trusted.gpg.d', trusted_d)
        else:
            os.makedirs(trusted_d)

        # install apt keyrings for PPAs
        if origins and source_list_content:
            for origin, (ppa_user, ppa_name) in origin_data.items():
                ppa_archive_url = apport.packaging._ppa_archive_url % \
                    {'user': quote(ppa_user), 'distro': distro_name,
                     'ppaname': quote(ppa_name)}
                ppa_info = apport.packaging.json_request(ppa_archive_url)
                if not ppa_info:
                    continue
                try:
                    signing_key_fingerprint = ppa_info['signing_key_fingerprint']
                except IndexError:
                    apport.warning("Error: can't find signing_key_fingerprint at %s"
                                   % ppa_archive_url)
                    continue
                argv = ['apt-key', '--keyring',
                        os.path.join(trusted_d, '%s.gpg' % origin),
                        'adv', '--quiet',
                        '--keyserver', 'keyserver.ubuntu.com', '--recv-key',
                        signing_key_fingerprint]

                if subprocess.call(argv) != 0:
                    apport.warning('Unable to import key for %s' %
                                   ppa_archive_url)
                    pass

    @classmethod
    def _deb_version(klass, pkg):
        '''Return the version of a .deb file'''

        dpkg = subprocess.Popen(['dpkg-deb', '-f', pkg, 'Version'], stdout=subprocess.PIPE)
        out = dpkg.communicate(input)[0].decode('UTF-8').strip()
        assert dpkg.returncode == 0
        assert out
        return out

    def compare_versions(self, ver1, ver2):
        '''Compare two package versions.

        Return -1 for ver < ver2, 0 for ver1 == ver2, and 1 for ver1 > ver2.'''

        return apt.apt_pkg.version_compare(ver1, ver2)

    _distro_codename = None

    def get_distro_codename(self):
        '''Get "lsb_release -sc", cache the result.'''

        if self._distro_codename is None:
            lsb_release = subprocess.Popen(['lsb_release', '-sc'],
                                           stdout=subprocess.PIPE)
            self._distro_codename = lsb_release.communicate()[0].decode('UTF-8').strip()
            assert lsb_release.returncode == 0

        return self._distro_codename

    _distro_name = None

    def get_distro_name(self):
        '''Get osname from /etc/os-release, or if that doesn't exist,
           'lsb_release -sir' output and cache the result.'''

        if self._distro_name is None:
            self._distro_name = self.get_os_version()[0].lower()
            if ' ' in self._distro_name:
                # concatenate distro name e.g. ubuntu-rtm
                self._distro_name = self._distro_name.replace(' ', '-')

        return self._distro_name


impl = __AptDpkgPackageInfo()<|MERGE_RESOLUTION|>--- conflicted
+++ resolved
@@ -1317,7 +1317,6 @@
                 with gzip.open('%s' % map, 'rb') as contents:
                     line_num = 0
                     for line in contents:
-<<<<<<< HEAD
                         line_num += 1
                         # the first 32 lines are descriptive only for these
                         # releases
@@ -1355,18 +1354,6 @@
             return pkg
         except KeyError:
             pass
-=======
-                        if line.startswith(file_b):
-                            out = line
-                            break
-            # we do not check the return code, since zgrep -m1 often errors out
-            # with 'stdout: broken pipe'. The contents file can contain files
-            # with spaces in the name so use the part after the last space.
-            if out:
-                package = out.split()[-1].split(',')[0].split('/')[-1]
-            if package:
-                return package
->>>>>>> d9e1adfe
         return None
 
     @classmethod
