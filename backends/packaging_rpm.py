'''A partial apport.PackageInfo class implementation for RPM, as found in 
Fedora, RHEL, openSUSE, SUSE Linux, and many other distributions.

Copyright (C) 2007 Red Hat Inc.
Copyright (C) 2008 Nikolay Derkach
Author: Will Woods <wwoods@redhat.com>, Nikolay Derkach <nderkach@gmail.com>

This program is free software; you can redistribute it and/or modify it
under the terms of the GNU General Public License as published by the
Free Software Foundation; either version 2 of the License, or (at your
option) any later version.  See http://www.gnu.org/copyleft/gpl.html for
the full text of the license.
'''

# N.B. There's some distro-specific bits in here (e.g. is_distro_package()).
# So this is actually an abstract base class (or a template, if you like) for
# RPM-based distributions.
# A proper implementation needs to (at least) set official_keylist to a list 
# of GPG keyids used by official packages. You might have to extend
# is_distro_package() as well, if you don't sign all your official packages 
# (cough cough Fedora rawhide cough)

# It'd be convenient to use rpmUtils from yum, but I'm trying to keep this
# class distro-agnostic.
import rpm, md5, os, stat, subprocess

class RPMPackageInfo:
    '''Partial apport.PackageInfo class implementation for RPM, as
    found in Fedora, RHEL, CentOS, etc.'''

    # Empty keylist. Should contain a list of key ids (8 lowercase hex digits).
    # e.g. official_keylist = ('30c9ecf8','4f2a6fd2','897da07a','1ac70ce6')
    official_keylist = () 

    def __init__(self):
        self.ts = rpm.TransactionSet() # connect to the rpmdb
        self._mirror = None

    def get_version(self, package):
        '''Return the installed version of a package.'''
        hdr = self._get_header(package)
        if hdr == None:
            raise ValueError
        # Note - "version" here seems to refer to the full EVR, so..
        if not hdr['e']:
            return hdr['v'] + '-' + hdr['r']
        if not hdr['v'] or not hdr['r']:
            return None       
        else:
            return hdr['e'] + ':' + hdr['v'] + '-' + hdr['r']     

    def get_available_version(self, package):
        '''Return the latest available version of a package.'''
        # used in report.py, which is used by the frontends
        raise NotImplementedError, 'method must be implemented by distro-specific RPMPackageInfo subclass'

    def get_dependencies(self, package):
        '''Return a list of packages a package depends on.'''
        hdr = self._get_header(package)
        # parse this package's Requires
        reqs=[]
        for r in hdr['requires']:
            if r.startswith('rpmlib') or r.startswith('uname('):
                continue # we've got rpmlib, thanks
            if r[0] == '/': # file requires
                req_heads = self._get_headers_by_tag('basenames',r)
            else:           # other requires
                req_heads = self._get_headers_by_tag('provides',r)
            for rh in req_heads:
                rh_envra = self._make_envra_from_header(rh)
                if rh_envra not in reqs:
                    reqs.append(rh_envra)
        return reqs

    def get_source(self, package):
        '''Return the source package name for a package.'''
        hdr = self._get_header(package)
        return hdr['sourcerpm']
        
    def get_architecture(self, package):
        '''Return the architecture of a package.

        This might differ on multiarch architectures (e. g.  an i386 Firefox
        package on a x86_64 system)'''
        # Yeah, this is kind of redundant, as package is ENVRA, but I want
        # to do this the right way (in case we change what 'package' is)
        hdr = self._get_header(package)
        return hdr['arch'] 

    def get_files(self, package):
        '''Return list of files shipped by a package.'''
        hdr = self._get_header(package)
        files = []
        for (f, mode) in zip(hdr['filenames'],hdr['filemodes']):
            if not stat.S_ISDIR(mode):
                files.append(f)
        return files

    def get_modified_files(self, package):
        '''Return list of all modified files of a package.'''
        hdr = self._get_header(package)   

        files  = hdr['filenames']
        mtimes = hdr['filemtimes']
        md5s   = hdr['filemd5s']

        modified = []
        for i in xrange(len(files)):
            # Skip files we're not tracking md5s for
            if not md5s[i]: continue
            # Skip files we can't read
            if not os.access(files[i],os.R_OK): continue
            # Skip things that aren't real files
            s = os.stat(files[i])
            if not stat.S_ISREG(s.st_mode): continue
            # Skip things that haven't been modified
            if mtimes[i] == s.st_mtime: continue
            # Oh boy, an actual possibly-modified file. Check the md5sum!
            if not self._checkmd5(files[i],md5s[i]):
                modified.append(files[i])

        return modified

    def get_file_package(self, file):
        '''Return the package a file belongs to, or None if the file is not
        shipped by any package.
        
        Under normal use, the 'file' argument will always be the executable
        that crashed.
        '''  
        # The policy for handling files which belong to multiple packages depends on the distro
        raise NotImplementedError, 'method must be implemented by distro-specific RPMPackageInfo subclass'

    def get_system_architecture(self):
        '''Return the architecture of the system, in the notation used by the
        particular distribution.'''
        rpmarch = subprocess.Popen(['rpm', '--eval', '%_target_cpu'],
                stdout=subprocess.PIPE)
        arch = rpmarch.communicate()[0].strip()
        return arch 

    def is_distro_package(self, package):
        '''Check if a package is a genuine distro package (True) or comes from
        a third-party source.'''
        # This is a list of official keys, set by the concrete subclass
        if not self.official_keylist:
            raise Exception, 'Subclass the RPM implementation for your distro!'
        hdr = self._get_header(package)
        if not hdr:
            return False
        # Check the GPG sig and key ID to see if this package was signed 
        # with an official key.
        if hdr['siggpg']:
            # Package is signed
            keyid = hdr['siggpg'][13:17].encode('hex')
            if keyid in self.official_keylist:
                return True      
        return False

    def set_mirror(self, url):
        '''Explicitly set a distribution mirror URL for operations that need to
        fetch distribution files/packages from the network.

        By default, the mirror will be read from the system configuration
        files.'''
        # FIXME C&P from apt-dpkg implementation, might move to subclass
        self._mirror = url

    def get_source_tree(self, srcpackage, dir, version=None):
        '''Download given source package and unpack it into dir (which should
        be empty).

        This also has to care about applying patches etc., so that dir will
        eventually contain the actually compiled source.

        If version is given, this particular version will be retrieved.
        Otherwise this will fetch the latest available version.

        Return the directory that contains the actual source root directory
        (which might be a subdirectory of dir). Return None if the source is
        not available.'''
        # Used only by apport-retrace.
        raise NotImplementedError, 'method must be implemented by distro-specific RPMPackageInfo subclass'

    def compare_versions(self, ver1, ver2):
        '''Compare two package versions.

        Return -1 for ver < ver2, 0 for ver1 == ver2, and 1 for ver1 > ver2.'''
        # Used by crashdb.py (i.e. the frontends)
        # I could duplicate stringToVersion/compareEVR from rpmUtils.misc,
        # but I hate duplicating code. So if you don't want to require rpmUtils
        # you can implement this function yourself. Probably you've got
        # equivalent code in whatever your distro uses instead of yum anyway.
        raise NotImplementedError, 'method must be implemented by distro-specific RPMPackageInfo subclass'

    #
    # Internal helper methods. These are only single-underscore, so you can use
    # use them in extending/overriding the methods above in your subclasses
    #

    def _get_headers_by_tag(self,tag,arg):
        '''Get a list of RPM headers by doing dbMatch on the given tag and
        argument.'''
        matches = self.ts.dbMatch(tag,arg)
        if matches.count() == 0:
            raise ValueError, 'Could not find package with %s: %s' % (tag,arg)
        return [m for m in matches]

    def _get_header(self,envra):
        '''Get the RPM header that matches the given ENVRA.'''
<<<<<<< HEAD
        (e,n,v,r,a) = self._split_envra(envra)
        mi = self.ts.dbMatch('name',n) # First, find stuff with the right name
        # Now we narrow using the EVRA
        args = {'epoch':e,'version':v,'release':r,'arch':a}
        for name,val in args.items():
            if val:
                mi.pattern(name,rpm.RPMMIRE_STRCMP,val)
        hdrs = [m for m in mi]
        # Unless there's some rpmdb breakage, you should have one header
        # here. If you do manage to have two rpms with the same ENVRA,
        # who cares which one you get?
        if len(hdrs) < 1:
            return None
        return hdrs[0]
=======

        querystr = envra
        qlen = len(envra) 
        while qlen > 0:
            mi = impl.ts.dbMatch('name', querystr)
            hdrs = [m for m in mi]
            if len(hdrs) > 0:
                # yay! we found something
                # Unless there's some rpmdb breakage, you should have one header
                # here. If you do manage to have two rpms with the same ENVRA,
                # who cares which one you get?
                h = hdrs[0]
                break
                
            # remove the last char of querystr and retry the search
            querystr = querystr[0:len(querystr)-1]
            qlen = qlen - 1

        if qlen == 0:
            raise ValueError, 'No headers found for this envra: %s' % envra
        return h
>>>>>>> 8b980d81

    def _make_envra_from_header(self,h):
        '''Generate an ENVRA string from an rpm header'''
        nvra="%s-%s-%s.%s" % (h['n'],h['v'],h['r'],h['arch'])
        if h['e']:
            envra = "%s:%s" % (h['e'],nvra)
        else:
            envra = nvra
        return envra
    
    def _checkmd5(self,filename,filemd5):
        '''Internal function to check a file's md5sum'''
        m = md5.new()
        f = open(filename)
        data = f.read() 
        f.close()
        m.update(data)
        return (filemd5 == m.hexdigest())

impl = RPMPackageInfo()

#
# Unit test
<<<<<<< HEAD
# FIXME: WIP
=======
>>>>>>> 8b980d81
#

if __name__ == '__main__':
    import unittest

    class RPMPackageInfoTest(unittest.TestCase):
<<<<<<< HEAD

=======
    
        def test_get_dependencies(self):
            '''Test get_dependencies().'''
            
            deps = impl.get_dependencies('bash')              
            self.assertNotEqual(deps, [])                   

        def test_get_header(self):
            '''Test _get_header().'''
            
            hdr = impl._get_header('alsa-utils')
            self.assertEqual(hdr['n'], 'alsa-utils')

        def test_get_headers_by_tag(self):
            '''Test _get_headers_by_tag().'''
            
            headersByTag = impl._get_headers_by_tag('basenames','/bin/bash')
            self.assertEqual(len(headersByTag), 1)
            self.assert_(headersByTag[0]['n'].startswith('bash'))      
            
>>>>>>> 8b980d81
        def test_get_system_architecture(self):
            '''Test get_system_architecture().'''

            arch = impl.get_system_architecture()
            # must be nonempty without line breaks
            self.assertNotEqual(arch, '')
            self.assert_('\n' not in arch)
<<<<<<< HEAD

        def test_get_headers_by_tag(self):
            '''Test _get_headers_by_tag().'''
            
            headerByTag = impl._get_headers_by_tag('basenames','/bin/bash')
            print headerByTag
        
        def test_get_file_package(self):
            '''Test get_file_package().'''
            
            package = impl.get_file_package('/bin/bash') 
            print package        
            
        def test_get_header(self):
            '''Test _get_header().'''
            
            header = impl._get_header('bash-3.2-112.x86_64')
            print header      
=======
            
        def test_get_version(self):
            '''Test get_version().'''
            
            ver = impl.get_version('bash')
            self.assertNotEqual(ver, None)
            ver = impl.get_version('alsa-utils')
            self.assertNotEqual(ver, None)        

>>>>>>> 8b980d81

    # only execute if rpm is available
    try:
        if subprocess.call(['rpm', '--help'], stdout=subprocess.PIPE,
            stderr=subprocess.PIPE) == 0:
            unittest.main()
    except OSError:
        pass<|MERGE_RESOLUTION|>--- conflicted
+++ resolved
@@ -208,22 +208,6 @@
 
     def _get_header(self,envra):
         '''Get the RPM header that matches the given ENVRA.'''
-<<<<<<< HEAD
-        (e,n,v,r,a) = self._split_envra(envra)
-        mi = self.ts.dbMatch('name',n) # First, find stuff with the right name
-        # Now we narrow using the EVRA
-        args = {'epoch':e,'version':v,'release':r,'arch':a}
-        for name,val in args.items():
-            if val:
-                mi.pattern(name,rpm.RPMMIRE_STRCMP,val)
-        hdrs = [m for m in mi]
-        # Unless there's some rpmdb breakage, you should have one header
-        # here. If you do manage to have two rpms with the same ENVRA,
-        # who cares which one you get?
-        if len(hdrs) < 1:
-            return None
-        return hdrs[0]
-=======
 
         querystr = envra
         qlen = len(envra) 
@@ -245,7 +229,6 @@
         if qlen == 0:
             raise ValueError, 'No headers found for this envra: %s' % envra
         return h
->>>>>>> 8b980d81
 
     def _make_envra_from_header(self,h):
         '''Generate an ENVRA string from an rpm header'''
@@ -269,19 +252,12 @@
 
 #
 # Unit test
-<<<<<<< HEAD
-# FIXME: WIP
-=======
->>>>>>> 8b980d81
 #
 
 if __name__ == '__main__':
     import unittest
 
     class RPMPackageInfoTest(unittest.TestCase):
-<<<<<<< HEAD
-
-=======
     
         def test_get_dependencies(self):
             '''Test get_dependencies().'''
@@ -302,7 +278,6 @@
             self.assertEqual(len(headersByTag), 1)
             self.assert_(headersByTag[0]['n'].startswith('bash'))      
             
->>>>>>> 8b980d81
         def test_get_system_architecture(self):
             '''Test get_system_architecture().'''
 
@@ -310,26 +285,6 @@
             # must be nonempty without line breaks
             self.assertNotEqual(arch, '')
             self.assert_('\n' not in arch)
-<<<<<<< HEAD
-
-        def test_get_headers_by_tag(self):
-            '''Test _get_headers_by_tag().'''
-            
-            headerByTag = impl._get_headers_by_tag('basenames','/bin/bash')
-            print headerByTag
-        
-        def test_get_file_package(self):
-            '''Test get_file_package().'''
-            
-            package = impl.get_file_package('/bin/bash') 
-            print package        
-            
-        def test_get_header(self):
-            '''Test _get_header().'''
-            
-            header = impl._get_header('bash-3.2-112.x86_64')
-            print header      
-=======
             
         def test_get_version(self):
             '''Test get_version().'''
@@ -339,7 +294,6 @@
             ver = impl.get_version('alsa-utils')
             self.assertNotEqual(ver, None)        
 
->>>>>>> 8b980d81
 
     # only execute if rpm is available
     try:
